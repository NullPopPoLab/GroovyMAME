-- license:BSD-3-Clause
-- copyright-holders:MAMEdev Team
STANDALONE = false

-- Big project specific
premake.make.makefile_ignore = true
premake._checkgenerate = false

newoption {
	trigger = 'build-dir',
	description = 'Build directory name',
}

premake.check_paths = true
premake.make.override = { "TARGET" }

premake.xcode.parameters = { 'CLANG_CXX_LANGUAGE_STANDARD = "c++14"', 'CLANG_CXX_LIBRARY = "libc++"' }

MAME_DIR = (path.getabsolute("..") .. "/")
--MAME_DIR = string.gsub(MAME_DIR, "(%s)", "\\%1")
local MAME_BUILD_DIR = (MAME_DIR .. _OPTIONS["build-dir"] .. "/")
local naclToolchain = ""

newoption {
	trigger = "precompile",
	description = "Precompiled headers generation.",
	allowed = {
		{ "0",   "Disabled"     },
		{ "1",   "Enabled"      },
	}
}

function backtick(cmd)
	result = string.gsub(string.gsub(os.outputof(cmd), "\r?\n$", ""), " $", "")
	return result
end

function str_to_version(str)
	local val = 0
	if (str == nil or str == '') then
		return val
	end
	local cnt = 10000
	for word in string.gmatch(str, '([^.]+)') do
		if(tonumber(word) == nil) then
			return val
		end
		val = val + tonumber(word) * cnt
		cnt = cnt / 100
	end
	return val
end

function findfunction(x)
	assert(type(x) == "string")
	local f=_G
	for v in x:gmatch("[^%.]+") do
	if type(f) ~= "table" then
		return nil, "looking for '"..v.."' expected table, not "..type(f)
	end
	f=f[v]
	end
	if type(f) == "function" then
	return f
	else
	return nil, "expected function, not "..type(f)
	end
end

function layoutbuildtask(_folder, _name)
	return { MAME_DIR .. "src/".._folder.."/".. _name ..".lay" ,    GEN_DIR .. _folder .. "/".._name..".lh",
		{  MAME_DIR .. "scripts/build/complay.py" }, {"@echo Compressing src/".._folder.."/".._name..".lay...",    PYTHON .. " $(1) $(<) $(@) layout_".._name }};
end

function precompiledheaders()
	if _OPTIONS["precompile"]==nil or (_OPTIONS["precompile"]~=nil and _OPTIONS["precompile"]=="1") then
		configuration { "not xcode4" }
			pchheader("emu.h")
		configuration { }
	end
end

function precompiledheaders_novs()
	precompiledheaders()
	if string.sub(_ACTION,1,4) == "vs20" then
		--print("Disabling pch for Visual Studio")
		flags {
			"NoPCH"
		}
	end
end

function addprojectflags()
	local version = str_to_version(_OPTIONS["gcc_version"])
	if _OPTIONS["gcc"]~=nil and string.find(_OPTIONS["gcc"], "gcc") then
		buildoptions_cpp {
			"-Wsuggest-override",
			"-flifetime-dse=1",
		}
	end
end

CPUS = {}
SOUNDS  = {}
MACHINES  = {}
VIDEOS = {}
BUSES  = {}
FORMATS  = {}

newoption {
	trigger = "with-tools",
	description = "Enable building tools.",
}

newoption {
	trigger = "with-tests",
	description = "Enable building tests.",
}

newoption {
	trigger = "with-benchmarks",
	description = "Enable building benchmarks.",
}

newoption {
	trigger = "osd",
	description = "Choose OSD layer implementation",
}

newoption {
	trigger = "targetos",
	description = "Choose target OS",
	allowed = {
		{ "android",       "Android"                },
		{ "asmjs",         "Emscripten/asm.js"      },
		{ "freebsd",       "FreeBSD"                },
		{ "netbsd",        "NetBSD"                 },
		{ "openbsd",       "OpenBSD"                },
		{ "pnacl",         "Native Client - PNaCl"  },
		{ "linux",         "Linux"                  },
		{ "ios",           "iOS"                    },
		{ "macosx",        "OSX"                    },
		{ "windows",       "Windows"                },
		{ "haiku",         "Haiku"                  },
		{ "solaris",       "Solaris SunOS"          },
		{ "steamlink",     "Steam Link"             },
		{ "rpi",           "Raspberry Pi"           },
		{ "ci20",          "Creator-Ci20"           },
	},
}

newoption {
	trigger = 'with-bundled-sdl2',
	description = 'Build bundled SDL2 library',
}

newoption {
	trigger = "distro",
	description = "Choose distribution",
	allowed = {
		{ "generic",           "generic"            },
		{ "debian-stable",     "debian-stable"      },
		{ "ubuntu-intrepid",   "ubuntu-intrepid"    },
	},
}

newoption {
	trigger = "target",
	description = "Building target",
}

newoption {
	trigger = "subtarget",
	description = "Building subtarget",
}

newoption {
	trigger = "gcc_version",
	description = "GCC compiler version",
}

newoption {
	trigger = "CC",
	description = "CC replacement",
}

newoption {
	trigger = "CXX",
	description = "CXX replacement",
}

newoption {
	trigger = "LD",
	description = "LD replacement",
}

newoption {
	trigger = "TOOLCHAIN",
	description = "Toolchain prefix"
}

newoption {
	trigger = "PROFILE",
	description = "Enable profiling.",
}

newoption {
	trigger = "SYMBOLS",
	description = "Enable symbols.",
}

newoption {
	trigger = "SYMLEVEL",
	description = "Symbols level.",
}

newoption {
	trigger = "PROFILER",
	description = "Include the internal profiler.",
}

newoption {
	trigger = "OPTIMIZE",
	description = "Optimization level.",
}

newoption {
	trigger = "ARCHOPTS",
	description = "Additional options for target C/C++/Objective-C/Objective-C++ compilers and linker.",
}

newoption {
	trigger = "ARCHOPTS_C",
	description = "Additional options for target C++ compiler.",
}

newoption {
	trigger = "ARCHOPTS_CXX",
	description = "Additional options for target C++ compiler.",
}

newoption {
	trigger = "ARCHOPTS_OBJC",
	description = "Additional options for target Objective-C compiler.",
}

newoption {
	trigger = "ARCHOPTS_OBJCXX",
	description = "Additional options for target Objective-C++ compiler.",
}

newoption {
	trigger = "OPT_FLAGS",
	description = "OPT_FLAGS.",
}

newoption {
	trigger = "LDOPTS",
	description = "Additional linker options",
}

newoption {
	trigger = "MAP",
	description = "Generate a link map.",
}

newoption {
	trigger = "NOASM",
	description = "Disable implementations based on assembler code",
	allowed = {
		{ "0",  "Enable assembler code"   },
		{ "1",  "Disable assembler code"  },
	},
}

newoption {
	trigger = "BIGENDIAN",
	description = "Build for big endian target",
	allowed = {
		{ "0",  "Little endian target"   },
		{ "1",  "Big endian target"  },
	},
}

newoption {
	trigger = "FORCE_DRC_C_BACKEND",
	description = "Force DRC C backend.",
}

newoption {
	trigger = "NOWERROR",
	description = "NOWERROR",
}

newoption {
	trigger = "DEPRECATED",
	description = "Generate deprecation warnings during compilation.",
	allowed = {
		{ "0",   "Disabled"     },
		{ "1",   "Enabled"      },
	}
}

newoption {
	trigger = "LTO",
	description = "Clang link time optimization.",
	allowed = {
		{ "0",   "Disabled"     },
		{ "1",   "Enabled"      },
	}
}

newoption {
	trigger = "SSE2",
	description = "SSE2 optimized code and SSE2 code generation.",
	allowed = {
		{ "0",   "Disabled"     },
		{ "1",   "Enabled"      },
	}
}

newoption {
	trigger = "SSE3",
	description = "SSE3 optimized code and SSE3 code generation.",
	allowed = {
		{ "0",   "Disabled"     },
		{ "1",   "Enabled"      },
	}
}

newoption {
	trigger = "OPENMP",
	description = "OpenMP optimized code.",
	allowed = {
		{ "0",   "Disabled"     },
		{ "1",   "Enabled"      },
	}
}

newoption {
	trigger = "FASTDEBUG",
	description = "Fast DEBUG.",
	allowed = {
		{ "0",   "Disabled"     },
		{ "1",   "Enabled"      },
	}
}

newoption {
	trigger = "SEPARATE_BIN",
	description = "Use separate bin folders.",
	allowed = {
		{ "0",   "Disabled"     },
		{ "1",   "Enabled"      },
	}
}

newoption {
	trigger = "PYTHON_EXECUTABLE",
	description = "Python executable.",
}

newoption {
	trigger = "SHADOW_CHECK",
	description = "Shadow checks.",
	allowed = {
		{ "0",   "Disabled"     },
		{ "1",   "Enabled"      },
	}
}

newoption {
	trigger = "STRIP_SYMBOLS",
	description = "Symbols stripping.",
	allowed = {
		{ "0",   "Disabled"     },
		{ "1",   "Enabled"      },
	}
}


newoption {
	trigger = "SHLIB",
	description = "Generate shared libs.",
	allowed = {
		{ "0",   "Static libs"  },
		{ "1",   "Shared libs"  },
	}
}

newoption {
	trigger = "SOURCES",
	description = "List of sources to compile.",
}

newoption {
	trigger = "PLATFORM",
	description = "Target machine platform (x86,arm,...)",
}

newoption {
	trigger = "DEBUG_DIR",
	description = "Default directory for debugger.",
}

newoption {
	trigger = "DEBUG_ARGS",
	description = "Arguments for running debug build.",
}

newoption {
	trigger = "WEBASSEMBLY",
	description = "Produce WebAssembly output when building with Emscripten.",
}

newoption {
	trigger = "SANITIZE",
	description = "Specifies the santizer(s) to use."
}

newoption {
	trigger = "PROJECT",
	description = "Select projects to be built. Will look into project folder for files.",
}

newoption {
	trigger = "LIBRETRO_IOS",
	description = "Specify iOS target when building using libretro"
}

newoption {
	trigger = "LIBRETRO_TVOS",
	description = "Specify tvOS target when building using libretro"
}

dofile ("extlib.lua")

if _OPTIONS["SHLIB"]=="1" then
	LIBTYPE = "SharedLib"
else
	LIBTYPE = "StaticLib"
end

PYTHON = "python"

if _OPTIONS["PYTHON_EXECUTABLE"]~=nil then
	PYTHON = _OPTIONS["PYTHON_EXECUTABLE"]
end

if not _OPTIONS["BIGENDIAN"] then
	_OPTIONS["BIGENDIAN"] = "0"
end

if _OPTIONS["NOASM"]=="1" and not _OPTIONS["FORCE_DRC_C_BACKEND"] then
	_OPTIONS["FORCE_DRC_C_BACKEND"] = "1"
end

if(_OPTIONS["TOOLCHAIN"] == nil) then
	_OPTIONS['TOOLCHAIN'] = ""
end

GEN_DIR = MAME_BUILD_DIR .. "generated/"

if (_OPTIONS["target"] == nil) then return false end
if (_OPTIONS["subtarget"] == nil) then return false end

if (_OPTIONS["target"] == _OPTIONS["subtarget"]) then
	solution (_OPTIONS["target"])
else
	if (_OPTIONS["subtarget"]=="mess") then
		solution (_OPTIONS["subtarget"])
	else
		solution (_OPTIONS["target"] .. _OPTIONS["subtarget"])
	end
end


configurations {
	"Debug",
	"Release",
	-- BEGIN libretro overrides to MAME's GENie build
	"libretrodbg",
	"libretro",
	-- END libretro overrides to MAME's GENie build
}

if _ACTION == "xcode4" then
	platforms {
		"x64",
	}
else
	platforms {
		"x32",
		"x64",
		"Native", -- for targets where bitness is not specified
	}
end

language "C++"

flags {
	"StaticRuntime",
}

configuration { "vs20*" }
	buildoptions {
		"/bigobj",
	}
	flags {
		"ExtraWarnings",
	}
	if not _OPTIONS["NOWERROR"] then
		flags{
			"FatalWarnings",
		}
	end


configuration { "Debug", "vs20*" }
	flags {
		"Symbols",
		"NoMultiProcessorCompilation",
	}

configuration { "Release", "vs20*" }
	flags {
		"Optimize",
		"NoEditAndContinue",
		"NoIncrementalLink",
	}

configuration { "vsllvm" }
	buildoptions {
		"/bigobj",
	}
	flags {
		"NoPCH",
		"ExtraWarnings",
	}
	if not _OPTIONS["NOWERROR"] then
		flags{
			"FatalWarnings",
		}
	end


configuration { "Debug", "vsllvm" }
	flags {
		"Symbols",
		"NoMultiProcessorCompilation",
	}

configuration { "Release", "vsllvm" }
	flags {
		"Optimize",
		"NoEditAndContinue",
		"NoIncrementalLink",
	}

-- Force VS2015/17 targets to use bundled SDL2
if string.sub(_ACTION,1,4) == "vs20" and _OPTIONS["osd"]=="sdl" then
	if _OPTIONS["with-bundled-sdl2"]==nil then
		_OPTIONS["with-bundled-sdl2"] = "1"
	end
end
-- Build SDL2 for Android
if _OPTIONS["osd"] == "retro" then
-- RETRO HACK no sdl for libretro android
else
if _OPTIONS["targetos"] == "android" then
	_OPTIONS["with-bundled-sdl2"] = "1"
end
end
-- RETRO HACK END no sdl for libretro android
configuration {}

if _OPTIONS["osd"] == "uwp" then
	windowstargetplatformversion("10.0.14393.0")
	windowstargetplatformminversion("10.0.14393.0")
	premake._filelevelconfig = true
end

msgcompile ("Compiling $(subst ../,,$<)...")

msgcompile_objc ("Objective-C compiling $(subst ../,,$<)...")

msgresource ("Compiling resources $(subst ../,,$<)...")

msglinking ("Linking $(notdir $@)...")

msgarchiving ("Archiving $(notdir $@)...")

msgprecompile ("Precompiling $(subst ../,,$<)...")

messageskip { "SkipCreatingMessage", "SkipBuildingMessage", "SkipCleaningMessage" }

if (_OPTIONS["PROJECT"] ~= nil) then
	PROJECT_DIR = path.join(path.getabsolute(".."),"projects",_OPTIONS["PROJECT"]) .. "/"
	if (not os.isfile(path.join("..", "projects", _OPTIONS["PROJECT"], "scripts", "target", _OPTIONS["target"],_OPTIONS["subtarget"] .. ".lua"))) then
		error("File definition for TARGET=" .. _OPTIONS["target"] .. " SUBTARGET=" .. _OPTIONS["subtarget"] .. " does not exist")
	end
	dofile (path.join(".." ,"projects", _OPTIONS["PROJECT"], "scripts", "target", _OPTIONS["target"],_OPTIONS["subtarget"] .. ".lua"))
end
if (_OPTIONS["SOURCES"] == nil and _OPTIONS["PROJECT"] == nil) then
	if (not os.isfile(path.join("target", _OPTIONS["target"],_OPTIONS["subtarget"] .. ".lua"))) then
		error("File definition for TARGET=" .. _OPTIONS["target"] .. " SUBTARGET=" .. _OPTIONS["subtarget"] .. " does not exist")
	end
	dofile (path.join("target", _OPTIONS["target"],_OPTIONS["subtarget"] .. ".lua"))
end

configuration { "gmake or ninja" }
	flags {
		"SingleOutputDir",
	}

dofile ("toolchain.lua")

-- RETRO HACK
if _OPTIONS["osd"]=="retro" then
	if string.sub(_ACTION,1,4) ~= "vs20" then
		buildoptions {
			"-fPIC"
		}
	end

	configuration { "*" }
		defines {
			"__LIBRETRO__",
			"NDEBUG",
		}
end
-- RETRO HACK

if _OPTIONS["targetos"]=="windows" then
	configuration { "x64" }
		defines {
			"X64_WINDOWS_ABI",
		}
	configuration { }
end

-- Avoid error when invoking genie --help.
if (_ACTION == nil) then return false end

-- define PTR64 if we are a 64-bit target
configuration { "x64 or android-*64"}
	defines { "PTR64=1" }

-- define MAME_DEBUG if we are a debugging build
configuration { "Debug" }
	defines {
		"MAME_DEBUG",
		"MAME_PROFILER",
--      "BGFX_CONFIG_DEBUG=1",
	}

if _OPTIONS["FASTDEBUG"]=="1" then
	defines {
		"MAME_DEBUG_FAST",
		"NDEBUG",
	}
end

configuration { }

if _OPTIONS["PROFILER"]=="1" then
	defines{
		"MAME_PROFILER", -- define MAME_PROFILER if we are a profiling build
	}
end

configuration { "Release" }
	defines {
		"NDEBUG",
	}

configuration { }

-- CR/LF setup: use on win32, CR only on everything else
if _OPTIONS["targetos"]=="windows" then
	defines {
		"CRLF=3",
	}
else
	defines {
		"CRLF=2",
	}
end


if _OPTIONS["BIGENDIAN"]=="1" then
	if _OPTIONS["targetos"]=="macosx" then
		defines {
			"OSX_PPC",
		}
		buildoptions {
			"-Wno-unused-label",
			"-flax-vector-conversions",
		}
		if _OPTIONS["SYMBOLS"] then
			buildoptions {
				"-mlong-branch",
			}
		end
		configuration { "x64" }
			buildoptions {
				"-arch ppc64",
			}
			linkoptions {
				"-arch ppc64",
			}
		configuration { "x32" }
			buildoptions {
				"-arch ppc",
			}
			linkoptions {
				"-arch ppc",
			}
		configuration { }
	end
else
	defines {
		"LSB_FIRST",
	}
	-- For iOS in libretro, don't specify the arch since it's already specified in $(CC) and $(CXX)
	if _OPTIONS["targetos"]=="macosx"  and _OPTIONS["LIBRETRO_IOS"] ~= "1" and _OPTIONS["LIBRETRO_TVOS"] ~= "1" then
		configuration { "x64" }
			buildoptions {
				"-arch x86_64",
			}
			linkoptions {
				"-arch x86_64",
			}
		configuration { "x32" }
			buildoptions {
				"-arch i386",
			}
			linkoptions {
				"-arch i386",
			}
		configuration { }
	end
end

if _OPTIONS["with-system-jpeg"]~=nil then
	defines {
		"XMD_H",
	}
end

if not _OPTIONS["with-system-flac"]~=nil then
	defines {
		"FLAC__NO_DLL",
	}
end

if not _OPTIONS["with-system-pugixml"] then
	defines {
		"PUGIXML_HEADER_ONLY",
	}
else
	links {
		ext_lib("pugixml"),
	}
end

if _OPTIONS["NOASM"]=="1" then
	defines {
		"MAME_NOASM"
	}
end

if not _OPTIONS["FORCE_DRC_C_BACKEND"] then
	if _OPTIONS["BIGENDIAN"]~="1" then
		configuration { "x64" }
			defines {
				"NATIVE_DRC=drcbe_x64",
			}
		configuration { "x32" }
			defines {
				"NATIVE_DRC=drcbe_x86",
			}
		configuration {  }
	end
end

	defines {
		"LUA_COMPAT_ALL",
		"LUA_COMPAT_5_1",
		"LUA_COMPAT_5_2",
	}

	if _ACTION == "gmake" or _ACTION == "ninja" then

	--we compile C-only to C99 standard with GNU extensions

	buildoptions_c {
		"-std=gnu99",
	}

local version = str_to_version(_OPTIONS["gcc_version"])
if string.find(_OPTIONS["gcc"], "clang") and ((version < 30500) or (_OPTIONS["targetos"]=="macosx" and (version <= 60000))) then
	buildoptions_cpp {
		"-std=c++1y",
	}

	buildoptions_objcpp {
		"-std=c++1y",
	}
else
	buildoptions_cpp {
		"-std=c++14",
	}

	buildoptions_objcpp {
		"-std=c++14",
	}
end
-- this speeds it up a bit by piping between the preprocessor/compiler/assembler
	if not ("pnacl" == _OPTIONS["gcc"]) then
		buildoptions {
			"-pipe",
		}
	end
-- add -g if we need symbols, and ensure we have frame pointers
if _OPTIONS["SYMBOLS"]~=nil and _OPTIONS["SYMBOLS"]~="0" then
	buildoptions {
		"-g" .. _OPTIONS["SYMLEVEL"],
		"-fno-omit-frame-pointer",
		"-fno-optimize-sibling-calls",
	}
end

--# we need to disable some additional implicit optimizations for profiling
if _OPTIONS["PROFILE"] then
	buildoptions {
		"-mno-omit-leaf-frame-pointer",
	}
end
-- add -v if we need verbose build information
if _OPTIONS["VERBOSE"] then
	buildoptions {
		"-v",
	}
end

-- only show shadow warnings when enabled
if (_OPTIONS["SHADOW_CHECK"]=="1") then
	buildoptions {
		"-Wshadow"
	}
end

-- only show deprecation warnings when enabled
if _OPTIONS["DEPRECATED"]=="0" then
	buildoptions {
		"-Wno-deprecated-declarations"
	}
end

-- add profiling information for the compiler
if _OPTIONS["PROFILE"] then
	buildoptions {
		"-pg",
	}
	linkoptions {
		"-pg",
	}
end

if _OPTIONS["SYMBOLS"]~=nil and _OPTIONS["SYMBOLS"]~="0" then
	flags {
		"Symbols",
	}
end

-- add the error warning flag
if _OPTIONS["NOWERROR"]==nil then
	buildoptions {
		"-Werror",
	}
end

-- if we are optimizing, include optimization options
if _OPTIONS["OPTIMIZE"] then
	buildoptions {
		"-O".. _OPTIONS["OPTIMIZE"],
		"-fno-strict-aliasing"
	}
	if _OPTIONS["OPT_FLAGS"] then
		buildoptions {
			_OPTIONS["OPT_FLAGS"]
		}
	end
	if _OPTIONS["LTO"]=="1" then
		buildoptions {
-- windows native mingw GCC 5.2 fails with -flto=x with x > 1. bug unfixed as of this commit
			"-flto=1",
-- if ld fails, just buy more RAM or uncomment this!
--          "-Wl,-no-keep-memory",
			"-Wl,-v",
-- silence redefine warnings from discrete.c.
			"-Wl,-allow-multiple-definition",
			"-fuse-linker-plugin",
-- these next flags allow MAME to compile in GCC 5.2. odr warnings should be fixed as LTO randomly crashes otherwise
-- some GCC 4.9.x on Windows do not have -Wodr and -flto-odr-type-merging enabled. adjust accordingly...
-- no-fat-lto-objects is faster to compile and uses less memory, but you can't mix with a non-lto .o/.a without rebuilding
			"-fno-fat-lto-objects",
			"-flto-odr-type-merging",
			"-Wodr",
			"-flto-compression-level=0", -- lto doesn't work with anything <9 on linux with < 12G RAM, much slower if <> 0
--          "-flto-report", -- if you get an error in lto after [WPA] stage, but before [LTRANS] stage, you need more memory!
--          "-fmem-report-wpa","-fmem-report","-fpre-ipa-mem-report","-fpost-ipa-mem-report","-flto-report-wpa","-fmem-report",
-- this six flag combo lets MAME compile with LTO=1 on linux with no errors and ~2% speed boost, but compile time is much longer
-- if you are going to wait on lto, you might as well enable these for GCC
--          "-fdevirtualize-at-ltrans","-fgcse-sm","-fgcse-las",
--          "-fipa-pta","-fipa-icf","-fvariable-expansion-in-unroller",
		}
-- same flags are needed by linker
		linkoptions {
			"-flto=1",
--          "-Wl,-no-keep-memory",
			"-Wl,-v",
			"-Wl,-allow-multiple-definition",
			"-fuse-linker-plugin",
			"-fno-fat-lto-objects",
			"-flto-odr-type-merging",
			"-Wodr",
			"-flto-compression-level=0", -- lto doesn't work with anything <9 on linux with < 12G RAM, much slower if <> 0
--          "-flto-report", -- if you get an error in lto after [WPA] stage, but before [LTRANS] stage, you need more memory!
--          "-fmem-report-wpa","-fmem-report","-fpre-ipa-mem-report","-fpost-ipa-mem-report","-flto-report-wpa","-fmem-report",
-- this six flag combo lets MAME compile with LTO=1 on linux with no errors and ~2% speed boost, but compile time is much longer
-- if you are going to wait on lto, you might as well enable these for GCC
--          "-fdevirtualize-at-ltrans","-fgcse-sm","-fgcse-las",
--          "-fipa-pta","-fipa-icf","-fvariable-expansion-in-unroller",

		}

	end
end

configuration { "mingw-clang" }
	buildoptions {
		"-Xclang -flto-visibility-public-std", -- workround for __imp___ link errors
		"-Wno-nonportable-include-path", -- workround for clang 9.0.0 case sensitivity bug when including GL/glext.h
	}
configuration {  }

if _OPTIONS["ARCHOPTS"] then
	buildoptions {
		_OPTIONS["ARCHOPTS"]
	}
	linkoptions {
		_OPTIONS["ARCHOPTS"]
	}
end

if _OPTIONS["ARCHOPTS_C"] then
	buildoptions_c {
		_OPTIONS["ARCHOPTS_C"]
	}
end

if _OPTIONS["ARCHOPTS_CXX"] then
	buildoptions_cpp {
		_OPTIONS["ARCHOPTS_CXX"]
	}
end

if _OPTIONS["ARCHOPTS_OBJC"] then
	buildoptions_objc {
		_OPTIONS["ARCHOPTS_OBJC"]
	}
end

if _OPTIONS["ARCHOPTS_OBJCXX"] then
	buildoptions_objcpp {
		_OPTIONS["ARCHOPTS_OBJCXX"]
	}
end

if _OPTIONS["SHLIB"] then
	buildoptions {
		"-fPIC"
	}
end

if _OPTIONS["SSE2"]=="1" then
	buildoptions {
		"-msse",
		"-msse2"
	}
end

if _OPTIONS["SSE3"]=="1" then
	buildoptions {
		"-msse",
		"-msse2",
		"-msse3"
	}
end


if _OPTIONS["OPENMP"]=="1" then
	buildoptions {
		"-fopenmp",
	}
	linkoptions {
		"-fopenmp"
	}
	defines {
		"USE_OPENMP=1",
	}

else
	buildoptions {
		"-Wno-unknown-pragmas",
	}
end

if _OPTIONS["LDOPTS"] then
	linkoptions {
		_OPTIONS["LDOPTS"]
	}
end

if _OPTIONS["MAP"] then
	if (_OPTIONS["target"] == _OPTIONS["subtarget"]) then
		linkoptions {
			"-Wl,-Map," .. "../../../../" .. _OPTIONS["target"] .. ".map"
		}
	else
		linkoptions {
			"-Wl,-Map," .. "../../../../"  .. _OPTIONS["target"] .. _OPTIONS["subtarget"] .. ".map"
		}

	end
end


-- add a basic set of warnings
	buildoptions {
		"-Wall",
		"-Wcast-align",
		"-Wundef",
		"-Wformat-security",
		"-Wwrite-strings",
		"-Wno-sign-compare",
		"-Wno-conversion",
		"-Wno-error=deprecated-declarations",
	}
-- warnings only applicable to C compiles
	buildoptions_c {
		"-Wpointer-arith",
		"-Wstrict-prototypes",
	}

if _OPTIONS["targetos"]~="freebsd" then
	buildoptions_c {
		"-Wbad-function-cast",
	}
end

-- warnings only applicable to OBJ-C compiles
	buildoptions_objcpp {
		"-Wpointer-arith",
	}

-- warnings only applicable to C++ compiles
	buildoptions_cpp {
		"-Woverloaded-virtual",
	}

if _OPTIONS["SANITIZE"] then
	buildoptions {
		"-fsanitize=".. _OPTIONS["SANITIZE"]
	}
	linkoptions {
		"-fsanitize=".. _OPTIONS["SANITIZE"]
	}
	if string.find(_OPTIONS["SANITIZE"], "address") then
		buildoptions {
			"-fsanitize-address-use-after-scope"
		}
		linkoptions {
			"-fsanitize-address-use-after-scope"
		}
	end
	if string.find(_OPTIONS["SANITIZE"], "undefined") then
		-- 'function' produces errors without delegates by design
		-- 'alignment' produces a lot of errors which we are not interested in
		buildoptions {
			"-fno-sanitize=function",
			"-fno-sanitize=alignment"
		}
		linkoptions {
			"-fno-sanitize=function",
			"-fno-sanitize=alignment"
		}
	end
end

--ifneq (,$(findstring thread,$(SANITIZE)))
--CCOMFLAGS += -fPIE
--endif



		local version = str_to_version(_OPTIONS["gcc_version"])
		if string.find(_OPTIONS["gcc"], "clang") or string.find(_OPTIONS["gcc"], "pnacl") or string.find(_OPTIONS["gcc"], "asmjs") or string.find(_OPTIONS["gcc"], "android") then
			if (version < 30400) then
				print("Clang version 3.4 or later needed")
				os.exit(-1)
			end
			buildoptions {
				"-Wno-cast-align",
				"-Wno-tautological-compare",
				"-Wno-unused-value",
				"-Wno-constant-logical-operand",
				"-fdiagnostics-show-note-include-stack",
			}
			if (version >= 30500) then
				buildoptions {
					"-Wno-unknown-warning-option",
					"-Wno-extern-c-compat",
					"-Wno-unknown-attributes",
					"-Wno-ignored-qualifiers"
				}
			end
			if (version >= 60000) then
				buildoptions {
					"-Wno-pragma-pack" -- clang 6.0 complains when the packing change lifetime is not contained within a header file.
				}
			end
		else
			if (version < 70000) then
				print("GCC version 7.0 or later needed")
				os.exit(-1)
			end
				buildoptions {
					"-Wno-unused-result", -- needed for fgets,fread on linux
					-- array bounds checking seems to be buggy in 4.8.1 (try it on video/stvvdp1.c and video/model1.c without -Wno-array-bounds)
					"-Wno-array-bounds",
				}
			if (version >= 80000) then
				buildoptions {
					"-Wno-format-overflow", -- try machine/bfm_sc45_helper.cpp in GCC 8.0.1, among others
					"-Wno-stringop-truncation", -- ImGui again
					"-Wno-stringop-overflow",   -- formats/victor9k_dsk.cpp bugs the compiler
				}
				buildoptions_cpp {
					"-Wno-class-memaccess", -- many instances in ImGui and BGFX
				}
			end
		end
	end

if (_OPTIONS["PLATFORM"]=="alpha") then
	defines {
		"PTR64=1",
	}
end

if (_OPTIONS["PLATFORM"]=="arm") then
	buildoptions {
		"-Wno-cast-align",
	}
end

if (_OPTIONS["PLATFORM"]=="arm64") then
	buildoptions {
		"-Wno-cast-align",
	}
	defines {
		"PTR64=1",
	}
end

if (_OPTIONS["PLATFORM"]=="riscv64") then
	defines {
		"PTR64=1",
	}
end

if (_OPTIONS["PLATFORM"]=="mips64") then
	defines {
		"PTR64=1",
	}
end

local subdir
if (_OPTIONS["target"] == _OPTIONS["subtarget"]) then
	subdir = _OPTIONS["osd"] .. "/" .. _OPTIONS["target"]
else
	subdir = _OPTIONS["osd"] .. "/" .. _OPTIONS["target"] .. _OPTIONS["subtarget"]
end

if not toolchain(MAME_BUILD_DIR, subdir) then
	return -- no action specified
end

configuration { "asmjs" }
	buildoptions {
		"-std=gnu89",
		"-Wno-implicit-function-declaration",
		"-s USE_SDL_TTF=2",
	}
	buildoptions_cpp {
		"-std=c++14",
	}
	linkoptions {
		"-Wl,--start-group",
	}
	archivesplit_size "20"

configuration { "android*" }
	buildoptions {
		"-Wno-undef",
		"-Wno-typedef-redefinition",
		"-Wno-unknown-warning-option",
		"-Wno-incompatible-ms-struct",
	}
	buildoptions_cpp {
		"-std=c++14",
		"-Wno-extern-c-compat",
		"-Wno-tautological-constant-out-of-range-compare",
		"-Wno-tautological-pointer-compare",
	}
	archivesplit_size "20"

configuration { "android-arm64" }
	buildoptions {
		"-Wno-asm-operand-widths",
	}

configuration { "pnacl" }
	buildoptions {
		"-std=gnu89",
		"-Wno-inline-new-delete",
	}
	buildoptions_cpp {
		"-std=c++14",
	}
	archivesplit_size "20"

configuration { "linux-* or rpi or ci20"}
		links {
			"dl",
			"rt",
		}
		if _OPTIONS["distro"]=="debian-stable" then
			defines
			{
				"NO_AFFINITY_NP",
			}
		end



configuration { "steamlink" }
	links {
		"dl",
		"EGL",
		"GLESv2",
		"SDL2",
	}
	defines {
		"EGL_API_FB",
	}

configuration { "rpi" }
	links {
		"SDL2",
		"fontconfig",
		"X11",
		"GLESv2",
		"EGL",
		"bcm_host",
		"vcos",
		"vchiq_arm",
		"pthread",
	}


configuration { "ci20" }
	links {
		"SDL2",
		"asound",
		"fontconfig",
		"freetype",
		"pthread",
	}


configuration { "osx* or xcode4" }
		links {
			"pthread",
		}

configuration { "mingw*" }
		if _OPTIONS["osd"]~="sdl"
		then
			linkoptions {
				"-static",
			}
		end
		linkoptions {
			"-Wl,--start-group",
		}
		links {
			"user32",
			"winmm",
			"advapi32",
			"shlwapi",
			"wsock32",
			"ws2_32",
			"psapi",
			"iphlpapi",
			"shell32",
			"userenv",
		}

configuration { "mingw-clang" }
	local version = str_to_version(_OPTIONS["gcc_version"])
	if _OPTIONS["gcc"]~=nil and string.find(_OPTIONS["gcc"], "clang") and ((version < 30900)) then
		linkoptions {
			"-pthread",
		}
	end

configuration { "vsllvm" }
	defines {
		"XML_STATIC",
		"WIN32",
		"_WIN32",
		"_CRT_NONSTDC_NO_DEPRECATE",
		"_CRT_SECURE_NO_DEPRECATE",
		"_CRT_STDIO_LEGACY_WIDE_SPECIFIERS",
	}
	includedirs {
		MAME_DIR .. "3rdparty/dxsdk/Include"
	}

configuration { "vs20*" }
		defines {
			"XML_STATIC",
			"WIN32",
			"_WIN32",
			"_CRT_NONSTDC_NO_DEPRECATE",
			"_CRT_SECURE_NO_DEPRECATE",
			"_CRT_STDIO_LEGACY_WIDE_SPECIFIERS",
		}

-- Windows Store/Phone projects already link against the available libraries.
if _OPTIONS["vs"]==nil or not (string.startswith(_OPTIONS["vs"], "winstore8") or string.startswith(_OPTIONS["vs"], "winphone8")) then
		links {
			"user32",
			"winmm",
			"advapi32",
			"shlwapi",
			"wsock32",
			"ws2_32",
			"psapi",
			"iphlpapi",
			"shell32",
			"userenv",
		}
end

		buildoptions {
<<<<<<< HEAD
=======
			"/WX",     -- Treats all compiler warnings as errors.
			"/w45038", -- warning C5038: data member 'member1' will be initialized after data member 'member2'
>>>>>>> 13997a8f
			"/wd4025", -- warning C4025: 'number' : based pointer passed to function with variable arguments: parameter number
			"/wd4003", -- warning C4003: not enough actual parameters for macro 'xxx'
			"/wd4018", -- warning C4018: 'x' : signed/unsigned mismatch
			"/wd4061", -- warning C4061: enumerator 'xxx' in switch of enum 'xxx' is not explicitly handled by a case label
			"/wd4100", -- warning C4100: 'xxx' : unreferenced formal parameter
			"/wd4127", -- warning C4127: conditional expression is constant
			"/wd4131", -- warning C4131: 'xxx' : uses old-style declarator
			"/wd4141", -- warning C4141: 'xxx' : used more than once
			"/wd4146", -- warning C4146: unary minus operator applied to unsigned type, result still unsigned
			"/wd4150", -- warning C4150: deletion of pointer to incomplete type 'xxx'; no destructor called
			"/wd4189", -- warning C4189: 'xxx' : local variable is initialized but not referenced
			"/wd4191", -- warning C4191: 'type cast' : unsafe conversion from 'xxx' to 'xxx' // 64-bit only
			"/wd4201", -- warning C4201: nonstandard extension used : nameless struct/union
			"/wd4232", -- warning C4232: nonstandard extension used : 'xxx' : address of dllimport 'xxx' is not static, identity not guaranteed
			"/wd4242", -- warning C4242: 'x' : conversion from 'xxx' to 'xxx', possible loss of data
			"/wd4244", -- warning C4244: 'argument' : conversion from 'xxx' to 'xxx', possible loss of data
			"/wd4250", -- warning C4250: 'xxx' : inherits 'xxx' via dominance
			"/wd4255", -- warning C4255: 'xxx' : no function prototype given: converting '()' to '(void)'
			"/wd4296", -- warning C4296: 'x' : expression is always false
			"/wd4306", -- warning C4306: 'xxx': conversion from 'type1' to 'type2' of greater size // 64-bit only
			"/wd4310", -- warning C4310: cast truncates constant value
			"/wd4312", -- warning C4312: 'type cast' : conversion from 'xxx' to 'xxx' of greater size
			"/wd4324", -- warning C4324: 'xxx' : structure was padded due to __declspec(align())
			"/wd4347", -- warning C4347: behavior change: 'xxx' is called instead of 'xxx' // obsolete VS2005 - VS2010 only
			"/wd4435", -- warning C4435: 'xxx' : Object layout under /vd2 will change due to virtual base 'xxx'
			"/wd4510", -- warning C4510: 'xxx' : default constructor could not be generated
			"/wd4512", -- warning C4512: 'xxx' : assignment operator could not be generated
			"/wd4514", -- warning C4514: 'xxx' : unreferenced inline function has been removed
			"/wd4521", -- warning C4521: 'xxx' : multiple copy constructors specified
			"/wd4571", -- warning C4611: interaction between '_setjmp' and C++ object destruction is non-portable
			"/wd4610", -- warning C4619: #pragma warning : there is no warning number 'xxx'
			"/wd4611", -- warning C4571: Informational: catch(...) semantics changed since Visual C++ 7.1; structured exceptions (SEH) are no longer caught
			"/wd4619", -- warning C4610: struct 'xxx' can never be instantiated - user defined constructor required
			"/wd4625", -- warning C4625: 'xxx' : copy constructor could not be generated because a base class copy constructor is inaccessible or deleted
			"/wd4626", -- warning C4626: 'xxx' : assignment operator could not be generated because a base class assignment operator is inaccessible or deleted
			"/wd4640", -- warning C4640: 'xxx' : construction of local static object is not thread-safe
			"/wd4668", -- warning C4668: 'xxx' is not defined as a preprocessor macro, replacing with '0' for '#if/#elif'
			"/wd4702", -- warning C4702: unreachable code
			"/wd4706", -- warning C4706: assignment within conditional expression
			"/wd4710", -- warning C4710: 'xxx' : function not inlined
			"/wd4711", -- warning C4711: function 'xxx' selected for automatic inline expansion // optimized only
			"/wd4805", -- warning C4805: 'x' : unsafe mix of type 'xxx' and type 'xxx' in operation
			"/wd4820", -- warning C4820: 'xxx' : 'x' bytes padding added after data member 'xxx'
			"/wd4826", -- warning C4826: Conversion from 'type1 ' to 'type_2' is sign-extended. This may cause unexpected runtime behavior. // 32-bit only
			"/wd4365", -- warning C4365: 'action' : conversion from 'type_1' to 'type_2', signed/unsigned mismatch
			"/wd4389", -- warning C4389: 'operator' : signed/unsigned mismatch
			"/wd4245", -- warning C4245: 'conversion' : conversion from 'type1' to 'type2', signed/unsigned mismatch
			"/wd4388", -- warning C4388: signed/unsigned mismatch
			"/wd4267", -- warning C4267: 'var' : conversion from 'size_t' to 'type', possible loss of data
			"/wd4005", -- warning C4005: The macro identifier is defined twice. The compiler uses the second macro definition
			"/wd4350", -- warning C4350: behavior change: 'member1' called instead of 'member2'
			"/wd4996", -- warning C4996: 'function': was declared deprecated
			"/wd4191", -- warning C4191: 'operator/operation' : unsafe conversion from 'type of expression' to 'type required'
			"/wd4060", -- warning C4060: switch statement contains no 'case' or 'default' labels
			"/wd4065", -- warning C4065: switch statement contains 'default' but no 'case' labels
			"/wd4640", -- warning C4640: 'instance' : construction of local static object is not thread-safe
			"/wd4290", -- warning C4290: C++ exception specification ignored except to indicate a function is not __declspec(nothrow)
			"/wd4355", -- warning C4355: 'this' : used in base member initializer list
			"/wd4800", -- warning C4800: 'type' : forcing value to bool 'true' or 'false' (performance warning)
			"/wd4371", -- warning C4371: layout of class may have changed from a previous version of the compiler due to better packing of member 'member'
			"/wd4548", -- warning C4548: expression before comma has no effect; expected expression with side-effect

			"/wd4334", -- warning C4334: '<<': result of 32-bit shift implicitly converted to 64 bits (was 64-bit shift intended?)
			"/wd4456", -- warning C4456: declaration of 'xxx' hides previous local declaration
			"/wd4457", -- warning C4457: declaration of 'xxx' hides function parameter
			"/wd4458", -- warning C4458: declaration of 'xxx' hides class member
			"/wd4459", -- warning C4459: declaration of 'xxx' hides global declaration
			"/wd4838", -- warning C4838: conversion from 'xxx' to 'yyy' requires a narrowing conversion
			"/wd4091", -- warning C4091: 'typedef ': ignored on left of '' when no variable is declared
			"/wd4463", -- warning C4463: overflow; assigning 1 to bit-field that can only hold values from -1 to 0
			"/wd4297", -- warning C4297: 'xxx::~xxx': function assumed not to throw an exception but does
			"/wd4319", -- warning C4319: 'operator' : zero extending 'type' to 'type' of greater size
			"/wd4592", -- warning C4592: symbol will be dynamically initialized (implementation limitation)
		}
if _OPTIONS["vs"]=="intel-15" then
		buildoptions {
			"/Qwd9",                -- remark #9: nested comment is not allowed
			"/Qwd82",               -- remark #82: storage class is not first
			"/Qwd111",              -- remark #111: statement is unreachable
			"/Qwd128",              -- remark #128: loop is not reachable
			"/Qwd177",              -- remark #177: function "xxx" was declared but never referenced
			"/Qwd181",              -- remark #181: argument of type "UINT32={unsigned int}" is incompatible with format "%d", expecting argument of type "int"
			"/Qwd185",              -- remark #185: dynamic initialization in unreachable code
			"/Qwd280",              -- remark #280: selector expression is constant
			"/Qwd344",              -- remark #344: typedef name has already been declared (with same type)
			"/Qwd411",              -- remark #411: class "xxx" defines no constructor to initialize the following
			"/Qwd869",              -- remark #869: parameter "xxx" was never referenced
			"/Qwd2545",             -- remark #2545: empty dependent statement in "else" clause of if - statement
			"/Qwd2553",             -- remark #2553: nonstandard second parameter "TCHAR={WCHAR = { __wchar_t } } **" of "main", expected "char *[]" or "char **" extern "C" int _tmain(int argc, TCHAR **argv)
			"/Qwd2557",             -- remark #2557: comparison between signed and unsigned operands
			"/Qwd3280",             -- remark #3280: declaration hides member "attotime::seconds" (declared at line 126) static attotime from_seconds(INT32 seconds) { return attotime(seconds, 0); }

			"/Qwd170",              -- error #170: pointer points outside of underlying object
			"/Qwd188",              -- error #188: enumerated type mixed with another type

			"/Qwd63",               -- warning #63: shift count is too large
			"/Qwd177",              -- warning #177: label "xxx" was declared but never referenced
			"/Qwd186",              -- warning #186: pointless comparison of unsigned integer with zero
			"/Qwd488",              -- warning #488: template parameter "_FunctionClass" is not used in declaring the parameter types of function template "device_delegate<_Signature>::device_delegate<_FunctionClass>(delegate<_Signature>:
			"/Qwd1478",             -- warning #1478: function "xxx" (declared at line yyy of "zzz") was declared deprecated
			"/Qwd1879",             -- warning #1879: unimplemented pragma ignored
			"/Qwd3291",             -- warning #3291: invalid narrowing conversion from "double" to "int"
			"/Qwd1195",             -- error #1195: conversion from integer to smaller pointer
			"/Qwd47",               -- error #47: incompatible redefinition of macro "xxx"
			"/Qwd265",              -- error #265: floating-point operation result is out of range
			-- these occur on a release build, while we can increase the size limits instead some of the files do require extreme amounts
			"/Qwd11074",            -- remark #11074: Inlining inhibited by limit max-size  / remark #11074: Inlining inhibited by limit max-total-size
			"/Qwd11075",            -- remark #11075: To get full report use -Qopt-report:4 -Qopt-report-phase ipo
		}
end

if _OPTIONS["vs"]=="clangcl" then
		buildoptions {
			"-Wno-enum-conversion",
			"-Wno-ignored-qualifiers",
			"-Wno-missing-braces",
			"-Wno-missing-field-initializers",
			"-Wno-new-returns-null",
			"-Wno-nonportable-include-path",
			"-Wno-pointer-bool-conversion",
			"-Wno-pragma-pack",
			"-Wno-switch",
			"-Wno-tautological-constant-out-of-range-compare",
			"-Wno-tautological-pointer-compare",
			"-Wno-unknown-warning-option",
			"-Wno-unused-const-variable",
			"-Wno-unused-function",
			"-Wno-unused-label",
			"-Wno-unused-local-typedef",
			"-Wno-unused-private-field",
			"-Wno-unused-variable",
		}
end

		linkoptions {
			"/ignore:4221", -- LNK4221: This object file does not define any previously undefined public symbols, so it will not be used by any link operation that consumes this library
		}
		includedirs {
			MAME_DIR .. "3rdparty/dxsdk/Include"
		}
configuration { "winphone8* or winstore8*" }
	linkoptions {
		"/ignore:4264" -- LNK4264: archiving object file compiled with /ZW into a static library; note that when authoring Windows Runtime types it is not recommended to link with a static library that contains Windows Runtime metadata
	}
configuration { "vsllvm" }
		buildoptions {
			"-Wno-tautological-constant-out-of-range-compare",
			"-Wno-ignored-qualifiers",
			"-Wno-missing-field-initializers",
			"-Wno-ignored-pragma-optimize",
			"-Wno-unknown-warning-option",
			"-Wno-unused-function",
			"-Wno-unused-label",
			"-Wno-unused-local-typedef",
			"-Wno-unused-const-variable",
			"-Wno-unused-parameter",
			"-Wno-unneeded-internal-declaration",
			"-Wno-unused-private-field",
			"-Wno-missing-braces",
			"-Wno-unused-variable",
			"-Wno-tautological-pointer-compare",
			"-Wno-nonportable-include-path",
			"-Wno-enum-conversion",
			"-Wno-pragma-pack",
			"-Wno-new-returns-null",
			"-Wno-sign-compare",
			"-Wno-switch",
			"-Wno-tautological-undefined-compare",
			"-Wno-deprecated-declarations",
			"-Wno-macro-redefined",
			"-Wno-narrowing",
		}


configuration { }

if (_OPTIONS["SOURCES"] ~= nil) then
	local str = _OPTIONS["SOURCES"]
	local sourceargs = ""
	for word in string.gmatch(str, '([^,]+)') do
		if (not os.isfile(path.join(MAME_DIR, word))) then
			print("File " .. word.. " does not exist")
			os.exit()
		end
		sourceargs = sourceargs .. " " .. word
	end
	OUT_STR = os.outputof( PYTHON .. " " .. MAME_DIR .. "scripts/build/makedep.py sourcesproject -r " .. MAME_DIR .. " -t " .. _OPTIONS["subtarget"] .. sourceargs )
	load(OUT_STR)()
	os.outputof( PYTHON .. " " .. MAME_DIR .. "scripts/build/makedep.py sourcesfilter" .. sourceargs .. " > ".. GEN_DIR  .. _OPTIONS["target"] .. "/" .. _OPTIONS["subtarget"] .. ".flt" )
end

group "libs"

if (not os.isfile(path.join("src", "osd",  _OPTIONS["osd"] .. ".lua"))) then
	error("Unsupported value '" .. _OPTIONS["osd"] .. "' for OSD")
end
dofile(path.join("src", "osd", _OPTIONS["osd"] .. ".lua"))
dofile(path.join("src", "lib.lua"))
if (MACHINES["NETLIST"]~=null or _OPTIONS["with-tools"]) then
dofile(path.join("src", "netlist.lua"))
end
--if (STANDALONE~=true) then
dofile(path.join("src", "formats.lua"))
formatsProject(_OPTIONS["target"],_OPTIONS["subtarget"])
--end

group "3rdparty"
dofile(path.join("src", "3rdparty.lua"))


group "core"

dofile(path.join("src", "emu.lua"))

if (STANDALONE~=true) then
	dofile(path.join("src", "mame", "frontend.lua"))
end

group "devices"
dofile(path.join("src", "devices.lua"))
devicesProject(_OPTIONS["target"],_OPTIONS["subtarget"])

if (STANDALONE~=true) then
	group "drivers"
	findfunction("createProjects_" .. _OPTIONS["target"] .. "_" .. _OPTIONS["subtarget"])(_OPTIONS["target"], _OPTIONS["subtarget"])
end

group "emulator"
dofile(path.join("src", "main.lua"))
if (_OPTIONS["SOURCES"] == nil) then
	if (_OPTIONS["target"] == _OPTIONS["subtarget"]) then
		startproject (_OPTIONS["target"])
	else
		if (_OPTIONS["subtarget"]=="mess") then
			startproject (_OPTIONS["subtarget"])
		else
			startproject (_OPTIONS["target"] .. _OPTIONS["subtarget"])
		end
	end
else
	startproject (_OPTIONS["subtarget"])
end
mainProject(_OPTIONS["target"],_OPTIONS["subtarget"])
strip()

if _OPTIONS["with-tools"] then
	group "tools"
	dofile(path.join("src", "tools.lua"))
end

if _OPTIONS["with-tests"] then
	group "tests"
	dofile(path.join("src", "tests.lua"))
end

if _OPTIONS["with-benchmarks"] then
	group "benchmarks"
	dofile(path.join("src", "benchmarks.lua"))
end<|MERGE_RESOLUTION|>--- conflicted
+++ resolved
@@ -1368,11 +1368,8 @@
 end
 
 		buildoptions {
-<<<<<<< HEAD
-=======
 			"/WX",     -- Treats all compiler warnings as errors.
 			"/w45038", -- warning C5038: data member 'member1' will be initialized after data member 'member2'
->>>>>>> 13997a8f
 			"/wd4025", -- warning C4025: 'number' : based pointer passed to function with variable arguments: parameter number
 			"/wd4003", -- warning C4003: not enough actual parameters for macro 'xxx'
 			"/wd4018", -- warning C4018: 'x' : signed/unsigned mismatch
