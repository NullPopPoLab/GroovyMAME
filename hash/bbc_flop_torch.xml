--- conflicted
+++ resolved
@@ -3,11 +3,7 @@
 <!--
 license:CC0
 
-<<<<<<< HEAD
-Acorn BBC Micro - Torch Z80/68000 Co-Processor discs
-=======
 Acorn BBC Micro - Torch Co-Processor discs
->>>>>>> e8a0e046
 -->
 
 <softwarelist name="bbc_flop_torch" description="Torch Co-Processor discs">
