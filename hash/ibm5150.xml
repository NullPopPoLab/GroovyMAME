<?xml version="1.0"?>
<!DOCTYPE softwarelist SYSTEM "softwarelist.dtd">
<!--
Compiled by K1W1 and Telanus
-->

<!--

Known PC Booter Games Not Dumped, Or Dumped and Lost when Demonlord's Site went down.

 - Attack On Altair
 - Beneath Apple Manor
 - Borrowed Time / Time to Die
 - Chess88*
 - Climber 5
 - Decision in the Desert
 - Destroyer
 - Dunjonquest: Morloc's Tower
 - Floppy Frenzy*
 - Forbidden Castle
 - Forbidden Quest
 - FriendlyWare PC Introductory Set
 - Full Count Baseball
 - Galactic Gladiators
 - Harrier Combat Simulator
 - High Stakes
 - Holy Grail, The
 - Infidel*
 - International Hockey
 - James Bond 007: Goldfinger*
 - Kindercomp
 - Master Miner
 - Math Maze
 - MicroLeague Baseball*
 - Miner 2049er*
 - Moon Bugs*
 - Night Stalker
 - PC Pool*
 - Rescue at Rigel
 - Sherlock Holmes: Another Bow
 - Snack Attack II
 - Solomon's Key
 - Sorcerer*
 - Starcross*
 - Strategy Games
 - Sub Mission
 - Suspect*
 - Voodoo Island*
 - Wizard and the Princess
 - Word Spinner

-->
<softwarelist name="ibm5150" description="IBM PC disk images">

	<!-- Booter Games -->
	<software name="3ktrivia">
		<description>3-K Trivia</description>
		<year>1984</year>
		<publisher>IBM</publisher>
		<info name="usage" value="PC Booter" />
		<part name="flop1" interface="floppy_5_25">
			<dataarea name="flop" size="368640">
				<rom name="3-k trivia.img" size="368640" crc="475920eb" sha1="abf2f89127d64644a8ed5768077915bb4a4ac3eb" offset="0" />
			</dataarea>
		</part>
	</software>

	<software name="101mazes">
		<description>One Hundred and One Monochrome Mazes</description>
		<year>1983</year>
		<publisher>IBM</publisher>
		<info name="user_notes" value="Needs a Monchrome Screen" />
		<info name="usage" value="PC Booter" />
		<part name="flop1" interface="floppy_5_25">
			<dataarea name="flop" size="163840">
				<rom name="1502177.img" size="163840" crc="baa2ed6e" sha1="3633c9b344db7b091e82502464be1fc331cdbc14" offset="0" />
			</dataarea>
		</part>
	</software>

	<software name="aceshigh">
		<description>Aces High (Wizball, Top Gun, World Series Baseball, Arkanoid)</description>
		<year>1988</year>
		<publisher>Ocean Software</publisher>
		<part name="flop1" interface="floppy_5_25">
			<dataarea name="flop" size = "356888">
				<rom name="aceshigh.td0" size="356888" crc="1c00e329" sha1="3824becc12b8180ba4214eb868d5cd06953b0373" offset="0"/>
			</dataarea>
		</part>
	</software>

	<software name="serenia">
		<description>Adventure in Serenia</description>
		<year>1982</year>
		<publisher>IBM</publisher>
		<info name="developer" value="Sierra" />
		<info name="usage" value="PC Booter" />
		<part name="flop1" interface="floppy_5_25">
			<dataarea name="flop" size="163840">
				<rom name="adventure in serenia.img" size="163840" crc="d05ae01e" sha1="f584b46530359f781b809a61d1bef0a56115eb02" offset="0" />
			</dataarea>
		</part>
	</software>

	<software name="advmath" supported="no">
		<description>Adventures in Math</description>
		<year>1983</year>
		<publisher>IBM</publisher>
		<part name="flop1" interface="floppy_5_25">
			<dataarea name="flop" size = "87136">
				<rom name="Adventures In Math [1983] [5.25] [1 of 1].td0" size="87136" crc="37c2c084" sha1="87d6d6e3bb5a1ad44cdff8f1a349acb2d743bf6b" offset="0"/>
			</dataarea>
		</part>
	</software>

	<software name="agentusa">
		<description>Agent USA</description>
		<year>1985</year>
		<publisher>Scholastic Corporation</publisher>
		<info name="developer" value="Tom Snyder Productions" />
		<info name="usage" value="PC Booter" />
		<part name="flop1" interface="floppy_5_25">
			<dataarea name="flop" size="184320">
				<rom name="agent usa.img" size="184320" crc="480ab416" sha1="dc0008d4218787969f5a7856d49b1558a70e0fa9" offset="0" />
			</dataarea>
		</part>
	</software>

	<software name="alleycat">
		<description>Alley Cat [cr]</description>
		<year>1984</year>
		<publisher>IBM</publisher>
		<info name="developer" value="Synapse Software" />
		<info name="usage" value="PC Booter" />
		<info name="cracked" value="demonlord" />
		<part name="flop1" interface="floppy_5_25">
			<dataarea name="flop" size="184320">
				<rom name="alley cat.img" size="184320" crc="23228e10" sha1="c4e1b163b14fbffe3bef97816d5b7db142c593f1" offset="0" />
			</dataarea>
		</part>
	</software>

	<software name="amnesia">
		<description>Amnesia</description>
		<year>1986</year>
		<publisher>Thomas M. Disch and Cognetics Corporation</publisher>
		<part name="flop1" interface="floppy_3_5">
			<dataarea name="flop" size = "737280">
				<rom name="amnesia.img" size="737280" crc="bb109c06" sha1="02bf9aaeea08144d34e81e93c554ddbb1c026743" offset="0"/>
			</dataarea>
		</part>
	</software>

	<software name="aplepanc">
		<description>Apple Panic [cr]</description>
		<year>1982</year>
		<publisher>Brøderbund Software</publisher>
		<info name="usage" value="PC Booter" />
		<info name="cracked" value="demonlord" />
		<part name="flop1" interface="floppy_5_25">
			<dataarea name="flop" size="163840">
				<rom name="apple panic.img" size="163840" crc="5594040e" sha1="d865096cfdc42c964bf375725cfd2c5058a97217" offset="0" />
			</dataarea>
		</part>
	</software>

	<software name="alpine">
		<description>The Alpine Encounter</description>
		<year>1985</year>
		<publisher>Random House</publisher>
		<info name="developer" value="Ibid Corporation" />
		<info name="usage" value="PC Booter" />
		<part name="flop1" interface="floppy_5_25">
			<dataarea name="flop" size="327680">
				<rom name="the alpine encounter.img" size="327680" crc="13f6f58e" sha1="8bcea42bc8f12574a2899f2020a0f75082de2e69" offset="0" />
			</dataarea>
		</part>
		<part name="flop2" interface="floppy_5_25">
			<dataarea name="flop" size="163840">
				<rom name="the alpine encounter (save disk).img" size="163840" crc="63f2446f" sha1="80730ab8043e1be956995e91a1553e31aeb7603c" offset="0" />
			</dataarea>
		</part>
	</software>

	<software name="archon" supported="no">
		<description>Archon - The Light and the Dark</description>
		<year>1984</year>
		<publisher>Electronic Arts</publisher>
		<info name="developer" value="Free Fall Associates" />
		<info name="usage" value="PC Booter" />
		<part name="flop1" interface="floppy_5_25">
			<!--- Bad Dump? Doesn't work at all. MESS say invalid Image -->
			<dataarea name="flop" size="204800">
				<rom name="archon.img" size="204800" crc="484ebbbd" sha1="4a913c1310ad590b6947dd6ceb69e187bcb641f9" offset="0" />
			</dataarea>
		</part>
	</software>

	<software name="archon1" cloneof="archon" supported="no"> <!--Doesn't boot-->
		<description>Archon - The Light and the Dark (Alt)</description>
		<year>1984</year>
		<publisher>Electronic Arts</publisher>
		<info name="developer" value="Free Fall Associates" />
		<info name="usage" value="PC Booter" />
		<part name="flop1" interface="floppy_5_25">
			<dataarea name="flop" size="51215">
				<rom name="archon.td0" size="51215" crc="faa51229" sha1="b5cd00279d93ceceba11fc8921947d2c50785d20" offset="0" />
			</dataarea>
		</part>
	</software>

	<!-- Fatal error: Incorrect layout on track 0 head 0, expected_size=50000, current_size=79648 -->
	<software name="astrodod" supported="no">
		<description>Astro-Dodge</description>
		<year>1982</year>
		<publisher>Digital Marketing Corporation</publisher>
		<info name="developer" value="Dave Gangola" />
		<part name="flop1" interface="floppy_5_25">
			<dataarea name="flop" size = "65769">
				<rom name="astrodod.td0" size="65769" crc="12e49778" sha1="6c7ca2c16dd4b9c946dbceb8c11c159e68a2dd29" offset="0"/>
			</dataarea>
		</part>
	</software>

	<software name="bzone">
		<description>BattleZone</description>
		<year>1983</year>
		<publisher>Atarisoft</publisher>
		<info name="usage" value="PC Booter" />
		<part name="flop1" interface="floppy_5_25">
			<dataarea name="flop" size="163840">
				<rom name="battlezone.img" size="163840" crc="6d3f174b" sha1="c4c5b1ebf0ba066cd48926b990108f14bed7799c" offset="0" />
			</dataarea>
		</part>
	</software>

	<software name="bcquest">
		<description>BC's Quest for Tires</description>
		<year>1984</year>
		<publisher>Sierra</publisher>
		<info name="developer" value="Sydney Development" />
		<info name="usage" value="PC Booter" />
		<part name="flop1" interface="floppy_5_25">
			<dataarea name="flop" size="368640">
				<rom name="bc's quest for tires.img" size="368640" crc="c1cb107c" sha1="18d63ea36e5821699e0d9f78be5c65a74dc0fa07" offset="0" />
			</dataarea>
		</part>
	</software>

	<software name="backgamm">
		<description>Backgammon v5.0</description>
		<year>1983</year>
		<publisher>Willie Chaplin</publisher>
		<info name="usage" value="PC Booter" />
		<part name="flop1" interface="floppy_5_25">
			<dataarea name="flop" size="163840">
				<rom name="backgammon v5.0.img" size="163840" crc="f44a3fba" sha1="9186a739879c421777cb358a8049c4e33bfbc570" offset="0" />
			</dataarea>
		</part>
	</software>

	<software name="belowrot">
		<description>Below the Root</description>
		<year>1984</year>
		<publisher>Windham Classics / Spinnaker Software Corp</publisher>
		<info name="usage" value="PC Booter" />
		<part name="flop1" interface="floppy_5_25">
			<dataarea name="flop" size="238195">
				<rom name="below the root.td0" size="238195" crc="896b6d1c" sha1="d08c84b88d19bb4315bb62a32e95f988f3622c4e" offset="0" />
			</dataarea>
		</part>
	</software>

	<software name="bcwolfen">
		<description>Beyond Castle Wolfenstein</description>
		<year>1985</year>
		<publisher>Muse Software</publisher>
		<info name="usage" value="PC Booter" />
		<part name="flop1" interface="floppy_5_25">
			<dataarea name="flop" size="368640">
				<rom name="beyond castle wolfenstein.img" size="368640" crc="703d0e2f" sha1="e29cb567adfe3836431dea111f95636112b43899" offset="0" />
			</dataarea>
		</part>
	</software>

	<software name="bigtop" supported="no">
		<description>Big Top [cr]</description>
		<year>1983</year>
		<publisher>Funtastic</publisher>
		<info name="usage" value="PC Booter" />
		<info name="cracked" value="demonlord" />
		<part name="flop1" interface="floppy_5_25">
			<dataarea name="flop" size="184320">
				<rom name="big top.img" size="184320" crc="b5ed200c" sha1="3e9f581acb9022d97049124fa9e416d31d2efa68" offset="0" />
			</dataarea>
		</part>
	</software>

	<software name="black">
		<description>The Black Cauldron (v1.1m)</description>
		<year>1986</year>
		<publisher>Sierra</publisher>
		<info name="usage" value="PC Booter" />
		<part name="flop1" interface="floppy_5_25">
			<dataarea name="flop" size="368640">
				<rom name="the black cauldron v1.1m (disk 1 of 2).img" size="368640" crc="fa24b4eb" sha1="0839b3f96a160be4450df69439e675c82d66cd00" offset="0" />
			</dataarea>
		</part>
		<part name="flop2" interface="floppy_5_25">
			<dataarea name="flop" size="368640">
				<rom name="the black cauldron v1.1m (disk 2 of 2).img" size="368640" crc="fdd97d57" sha1="c1f97d7cbc87a5f8c3dfd4b86d2fd6d453a4180e" offset="0" />
			</dataarea>
		</part>
	</software>

	<software name="blackk" cloneof="black">
		<description>The Black Cauldron (v1.1k)</description>
		<year>1986</year>
		<publisher>Sierra</publisher>
		<info name="usage" value="PC Booter" />
		<part name="flop1" interface="floppy_5_25">
			<dataarea name="flop" size="368640">
				<rom name="the black cauldron v1.1k (disk 1 of 2).img" size="368640" crc="acce36e4" sha1="9635dd6993456592b268ba07518ffc5c223c258d" offset="0" />
			</dataarea>
		</part>
		<part name="flop2" interface="floppy_5_25">
			<dataarea name="flop" size="368640">
				<rom name="the black cauldron v1.1k (disk 2 of 2).img" size="368640" crc="1ebf83e2" sha1="42b47a978cb8cbbd3da9b964ea18fce0f4003458" offset="0" />
			</dataarea>
		</part>
	</software>

	<software name="blackj" cloneof="black">
		<description>The Black Cauldron (v1.1)</description>
		<year>1986</year>
		<publisher>Sierra</publisher>
		<info name="usage" value="PC Booter" />
		<part name="flop1" interface="floppy_5_25">
			<dataarea name="flop" size="368640">
				<rom name="the black cauldron v1.1j (disk 1 of 2).img" size="368640" crc="34c07147" sha1="8298ac2ab01d4226452bf13770460b131de30d2f" offset="0" />
			</dataarea>
		</part>
		<part name="flop2" interface="floppy_5_25">
			<dataarea name="flop" size="368640">
				<rom name="the black cauldron v1.1j (disk 2 of 2).img" size="368640" crc="dca53928" sha1="b923b735037b4242571301f9ef598d309fbd5937" offset="0" />
			</dataarea>
		</part>
	</software>

	<software name="bdash">
		<description>Boulder Dash</description>
		<year>1984</year>
		<publisher>First Star Software</publisher>
		<part name="flop1" interface="floppy_5_25">
			<dataarea name="flop" size = "163840">
				<rom name="bdash.img" size="163840" crc="c7135383" sha1="c757abf12b8b90d1f4b9e5a60cc3a043d0bdd3e9" offset="0"/>
			</dataarea>
		</part>
	</software>

	<software name="bdash12" supported="no">
		<description>Boulder Dash I &amp; II</description>
		<year>1985</year>
		<publisher>Electronic Arts</publisher>
		<info name="developer" value="First Star Software" />
		<info name="usage" value="PC Booter" />
		<part name="flop1" interface="floppy_5_25">
			<dataarea name="flop" size="368640">
				<rom name="boulderdash i &amp; ii [b].img" size="368640" crc="ad364736" sha1="3e8481aed213abcb9ec918889ba24d2100676c49" offset="0" status="baddump" />
			</dataarea>
		</part>
	</software>

	<software name="bdash12a" cloneof="bdash12">
		<description>Boulder Dash I &amp; II (Alt) [cr]</description>
		<year>1985</year>
		<publisher>Electronic Arts</publisher>
		<info name="developer" value="First Star Software" />
		<info name="usage" value="PC Booter" />
		<info name="cracked" value="CCC &amp; DHC" />
		<part name="flop1" interface="floppy_5_25">
			<dataarea name="flop" size="327680">
				<rom name="boulderdash i &amp; ii (alt).img" size="327680" crc="f16bb596" sha1="1888b78c03c945d61f512a3e5b54b2f195b6fedf" offset="0" status="baddump" />
			</dataarea>
		</part>
	</software>

	<software name="brucelee">
		<description>Bruce Lee</description>
		<year>1984</year>
		<publisher>Datasoft</publisher>
		<part name="flop1" interface="floppy_5_25">
			<dataarea name="flop" size = "184320">
				<rom name="brucelee.img" size="184320" crc="34ba9abf" sha1="7727128eb7e1677087479ffd6c215ca76ec19420" offset="0"/>
			</dataarea>
		</part>
	</software>

	<software name="buckrog">
		<description>Buck Rogers - Planet of Zoom</description>
		<year>1984</year>
		<publisher>Sega</publisher>
		<info name="usage" value="PC Booter" />
		<part name="flop1" interface="floppy_5_25">
			<dataarea name="flop" size="163840">
				<rom name="buck rogers - planet of doom.img" size="163840" crc="09b4eb1a" sha1="587870eb3939874968ae7ba6458ec7cbe0c8beae" offset="0" />
			</dataarea>
		</part>
	</software>

	<software name="bugrangr">
		<description>Buggy Ranger [cr]</description>
		<year>1989</year>
		<publisher>Iron Byte</publisher>
		<info name="usage" value="PC Booter" />
		<part name="flop1" interface="floppy_5_25">
			<dataarea name="flop" size="368640">
				<rom name="buggy ranger.img" size="368640" crc="95b5a5c5" sha1="0ffb81bb2f3cbaccddb8b52f066a45f607639e2d" offset="0" />
			</dataarea>
		</part>
	</software>

	<!-- Fatal error: Incorrect layout on track 17 head 0, expected_size=100000, current_size=139488 -->
	<software name="burgtime" supported="no">
		<description>BurgerTime</description>
		<year>1983</year>
		<publisher>Mattel Electronics</publisher>
		<part name="flop1" interface="floppy_5_25">
			<dataarea name="flop" size = "48162">
				<rom name="burgtime.td0" size="48162" crc="06c48d7d" sha1="af0462cbebba513a9a2538a41c098af599cf7fd1" offset="0"/>
			</dataarea>
		</part>
	</software>

	<software name="centiped">
		<description>Centipede</description>
		<year>1983</year>
		<publisher>Atarisoft</publisher>
		<info name="usage" value="PC Booter" />
		<part name="flop1" interface="floppy_5_25">
			<dataarea name="flop" size="163840">
				<rom name="centipede.img" size="163840" crc="fed8d765" sha1="06fa7489e6cab340fc3af554f8f0f244e8833c3e" offset="0" />
			</dataarea>
		</part>
	</software>

	<software name="cloderun">
		<description>Championship Loderunner</description>
		<year>1984</year>
		<publisher>Brøderbund Software</publisher>
		<info name="usage" value="PC Booter" />
		<part name="flop1" interface="floppy_5_25">
			<dataarea name="flop" size="163840">
				<rom name="championship loderunner.img" size="163840" crc="e260deca" sha1="1c9ff1639cc1a64426f84c43b3b08d73175b959c" offset="0" />
			</dataarea>
		</part>
	</software>

	<software name="commando">
		<description>Commando</description>
		<year>1986</year>
		<publisher>Data East</publisher>
		<info name="usage" value="PC Booter" />
		<part name="flop1" interface="floppy_5_25">
			<dataarea name="flop" size="163840">
				<rom name="commando.img" size="163840" crc="400161de" sha1="eb3c11d30ec66e63441eec66f9a8d95789360e9c" offset="0" />
			</dataarea>
		</part>
	</software>

	<software name="conflict">
		<description>Conflict in Vietnam</description>
		<year>1986</year>
		<publisher>MicroProse</publisher>
		<info name="usage" value="PC Booter" />
		<part name="flop1" interface="floppy_5_25">
			<dataarea name="flop" size="327680">
				<rom name="conflict in vietnam.img" size="327680" crc="3c009966" sha1="22d25330057f93c262348f5573499975fcf580fd" offset="0" />
			</dataarea>
		</part>
	</software>

	<software name="congo">
		<description>Congo Bongo</description>
		<year>1984</year>
		<publisher>Sega</publisher>
		<info name="usage" value="PC Booter" />
		<part name="flop1" interface="floppy_5_25">
			<dataarea name="flop" size="368640">
				<rom name="congo bongo.img" size="368640" crc="efbf2c8a" sha1="1239a17e1a05497396ff0cafe765893932d64db5" offset="0" />
			</dataarea>
		</part>
	</software>

	<software name="conquest">
		<description>Conquest</description>
		<year>1983</year>
		<publisher>Windmill Software</publisher>
		<info name="usage" value="PC Booter" />
		<part name="flop1" interface="floppy_5_25">
			<dataarea name="flop" size="368640">
				<rom name="conquest.img" size="368640" crc="bdbf6911" sha1="40d6d9f57aad5f1fd191573f5f46d9d5f197c609" offset="0" />
			</dataarea>
		</part>
	</software>

	<software name="cosmic">
		<description>Cosmic Crusader</description>
		<year>1982</year>
		<publisher>Funtastic</publisher>
		<info name="developer" value="Michael Abrash" />
		<info name="usage" value="PC Booter" />
		<part name="flop1" interface="floppy_5_25">
			<dataarea name="flop" size="163840">
				<rom name="cosmic crusader.img" size="163840" crc="d7f44e44" sha1="8235d2337dbf309b5e814cbaf34115d94a92116e" offset="0" />
			</dataarea>
		</part>
	</software>

	<software name="crusade">
		<description>Crusade in Europe</description>
		<year>1985</year>
		<publisher>MicroProse</publisher>
		<info name="usage" value="PC Booter" />
		<part name="flop1" interface="floppy_5_25">
			<dataarea name="flop" size="368640">
				<rom name="crusade in europe.img" size="368640" crc="ee45d93c" sha1="83286fa5e80e3ed668b78b196e0ff4e9cdf7a8a8" offset="0" />
			</dataarea>
		</part>
	</software>

	<software name="crypto" supported="no">
		<description>Crypto Cube</description>
		<year>1983</year>
		<publisher>DesignWare</publisher>
		<info name="usage" value="PC Booter" />
		<part name="flop1" interface="floppy_5_25">
			<dataarea name="flop" size="184320">
				<rom name="crypto cube.img" size="184320" crc="0c679d38" sha1="d8382ecd74024829956507d6af6e2627299b2826" offset="0" />
			</dataarea>
		</part>
	</software>

	<software name="cutthrot">
		<description>Cutthroats</description>
		<year>1984</year>
		<publisher>Infocom</publisher>
		<info name="usage" value="PC Booter" />
		<part name="flop1" interface="floppy_5_25">
			<dataarea name="flop" size="163840">
				<rom name="cutthroats.img" size="163840" crc="13ca9ba3" sha1="5cf975f0aa7361c1198ba0bbc9682edc0b5ce159" offset="0" />
			</dataarea>
		</part>
	</software>

	<software name="cyborg">
		<description>Cyborg</description>
		<year>1982</year>
		<publisher>Softsmith Software</publisher>
		<info name="developer" value="Sentient Software" />
		<info name="usage" value="PC Booter" />
		<part name="flop1" interface="floppy_5_25">
			<dataarea name="flop" size="163840">
				<rom name="cyborg.img" size="163840" crc="61faf358" sha1="e56d438e7a55bfc74faae95832d06c317de7ccd3" offset="0" />
			</dataarea>
		</part>
	</software>

	<software name="czorian">
		<description>Czorian Siege</description>
		<year>1983</year>
		<publisher>Sams</publisher>
		<info name="developer" value="Computer Applications Unlimited" />
		<info name="usage" value="PC Booter" />
		<part name="flop1" interface="floppy_5_25">
			<dataarea name="flop" size="163840">
				<rom name="czorian siege.img" size="163840" crc="0550c8f1" sha1="b8551a1cf8dcd45a6f3337a133d6bacee72a6404" offset="0" />
			</dataarea>
		</part>
	</software>

	<software name="deadline">
		<description>Deadline</description>
		<year>1982</year>
		<publisher>Infocom</publisher>
		<info name="usage" value="PC Booter" />
		<part name="flop1" interface="floppy_5_25">
			<dataarea name="flop" size="163840">
				<rom name="deadline.img" size="163840" crc="886eef78" sha1="6566266ee717172e96bf0a755dec2afc7aa48973" offset="0" />
			</dataarea>
		</part>
	</software>

	<software name="defender">
		<description>Defender</description>
		<year>1983</year>
		<publisher>Atarisoft</publisher>
		<info name="usage" value="PC Booter" />
		<part name="flop1" interface="floppy_5_25">
			<dataarea name="flop" size="163840">
				<rom name="defender.img" size="163840" crc="82caa523" sha1="6648103e744fc118d165897d0b0eb21b9e0da9c7" offset="0" />
			</dataarea>
		</part>
	</software>

	<software name="defcrown">
		<description>Defender of the Crown [ega] (PC Booter)</description>
		<year>1987</year>
		<publisher>Mindscape</publisher>
		<info name="developer" value="Master Designer Software" />
		<info name="usage" value="PC Booter" />
		<part name="flop1" interface="floppy_5_25">
			<dataarea name="flop" size="368640">
				<rom name="defender of the crown (disk 1 of 2)[vid e].img" size="368640" crc="39d2730e" sha1="9073a3cb4b668ddf0454a7ac7db3146e6232f8e7" offset="0" />
			</dataarea>
		</part>
		<part name="flop2" interface="floppy_5_25">
			<dataarea name="flop" size="368640">
				<rom name="defender of the crown (disk 2 of 2)[vid e].img" size="368640" crc="f47b29d8" sha1="452794653caba74ecbbde32d89c6156ca4949d56" offset="0" />
			</dataarea>
		</part>
	</software>

	<software name="demonfrg">
		<description>Demon's Forge</description>
		<year>1987</year>
		<publisher>Mastertronics</publisher>
		<info name="developer" value="Saber Software" />
		<info name="usage" value="PC Booter" />
		<part name="flop1" interface="floppy_5_25">
			<dataarea name="flop" size="163840">
				<rom name="demon's forge.img" size="163840" crc="728a8706" sha1="d963a1d13a93d02470f350138169da4bfe207c84" offset="0" />
			</dataarea>
		</part>
	</software>

	<software name="digdug">
		<description>Dig Dug</description>
		<year>1983</year>
		<publisher>Atarisoft</publisher>
		<info name="usage" value="PC Booter" />
		<part name="flop1" interface="floppy_5_25">
			<dataarea name="flop" size="368640">
				<rom name="digdug.img" size="368640" crc="ee0aaa0a" sha1="4e6f29c4ee367d613b68e906231ccb214663ee5d" offset="0" />
			</dataarea>
		</part>
	</software>

	<software name="digger">
		<description>Digger</description>
		<year>1983</year>
		<publisher>Windwill Software</publisher>
		<info name="usage" value="PC Booter" />
		<part name="flop1" interface="floppy_5_25">
			<dataarea name="flop" size="163840">
				<rom name="digger.img" size="163840" crc="a983ea69" sha1="45b234cefb8fec44dc6b7ce593f8fa27d804c5ac" offset="0" />
			</dataarea>
		</part>
	</software>

	<software name="donald">
		<description>Donald Duck's Playground</description>
		<year>1986</year>
		<publisher>Sierra</publisher>
		<info name="usage" value="PC Booter" />
		<part name="flop1" interface="floppy_5_25">
			<dataarea name="flop" size="368640">
				<rom name="donald duck's playground.img" size="368640" crc="88a1bd70" sha1="d0c45f29f8eb70dd5b739ea19687a1ecc360c559" offset="0" />
			</dataarea>
		</part>
	</software>

	<software name="dkong">
		<description>Donkey Kong</description>
		<year>1983</year>
		<publisher>Atarisoft</publisher>
		<info name="usage" value="PC Booter" />
		<part name="flop1" interface="floppy_5_25">
			<dataarea name="flop" size="163840">
				<rom name="donkey kong.img" size="163840" crc="dffb898a" sha1="8d06172ebaf565253b5ce10324b4f9498e071ad1" offset="0" />
			</dataarea>
		</part>
	</software>

	<software name="dunzhin">
		<description>Dunzhin: Warrior of Ras Volume I</description>
		<year>1982</year>
		<publisher>Computer Applications Unlimited</publisher>
		<info name="developer" value="Intelligent Statement" />
		<info name="usage" value="PC Booter" />
		<part name="flop1" interface="floppy_5_25">
			<dataarea name="flop" size = "107367">
				<rom name="dunzhin.td0" size="107367" crc="f5607f9d" sha1="9e9d73f521cb45c35b85e3c5af923a6aba809c03" offset="0"/>
			</dataarea>
		</part>
	</software>

	<software name="dunzhina" cloneof="dunzhin">
		<description>Dunzhin: Warrior of Ras Volume I [cr]</description>
		<year>1982</year>
		<publisher>Computer Applications Unlimited</publisher>
		<info name="developer" value="Intelligent Statement" />
		<info name="usage" value="PC Booter" />
		<info name="cracked" value="demonlord" />
		<part name="flop1" interface="floppy_5_25">
			<dataarea name="flop" size="163840">
				<rom name="dunzhin - warrior of ras volume i.img" size="163840" crc="b9262dc3" sha1="7e76c35d082debca67b06c9326a49b47db46463c" offset="0" />
			</dataarea>
		</part>
	</software>

	<software name="earthly">
		<description>Earthly Delights</description>
		<year>1986</year>
		<publisher>Roger Webster/Dan'l Leviton</publisher>
		<info name="version" value="1.6" />
		<part name="flop1" interface="floppy_5_25">
			<dataarea name="flop" size = "155712">
				<rom name="earthly.td0" size="155712" crc="2d478c13" sha1="1387df6e1675129f4779a9a99e3e0898100bb252" offset="0"/>
			</dataarea>
		</part>
	</software>

	<software name="enchantr">
		<description>Enchanter</description>
		<year>1983</year>
		<publisher>Infocom</publisher>
		<info name="usage" value="PC Booter" />
		<part name="flop1" interface="floppy_5_25">
			<dataarea name="flop" size="163840">
				<rom name="enchanter.img" size="163840" crc="13d252cc" sha1="aa5185f9e667a5076a1977524fb8894fc9e66868" offset="0" />
			</dataarea>
		</part>
	</software>

	<software name="execst">
		<description>Executive Suite</description>
		<year>1982</year>
		<publisher>Armonk Corporation</publisher>
		<part name="flop1" interface="floppy_5_25">
			<dataarea name="flop" size = "179849">
				<rom name="execst.td0" size="179849" crc="93b16f5f" sha1="9092bdb3fe82547b2a0d60eb57c28e5887d1ba70" offset="0"/>
			</dataarea>
		</part>
	</software>

	<software name="f15se">
		<description>F-15 Strike Eagle (CGA)</description>
		<year>1985</year>
		<publisher>MicroProse</publisher>
		<info name="usage" value="PC Booter" />
		<part name="flop1" interface="floppy_5_25">
			<dataarea name="flop" size="327680">
				<rom name="f-15 strike eagle [vid c].img" size="327680" crc="bf4ed336" sha1="06fccc8175c031a0ea0fe13dc49c5c5d67ef2c7d" offset="0" />
			</dataarea>
		</part>
	</software>

	<software name="f15see" cloneof="f15se">
		<description>F-15 Strike Eagle (EGA)</description>
		<year>1985</year>
		<publisher>MicroProse</publisher>
		<info name="usage" value="PC Booter" />
		<part name="flop1" interface="floppy_5_25">
			<dataarea name="flop" size="737280">
				<rom name="f-15 strike eagle [vid e].img" size="737280" crc="a22616ed" sha1="2916dbe23e886302d6afad9904d9533796e2860e" offset="0" />
			</dataarea>
		</part>
	</software>

	<software name="facemakr">
		<description>Facemaker</description>
		<year>1982</year>
		<publisher>Spinnaker Software Corporation</publisher>
		<info name="usage" value="PC Booter" />
		<part name="flop1" interface="floppy_5_25">
			<dataarea name="flop" size="163840">
				<rom name="facemaker.img" size="163840" crc="34df556f" sha1="27a0ff628c2acefce3461c82d2f76104ad027bd1" offset="0" />
			</dataarea>
		</part>
	</software>

	<software name="5soccer">
		<description>Five-a-Side Indoor Soccer</description>
		<year>1986</year>
		<publisher>Mastertronic</publisher>
		<info name="usage" value="PC Booter" />
		<part name="flop1" interface="floppy_5_25">
			<dataarea name="flop" size="368640">
				<rom name="five-a-side indoor soccer.img" size="368640" crc="75827d32" sha1="eccf3c32bc620c565b777685a455b8ef07d98b20" offset="0" />
			</dataarea>
		</part>
	</software>

	<software name="fleetswp">
		<description>Fleet Sweep</description>
		<year>1983</year>
		<publisher>Mirror Image Software</publisher>
		<info name="usage" value="PC Booter" />
		<part name="flop1" interface="floppy_5_25">
			<dataarea name="flop" size="163840">
				<rom name="fleet sweep.img" size="163840" crc="86736968" sha1="68e9f73c37959cfd2a33712f83f165bc1d5ffdf8" offset="0" />
			</dataarea>
		</part>
	</software>

	<software name="fredfish">
		<description>Freddy Fish</description>
		<year>1983</year>
		<publisher>Mirror Image Software</publisher>
		<info name="usage" value="PC Booter" />
		<part name="flop1" interface="floppy_5_25">
			<dataarea name="flop" size="163840">
				<rom name="freddy fish.img" size="163840" crc="e8413321" sha1="172aab8b7bbda4b3fc9b8a64e7d97ee927309465" offset="0" />
			</dataarea>
		</part>
	</software>

	<software name="fredhard">
		<description>Freddy Hardest (Spa)</description>
		<year>1988</year>
		<publisher>Dinamic</publisher>
		<info name="usage" value="PC Booter" />
		<part name="flop1" interface="floppy_5_25">
			<dataarea name="flop" size="368640">
				<rom name="freddy hardest.img" size="368640" crc="16d0e37a" sha1="fb6bed4ecf3ee34e697aa928a4f17ec994a439cf" offset="0" />
			</dataarea>
		</part>
	</software>

	<software name="4thprot">
		<description>Frederick Forsyth's The Fourth Protocol [cr]</description>
		<year>1987</year>
		<publisher>Ariolasoft UK</publisher>
		<part name="flop1" interface="floppy_5_25">
			<dataarea name="flop" size = "163840">
				<rom name="4thprot.img" size="163840" crc="dadc4006" sha1="81ebd2b64bbf8c1d18a6b156d846d2d89b9ad4e2" offset="0"/>
			</dataarea>
		</part>
	</software>

	<software name="fpcarcad">
		<description>Friendlyware PC Arcade (v1.1)</description>
		<year>1983</year>
		<publisher>FriendlySoft</publisher>
		<info name="usage" value="PC Booter" />
		<part name="flop1" interface="floppy_5_25">
			<dataarea name="flop" size="327680">
				<rom name="friendlyware pc arcade.img" size="327680" crc="13e9dff4" sha1="b57da2ead9f2f41daf6fe43c349e88b6d517fffd" offset="0" />
			</dataarea>
		</part>
	</software>

	<software name="frogger">
		<description>Frogger</description>
		<year>1983</year>
		<publisher>Sierra</publisher>
		<info name="usage" value="PC Booter" />
		<part name="flop1" interface="floppy_5_25">
			<dataarea name="flop" size="368640">
				<rom name="frogger.img" size="368640" crc="00886c06" sha1="08c5bf4a96b857cfb17ea8ac1ea76a83964b8e62" offset="0" />
			</dataarea>
		</part>
	</software>

	<software name="frogger2">
		<description>Frogger 2: Three Deep</description>
		<year>1984</year>
		<publisher>Sega</publisher>
		<info name="usage" value="PC Booter" />
		<part name="flop1" interface="floppy_5_25">
			<dataarea name="flop" size="368640">
				<rom name="frogger 2 - three deep.img" size="368640" crc="abcd0f8e" sha1="2fcbb668ffd18bafcdfb368df56cf8e51a52f81f" offset="0" />
			</dataarea>
		</part>
	</software>

	<software name="galaxian">
		<description>Galaxian</description>
		<year>1983</year>
		<publisher>Atarisoft</publisher>
		<info name="usage" value="PC Booter" />
		<part name="flop1" interface="floppy_5_25">
			<dataarea name="flop" size="163840">
				<rom name="galaxian.img" size="163840" crc="1e03e31a" sha1="931ca1e3e8d5094d222ec0e106d42ac935c901cc" offset="0" />
			</dataarea>
		</part>
	</software>

	<software name="galaxant">
		<description>Galaxian (Tengen Version)</description>
		<year>1983</year>
		<publisher>Tengen</publisher>
		<info name="usage" value="PC Booter" />
		<part name="flop1" interface="floppy_5_25">
			<dataarea name="flop" size="184320">
				<rom name="galaxian [tengen version].img" size="184320" crc="e1e76736" sha1="62985249e19878d46289ef52ed75ec24bf8bc38a" offset="0" />
			</dataarea>
		</part>
	</software>

	<software name="gammafrc">
		<description>Gamma Force in Pit of a Thousand Screams</description>
		<year>1988</year>
		<publisher>Infocom</publisher>
		<info name="developer" value="Tom Snyder Productions" />
		<info name="alt_title" value="Gamma Force: The Pit of a Thousand Screams" />
		<info name="usage" value="PC Booter" />
		<part name="flop1" interface="floppy_5_25">
			<dataarea name="flop" size="368640">
				<rom name="gamma force in pit of a thousand screams.img" size="368640" crc="fb1977f8" sha1="bf81d4eb177a5864a3755ddb5cb19372cf95d76c" offset="0" />
			</dataarea>
		</part>
	</software>

	<software name="gameover">
		<description>Game Over + Phantis Spanish</description>
		<year>1988</year>
		<publisher>Dinamic</publisher>
		<info name="usage" value="PC Booter" />
		<part name="flop1" interface="floppy_5_25">
			<dataarea name="flop" size="368640">
				<rom name="game over.img" size="368640" crc="91f134e6" sha1="e7ed799ae5951cbdf96a15e5c38b2fa5aec4c490" offset="0" />
			</dataarea>
		</part>
	</software>

	<software name="gameovr2">
		<description>Game Over II</description>
		<year>198?</year>
		<publisher>Dinamic</publisher>
		<info name="usage" value="PC Booter" />
		<part name="flop1" interface="floppy_5_25">
			<dataarea name="flop" size="368640">
				<rom name="game over2.img" size="368640" crc="a675f8a2" sha1="facdacfe8a85bfb7de53d2eb2627c0087c81bc63" offset="0" />
			</dataarea>
		</part>
	</software>

	<software name="gameovr2a" cloneof="gameovr2">
		<description>Game Over II (Alt)</description>
		<year>198?</year>
		<publisher>Dinamic</publisher>
		<info name="usage" value="PC Booter" />
		<part name="flop1" interface="floppy_5_25">
			<dataarea name="flop" size="368640">
				<rom name="game over2 (alt).img" size="368640" crc="575b20a3" sha1="8ae01513d14c544f97b97508effdb4e4664ea8f9" offset="0" />
			</dataarea>
		</part>
	</software>

	<software name="ghostbst">
		<description>Ghostbusters</description>
		<year>1986</year>
		<publisher>Activision</publisher>
		<info name="usage" value="PC Booter" />
		<part name="flop1" interface="floppy_5_25">
			<dataarea name="flop" size="163840">
				<rom name="ghostbusters.img" size="163840" crc="c963bb5a" sha1="432e750fe915bf38e7179deb570e540bc97f2dd5" offset="0" />
			</dataarea>
		</part>
	</software>

	<software name="gremlins">
		<description>Gremlins</description>
		<year>1984</year>
		<publisher>Atarisoft</publisher>
		<info name="usage" value="PC Booter" />
		<part name="flop1" interface="floppy_5_25">
			<dataarea name="flop" size="163840">
				<rom name="gremlins.img" size="163840" crc="f319d75f" sha1="964789c5f46e3c304881d02ae301572e5373edf2" offset="0" />
			</dataarea>
		</part>
	</software>

	<software name="gwar">
		<description>Guerrilla War</description>
		<year>1987</year>
		<publisher>Data East</publisher>
		<info name="usage" value="PC Booter" />
		<part name="flop1" interface="floppy_5_25">
			<dataarea name="flop" size="368640">
				<rom name="guerrilla war (disk 1 of 2).img" size="368640" crc="1ddc6b5b" sha1="0578e73f026b58a870e8d640432734397bca4017" offset="0" />
			</dataarea>
		</part>
		<part name="flop2" interface="floppy_5_25">
			<dataarea name="flop" size="368640">
				<rom name="guerrilla war (disk 2 of 2).img" size="368640" crc="19d3f409" sha1="ff176f78c41ccc6e3c04a293788f0456a4e9df5d" offset="0" />
			</dataarea>
		</part>
	</software>

	<software name="gwar720" cloneof="gwar">
		<description>Guerrilla War [720k]</description>
		<year>1987</year>
		<publisher>Data East</publisher>
		<info name="usage" value="PC Booter" />
		<part name="flop1" interface="floppy_5_25">
			<dataarea name="flop" size="737280">
				<rom name="guerrilla war [720k version].img" size="737280" crc="ebb63563" sha1="c4cbe2e1b9c2a75cc81a2bbb899aa0779df3f3ee" offset="0" />
			</dataarea>
		</part>
	</software>

	<software name="hacker">
		<description>Hacker</description>
		<year>1985</year>
		<publisher>Activision</publisher>
		<info name="usage" value="PC Booter" />
		<part name="flop1" interface="floppy_5_25">
			<dataarea name="flop" size="185332">
				<rom name="hacker.td0" size="185332" crc="f827c32d" sha1="6499c57f29a422da5324072ad491c59887387b8a" offset="0" />
			</dataarea>
		</part>
	</software>

	<software name="hacker2">
		<description>Hacker II</description>
		<year>1986</year>
		<publisher>Activision</publisher>
		<info name="usage" value="PC Booter" />
		<part name="flop1" interface="floppy_5_25">
			<dataarea name="flop" size="368640">
				<rom name="hacker 2.img" size="368640" crc="bd8f124b" sha1="00d640edec8570b2ddb0d127290a83ba4edcfe11" offset="0" />
			</dataarea>
		</part>
	</software>

	<software name="hhmack" supported="no">
	<!-- Might be Bad -->
		<description>Hard Hat Mack</description>
		<year>1984</year>
		<publisher>Electronic Arts</publisher>
		<info name="usage" value="PC Booter" />
		<part name="flop1" interface="floppy_5_25">
			<dataarea name="flop" size="204800">
				<rom name="hard hat mack.img" size="204800" crc="919b3aff" sha1="037aad77c610282aca5c77dffc4548c7c4ef8394" offset="0" />
			</dataarea>
		</part>
	</software>

	<software name="hellcat">
		<description>Hellcat Ace</description>
		<year>1984</year>
		<publisher>MicroProse</publisher>
		<info name="usage" value="PC Booter" />
		<part name="flop1" interface="floppy_5_25">
			<dataarea name="flop" size="327680">
				<rom name="hellcat ace.img" size="327680" crc="4cab2a01" sha1="c4d5afb4acabd74b94e90bc5762570f163ecf472" offset="0" />
			</dataarea>
		</part>
	</software>

	<software name="hitchikr">
		<description>The Hitchhiker's Guide to the Galaxy</description>
		<year>1984</year>
		<publisher>Infocom</publisher>
		<info name="usage" value="PC Booter" />
		<part name="flop1" interface="floppy_5_25">
			<dataarea name="flop" size="368640">
				<rom name="the hitchhiker's guide to the galaxy.img" size="368640" crc="83c27427" sha1="4b9a30f28e1505736139de839024b7d63713ec4f" offset="0" />
			</dataarea>
		</part>
	</software>

	<software name="hobbit">
		<description>The Hobbit</description>
		<year>1984</year>
		<publisher>Infocom</publisher>
		<info name="usage" value="PC Booter" />
		<part name="flop1" interface="floppy_5_25">
			<dataarea name="flop" size="268056">
				<rom name="the hobbit.td0" size="268056" crc="4166d044" sha1="267effe47e5ce0c7a6f26dcb2cbb7feb3c90d5c0" offset="0" />
			</dataarea>
		</part>
	</software>

	<software name="damiano">
		<description>I, Damiano: The Wizard of Partestrada</description>
		<year>1985</year>
		<publisher>Bantam Software</publisher>
		<info name="developer" value="Imagic" />
		<info name="usage" value="PC Booter" />
		<part name="flop1" interface="floppy_5_25">
			<dataarea name="flop" size="368640">
				<rom name="i, damiano - the wizard of partestrada.img" size="368640" crc="aec8c0d7" sha1="67099c1678cd22786ce078d2802d040e9847f800" offset="0" />
			</dataarea>
		</part>
	</software>

	<software name="ikari">
		<description>Ikari Warriors</description>
		<year>1987</year>
		<publisher>Data East</publisher>
		<info name="usage" value="PC Booter" />
		<part name="flop1" interface="floppy_5_25">
			<dataarea name="flop" size="409600">
				<rom name="ikari warriors (disk 1 of 2).img" size="409600" crc="3c45cfbb" sha1="34d98a8b09df56b9a46d6d3e5cc0bbaec4f56638" offset="0" />
			</dataarea>
		</part>
		<part name="flop2" interface="floppy_5_25">
			<dataarea name="flop" size="409600">
				<rom name="ikari warriors (disk 2 of 2).img" size="409600" crc="a8ee4437" sha1="2ccffc837351ebdb13796fc492246b82cb08bfe0" offset="0" />
			</dataarea>
		</part>
	</software>

	<software name="ikaria" cloneof="ikari" supported="no">
		<description>Ikari Warriors (alt)</description>
		<year>1987</year>
		<publisher>Data East</publisher>
		<part name="flop1" interface="floppy_5_25">
			<!-- Dumped via Kryoflux, 1 bad or protected sector on final track -->
			<dataarea name="flop" size = "409600">
				<rom name="[PC] Ikari Warriors.img" size="409600" crc="1cd6ff6e" sha1="904a355dd55895a7b9dd9c943054f474cbb84852" offset="0" status="baddump"/>
			</dataarea>
		</part>
		<part name="flop2" interface="floppy_5_25">
			<!-- Dumped via Kryoflux, shows as good and unmodified -->
			<feature name="part_id" value="EGA Disk" />
			<dataarea name="flop" size = "409600">
				<rom name="[PC] Ikari Warriors EGA [5.25].img" size="409600" crc="763f1962" sha1="d9224132cde74fbacfdbcb8d9d5034fd62c2f611" offset="0"/>
			</dataarea>
		</part>
	</software>

	<software name="inca" supported="no">
		<description>Inca</description>
		<year>1985</year>
		<publisher>Hayden Software</publisher>
		<part name="flop1" interface="floppy_5_25">
			<dataarea name="flop" size = "368640">
				<rom name="Inca [DC] (1985)(Hayden Software) [Adventure, Interactive Fiction].img" size="368640" crc="1f9fe250" sha1="e9d213695501f9d163d402310b3f5e34f1c4ff88" offset="0"/>
			</dataarea>
		</part>
	</software>

	<software name="1on1">
		<description>Julius Erving and Larry Bird go One-on-One</description>
		<year>1984</year>
		<publisher>Electronic Arts</publisher>
		<info name="usage" value="PC Booter" />
		<part name="flop1" interface="floppy_5_25">
			<dataarea name="flop" size="409600">
				<rom name="julius erving and larry bird go one-on-one [b].img" size="409600" crc="08977fce" sha1="ddbca53d23f22bff3f53edf646decd0531644677" offset="0" status="baddump" />
			</dataarea>
		</part>
	</software>

	<software name="jbird">
		<description>J-Bird [cr]</description>
		<year>1983</year>
		<publisher>Greg Kuperberg</publisher>
		<info name="usage" value="PC Booter" />
		<info name="cracked" value="demonlord" />
		<part name="flop1" interface="floppy_5_25">
			<dataarea name="flop" size="163840">
				<rom name="j-bird.img" size="163840" crc="d5b17630" sha1="485b19cf53898edba077c33dfaa68ef218ee9137" offset="0" />
			</dataarea>
		</part>
	</software>

	<software name="jelwayqb">
		<description>John Elway's Quarterback</description>
		<year>1988</year>
		<publisher>Melbourne House</publisher>
		<info name="usage" value="PC Booter" />
		<part name="flop1" interface="floppy_5_25">
			<dataarea name="flop" size="368640">
				<rom name="john elway's quarterback.img" size="368640" crc="9c988a75" sha1="91a28744736e0e58659d5e05dc4bdd7739b933c6" offset="0" />
			</dataarea>
		</part>
	</software>

	<software name="jumpman">
		<description>Jumpman</description>
		<year>1984</year>
		<publisher>IBM</publisher>
		<info name="developer" value="Epyx" />
		<info name="usage" value="PC Booter" />
		<part name="flop1" interface="floppy_5_25">
			<dataarea name="flop" size="327680">
				<rom name="jumpman.img" size="327680" crc="6ca10992" sha1="6c4ae26d96597e711f718da568749481cadcc67e" offset="0" />
			</dataarea>
		</part>
	</software>

	<software name="jungleh">
		<description>Jungle Hunt</description>
		<year>1983</year>
		<publisher>Atarisoft</publisher>
		<info name="usage" value="PC Booter" />
		<part name="flop1" interface="floppy_5_25">
			<dataarea name="flop" size="163840">
				<rom name="jungle hunt.img" size="163840" crc="67302d10" sha1="b0737e45dd1946d86cf1b0ff3f52f93444cc09aa" offset="0" />
			</dataarea>
		</part>
	</software>

	<software name="karnov">
		<description>Karnov</description>
		<year>1987</year>
		<publisher>Data East</publisher>
		<info name="usage" value="PC Booter" />
		<part name="flop1" interface="floppy_5_25">
			<dataarea name="flop" size="368640">
				<rom name="karnov (disk 1 of 2).img" size="368640" crc="7ff4c263" sha1="bb8ebd3970fc91e7d3fec07e235d98c0e39c70b6" offset="0" />
			</dataarea>
		</part>
		<part name="flop2" interface="floppy_5_25">
			<dataarea name="flop" size="368640">
				<rom name="karnov (disk 2 of 2).img" size="368640" crc="8bf3bab8" sha1="863cf11a54939fd8fdc9aa2345268f87f6198c86" offset="0" />
			</dataarea>
		</part>
	</software>

	<software name="kingqst" supported="no">
		<description>King's Quest</description>
		<year>1984</year>
		<publisher>IBM</publisher>
		<info name="developer" value="Sierra" />
		<info name="usage" value="PC Booter" />
		<part name="flop1" interface="floppy_5_25">
			<dataarea name="flop" size="368640">
				<rom name="king's quest.img" size="368640" crc="a331a88b" sha1="51b7db761c2d9d8bb25fe053e0a5a0f97e2f2914" offset="0" />
			</dataarea>
		</part>
	</software>

	<software name="kingqst2">
		<description>King's Quest II: Romancing the Throne (v1.1h) [cr]</description>
		<year>1985</year>
		<publisher>Sierra</publisher>
		<info name="usage" value="PC Booter" />
		<info name="cracked" value="demonlord" />
		<part name="flop1" interface="floppy_5_25">
			<dataarea name="flop" size="368640">
				<rom name="king's quest ii - romancing the throne v1.1h (disk 1 of 2).img" size="368640" crc="4107b044" sha1="874bc6ccffbd9a0e5faee8972b2eeedfb82aeb62" offset="0" />
			</dataarea>
		</part>
		<part name="flop2" interface="floppy_5_25">
			<dataarea name="flop" size="368640">
				<rom name="king's quest ii - romancing the throne v1.1h (disk 2 of 2).img" size="368640" crc="66d16848" sha1="bcb7df8439e1417ad5178e7406c814901b3b5300" offset="0" />
			</dataarea>
		</part>
	</software>

	<software name="kingqst2a" cloneof="kingqst2">
		<description>King's Quest II: Romancing the Throne (v1.0w)</description>
		<year>1985</year>
		<publisher>Sierra</publisher>
		<info name="usage" value="PC Booter" />
		<part name="flop1" interface="floppy_5_25">
			<dataarea name="flop" size="368640">
				<rom name="king's quest ii - romancing the throne v1.0w (disk 1 of 2).img" size="368640" crc="b5569081" sha1="100b428f3d8a1184af23d39d65e14bc19cbcbab3" offset="0" />
			</dataarea>
		</part>
		<part name="flop2" interface="floppy_5_25">
			<dataarea name="flop" size="368640">
				<rom name="king's quest ii - romancing the throne v1.0w (disk 2 of 2).img" size="368640" crc="8e605724" sha1="6b32cfbaea68db75e5ade425df6b5e99f86eff23" offset="0" />
			</dataarea>
		</part>
	</software>

	<software name="kobanaru" supported="no">
		<description>Kobayashi Naru</description>
		<year>1987</year>
		<publisher>Mastertronic</publisher>
		<info name="usage" value="PC Booter" />
		<part name="flop1" interface="floppy_5_25">
			<dataarea name="flop" size="368640">
				<rom name="kobayashi naru.img" size="368640" crc="3f32ce7e" sha1="a7240e362d9ce891c6c624dabea26b38a1819cfc" offset="0" />
			</dataarea>
		</part>
	</software>

	<software name="mastodon">
		<description>Lane Mastodon vs The Blubbermen</description>
		<year>1988</year>
		<publisher>Infocom</publisher>
		<info name="developer" value="Tom Snyder Productions" />
		<info name="usage" value="PC Booter" />
		<part name="flop1" interface="floppy_5_25">
			<dataarea name="flop" size="368640">
				<rom name="lane mastodon vs the blubbermen.img" size="368640" crc="9f4d2299" sha1="d0698aa48fb393e5621f1fe6689f65cdd5fa3263" offset="0" />
			</dataarea>
		</part>
	</software>

	<software name="lastmiss">
		<description>The Last Mission</description>
		<year>1987</year>
		<publisher>Opera Soft</publisher>
		<info name="usage" value="PC Booter" />
		<part name="flop1" interface="floppy_5_25">
			<dataarea name="flop" size="163840">
				<rom name="the last mission.img" size="163840" crc="b7c7c712" sha1="fe6890d453c9da1432fd40fe1fe309bf1615c10d" offset="0" />
			</dataarea>
		</part>
	</software>

	<software name="livings2">
		<description>Livingstone 2</description>
		<year>198?</year>
		<publisher>Opera Soft</publisher>
		<info name="usage" value="PC Booter" />
		<part name="flop1" interface="floppy_5_25">
			<dataarea name="flop" size="368640">
				<rom name="livingstone 2.img" size="368640" crc="2d4e288c" sha1="c052168041ab7c01ab93993d498dfb74b8a5fc05" offset="0" />
			</dataarea>
		</part>
	</software>

	<software name="lockon">
		<description>Lock On</description>
		<year>1987</year>
		<publisher>Data East</publisher>
		<info name="usage" value="PC Booter" />
		<part name="flop1" interface="floppy_5_25">
			<dataarea name="flop" size="368640">
				<rom name="lock-on (disk 1 of 2).img" size="368640" crc="48b01e7f" sha1="c606d2a8225be7e04a700606444412031cae14ef" offset="0" />
			</dataarea>
		</part>
		<part name="flop2" interface="floppy_5_25">
			<dataarea name="flop" size="368640">
				<rom name="lock-on (disk 2 of 2).img" size="368640" crc="5e7df33e" sha1="bf10963eca71b106bc6ca6b2bedc2b8416da4b1f" offset="0" />
			</dataarea>
		</part>
	</software>

	<software name="ldrun">
		<description>Lode Runner</description>
		<year>1983</year>
		<publisher>Brøderbund Software</publisher>
		<info name="usage" value="PC Booter" />
		<part name="flop1" interface="floppy_5_25">
			<dataarea name="flop" size="368640">
				<rom name="lode runner.img" size="368640" crc="284b4c71" sha1="4665489aa1f8e4ff3a0572335bcddc26bf9d0017" offset="0" />
			</dataarea>
		</part>
	</software>

	<software name="marble">
		<description>Marble Madness [cr]</description>
		<year>1986</year>
		<publisher>Electronic Arts</publisher>
		<info name="usage" value="PC Booter" />
		<info name="cracked" value="demonlord" />
		<part name="flop1" interface="floppy_5_25">
			<dataarea name="flop" size="409600">
				<rom name="marble madness (disk 1 of 2).img" size="409600" crc="256bcd8c" sha1="e68e7c0e2c7d55a5fdcf96fa41d52a6de7ee73a8" offset="0" />
			</dataarea>
		</part>
		<part name="flop2" interface="floppy_5_25">
			<dataarea name="flop" size="368640">
				<rom name="marble madness (disk 2 of 2).img" size="368640" crc="a7489b5e" sha1="7f9678cc4e50e824b463cb0d9cfa66710848dfc1" offset="0" />
			</dataarea>
		</part>
	</software>

	<software name="metrop">
		<description>Metropolis</description>
		<year>1987</year>
		<publisher>Mastertronic</publisher>
		<info name="developer" value="Arcadia Systems" />
		<info name="usage" value="PC Booter" />
		<part name="flop1" interface="floppy_5_25">
			<dataarea name="flop" size="368640">
				<rom name="metropolis (disk 1 of 2).img" size="368640" crc="867b674d" sha1="e694cbc062419305e33a90447ab1af0f7bbe9192" offset="0" />
			</dataarea>
		</part>
		<part name="flop2" interface="floppy_5_25">
			<dataarea name="flop" size="368640">
				<rom name="metropolis (disk 2 of 2).img" size="368640" crc="8faedec3" sha1="1cde51049f0c742471107c8a45b4cacb2d4a0dce" offset="0" />
			</dataarea>
		</part>
	</software>

	<software name="msadvent">
		<description>Microsoft Adventure</description>
		<year>1981</year>
		<publisher>IBM</publisher>
		<info name="developer" value="Microsoft" />
		<info name="usage" value="PC Booter" />
		<part name="flop1" interface="floppy_5_25">
			<dataarea name="flop" size="184320">
				<rom name="microsoft adventure.img" size="184320" crc="99cb1401" sha1="7afc3014d15737a43287d24d35cbc233b18692b5" offset="0" />
			</dataarea>
		</part>
	</software>

	<software name="msadventcr" cloneof="msadvent">
		<description>Microsoft Adventure [cr]</description>
		<year>1981</year>
		<publisher>IBM</publisher>
		<info name="developer" value="Microsoft" />
		<info name="usage" value="PC Booter" />
		<info name="cracked" value="demonlord" />
		<part name="flop1" interface="floppy_5_25">
			<dataarea name="flop" size="184320">
				<rom name="microsoft adventure [cr].img" size="184320" crc="7148422b" sha1="4d0704af33186890a7579a60f88e1576b718886d" offset="0" />
			</dataarea>
		</part>
	</software>

	<software name="decathln">
		<description>Microsoft Decathlon [cr]</description>
		<year>1982</year>
		<publisher>Microsoft</publisher>
		<info name="usage" value="PC Booter" />
		<info name="cracked" value="demonlord" />
		<part name="flop1" interface="floppy_5_25">
			<dataarea name="flop" size="184320">
				<rom name="microsoft decathlon.img" size="184320" crc="34435a3c" sha1="55bb5aa1b085c167e1f07ceb7cca845d6b18173e" offset="0" />
			</dataarea>
		</part>
	</software>

	<software name="msfsim1" cloneof="msfsim15">
		<description>Microsoft Flight Simulator (v1.00)</description>
		<year>1982</year>
		<publisher>Microsoft</publisher>
		<info name="developer" value="subLOGIC" />
		<info name="usage" value="PC Booter" />
		<part name="flop1" interface="floppy_5_25">
			<dataarea name="flop" size="327680">
				<rom name="microsoft flight simulator v1.00.img" size="327680" crc="b62c9181" sha1="6fa9eccb0b230175270aca70df3e19dace93f310" offset="0" />
			</dataarea>
		</part>
	</software>

	<software name="msfsim15">
		<description>Microsoft Flight Simulator (v1.05)</description>
		<year>1982</year>
		<publisher>Microsoft</publisher>
		<info name="developer" value="subLOGIC" />
		<info name="usage" value="PC Booter" />
		<part name="flop1" interface="floppy_5_25">
			<dataarea name="flop" size="163840">
				<rom name="microsoft flight simulator v1.05.img" size="163840" crc="a7b4b916" sha1="140f63c606abc3b23701b7a4a041c402a85d5d82" offset="0" />
			</dataarea>
		</part>
	</software>

	<software name="msfsim21" cloneof="msfsim24">
		<description>Microsoft Flight Simulator (v2.10)</description>
		<year>1984</year>
		<publisher>Microsoft</publisher>
		<info name="developer" value="subLOGIC" />
		<info name="usage" value="PC Booter" />
		<part name="flop1" interface="floppy_5_25">
			<dataarea name="flop" size="368640">
				<rom name="microsoft flight simulator v2.1.img" size="368640" crc="d9dbd43a" sha1="e2c8f08c92d9210eef2574b8386c32382cce6c9d" offset="0" />
			</dataarea>
		</part>
	</software>

	<software name="msfsim22" cloneof="msfsim24">
		<description>Microsoft Flight Simulator (v2.12)</description>
		<year>1984</year>
		<publisher>Microsoft</publisher>
		<info name="developer" value="subLOGIC" />
		<info name="usage" value="PC Booter" />
		<part name="flop1" interface="floppy_5_25">
			<dataarea name="flop" size="368640">
				<rom name="microsoft flight simulator v2.12.img" size="368640" crc="39bf411c" sha1="8ab51bdb8112f59c142046f962cd4667e19c77f2" offset="0" />
			</dataarea>
		</part>
	</software>

	<software name="msfsim23" cloneof="msfsim24">
		<description>Microsoft Flight Simulator (v2.13)</description>
		<year>1984</year>
		<publisher>Microsoft</publisher>
		<info name="developer" value="subLOGIC" />
		<info name="usage" value="PC Booter" />
		<part name="flop1" interface="floppy_5_25">
			<dataarea name="flop" size="368640">
				<rom name="microsoft flight simulator v2.13.img" size="368640" crc="1af20e34" sha1="ab80189b551e4237be10861296a0b88c3f43b8fd" offset="0" />
			</dataarea>
		</part>
	</software>

	<software name="msfsim24">
		<description>Microsoft Flight Simulator (v2.14)</description>
		<year>1987</year>
		<publisher>Microsoft</publisher>
		<info name="developer" value="subLOGIC" />
		<info name="usage" value="PC Booter" />
		<part name="flop1" interface="floppy_5_25">
			<dataarea name="flop" size="167484">
				<rom name="microsoft flight simulator v2.14.td0" size="167484" crc="514e8636" sha1="beca460f287f8777eeb7b071e9d17d39e66bb9b7" offset="0" />
			</dataarea>
		</part>
	</software>

	<software name="mindshad">
		<description>Mindshadow</description>
		<year>1984</year>
		<publisher>Activision</publisher>
		<info name="developer" value="Interplay" />
		<info name="usage" value="PC Booter" />
		<part name="flop1" interface="floppy_5_25">
			<dataarea name="flop" size="327680">
				<rom name="mindshadow.img" size="327680" crc="f011ac7c" sha1="90b13e885da335fe91a68aea9f42243f504c085c" offset="0" />
			</dataarea>
		</part>
	</software>

	<software name="mineshft">
		<description>Mine Shaft</description>
		<!-- This is not an original and has been converted from a PCjr cartridge. -->
		<year>1983</year>
		<publisher>IBM</publisher>
		<info name="developer" value="Sierra" />
		<info name="usage" value="PC Booter" />
		<part name="flop1" interface="floppy_5_25">
			<dataarea name="flop" size="163840">
				<rom name="mine shaft [ported from pcjr cartridge image].img" size="163840" crc="b6838149" sha1="d02967dabdbb16e52837e9dc7bb39d64b716bb56" offset="0" />
			</dataarea>
		</part>
	</software>

	<software name="montezum">
		<description>Montezuma's Revenge</description>
		<year>1984</year>
		<publisher>BCI Software</publisher>
		<info name="usage" value="PC Booter" />
		<part name="flop1" interface="floppy_5_25">
			<dataarea name="flop" size="184320">
				<rom name="montezuma's revenge.img" size="184320" crc="a6847754" sha1="411728a69cf1fc92510565be03e38193700f287f" offset="0" />
			</dataarea>
		</part>
	</software>

	<software name="mpatrol">
		<description>Moon Patrol [cr]</description>
		<year>1983</year>
		<publisher>Atarisoft</publisher>
		<info name="usage" value="PC Booter" />
		<info name="cracked" value="demonlord" />
		<part name="flop1" interface="floppy_5_25">
			<dataarea name="flop" size="368640">
				<rom name="moon patrol.img" size="368640" crc="abba0f4a" sha1="ec9304efec24d91e4ce584f977dd899bf22353d3" offset="0" />
			</dataarea>
		</part>
	</software>

	<software name="mspacman">
		<description>Ms. Pac-Man</description>
		<year>1983</year>
		<publisher>Atarisoft</publisher>
		<info name="usage" value="PC Booter" />
		<part name="flop1" interface="floppy_5_25">
			<dataarea name="flop" size="163840">
				<rom name="ms. pac-man.img" size="163840" crc="29a7126d" sha1="d234a633e09fae034809537e9890ffcfa60f0775" offset="0" />
			</dataarea>
		</part>
	</software>

	<software name="mspacmann" cloneof="mspacman">
		<description>Ms. Pac-Man (Namco Version)</description>
		<year>1983</year>
		<publisher>Namco</publisher>
		<info name="usage" value="PC Booter" />
		<part name="flop1" interface="floppy_5_25">
			<dataarea name="flop" size="163840">
				<rom name="ms. pac-man [namco version].img" size="163840" crc="565eef6c" sha1="30e93d12270836aa8396071ccb1373217e08fc8e" offset="0" />
			</dataarea>
		</part>
	</software>

	<software name="mule">
		<description>M.U.L.E.</description>
		<year>1985</year>
		<publisher>Electronic Arts / IBM</publisher>
		<info name="usage" value="PC Booter" />
		<part name="flop1" interface="floppy_5_25">
			<dataarea name="flop" size="88908">
				<rom name="mule.td0" size="88908" crc="96257ba1" sha1="ea5704dcd1bf289a0d8ab9cce578f97560b0346f" offset="0" />
			</dataarea>
		</part>
	</software>

	<software name="mulecr" cloneof="mule">
		<description>M.U.L.E. (Cracked)</description>
		<year>1985</year>
		<publisher>Electronic Arts / IBM</publisher>
		<info name="usage" value="PC Booter" />
		<part name="flop1" interface="floppy_5_25">
			<dataarea name="flop" size="184320">
				<rom name="mule (cr).img" size="184320" crc="5e0e758b" sha1="64081a590ab59a9836260c172b82aff0a4d855ce" offset="0" />
			</dataarea>
		</part>
	</software>

	<software name="zindrnef">
		<description>Murder On The Zinderneuf</description>
		<year>1984</year>
		<publisher>Electronic Arts</publisher>
		<info name="usage" value="PC Booter" />
		<part name="flop1" interface="floppy_5_25">
			<dataarea name="flop" size="133364">
				<rom name="murder on the zinderneuf.td0" size="133364" crc="79eba810" sha1="84c2ed8e615feac1532ab3fb2c286447c54adf9d" offset="0" />
			</dataarea>
		</part>
	</software>

	<software name="musicset">
		<description>Will Harvey's Music Construction Set</description>
		<year>1984</year>
		<publisher>Electronic Arts</publisher>
		<info name="usage" value="PC Booter" />
		<part name="flop1" interface="floppy_5_25">
			<dataarea name="flop" size="409600">
				<rom name="music construction set.img" size="409600" crc="7eacaab4" sha1="b19c8c174ddd2990f6ffd02b9a8f769cb6bd82df" offset="0" />
			</dataarea>
		</part>
	</software>

	<software name="narco">
		<description>Narco Police</description>
		<year>1989</year>
		<publisher>Iron Byte</publisher>
		<info name="usage" value="PC Booter" />
		<part name="flop1" interface="floppy_5_25">
			<dataarea name="flop" size="368640">
				<rom name="narco police disk 1.img" size="368640" crc="5a29b73e" sha1="c5127532e6dbf5b3e1261294762804c965bc8ca0" offset="0" />
			</dataarea>
		</part>
		<part name="flop2" interface="floppy_5_25">
			<dataarea name="flop" size="368640">
				<rom name="narco police disk 2.img" size="368640" crc="0c9c1fdb" sha1="96775fafabaf29266baa23a1a27355f550f923e0" offset="0" />
			</dataarea>
		</part>
	</software>

	<software name="npinbal">
		<description>Night Mission Pinball (CGA)</description>
		<year>1982</year>
		<publisher>SubLogic Corporation</publisher>
		<info name="usage" value="PC Booter" />
		<part name="flop1" interface="floppy_5_25">
			<dataarea name="flop" size="368640">
				<rom name="night mission pinball (cga).img" size="368640" crc="c1198119" sha1="69bc6e8749d9c102e026abd4ad3ccfca5eaf2614" offset="0" />
			</dataarea>
		</part>
	</software>

	<software name="oilswell">
		<description>Oil's Well</description>
		<year>1984</year>
		<publisher>Sierra</publisher>
		<info name="usage" value="PC Booter" />
		<part name="flop1" interface="floppy_5_25">
			<dataarea name="flop" size="184320">
				<rom name="oil's well.img" size="184320" crc="f9bd3885" sha1="59c05dc20f75a3ca1c84bce8ad7b47d3c4646f65" offset="0" />
			</dataarea>
		</part>
	</software>

	<software name="pacman">
		<description>Pac-Man</description>
		<year>1983</year>
		<publisher>Atarisoft</publisher>
		<info name="usage" value="PC Booter" />
		<part name="flop1" interface="floppy_5_25">
			<dataarea name="flop" size="163840">
				<rom name="pac-man.img" size="163840" crc="812d0781" sha1="2d8db209e663263af134226e2d805abb9d4aa5c6" offset="0" />
			</dataarea>
		</part>
	</software>

	<software name="packpc">
		<description>Pack PC Opera Soft</description>
		<year>1987</year>
		<publisher>Opera Soft</publisher>
		<info name="usage" value="PC Booter" />
		<part name="flop1" interface="floppy_5_25">
			<dataarea name="flop" size="327680">
				<rom name="pack pc opera soft.img" size="327680" crc="dd373eae" sha1="8f72f4f5ac5bda5800a801bce09dd512e1c600de" offset="0" />
			</dataarea>
		</part>
	</software>

	<software name="partroop">
		<description>Paratrooper</description>
		<year>1982</year>
		<publisher>Orion Software</publisher>
		<info name="usage" value="PC Booter" />
		<part name="flop1" interface="floppy_5_25">
			<dataarea name="flop" size="184320">
				<rom name="paratrooper.img" size="184320" crc="28a72e6f" sha1="336eaf5c8990178959c7a49e1b9691166d7085d7" offset="0" />
			</dataarea>
		</part>
	</software>

	<software name="pcman">
		<description>PC-MAN</description>
		<year>1982</year>
		<publisher>Orion Software</publisher>
		<info name="usage" value="PC Booter" />
		<part name="flop1" interface="floppy_5_25">
			<dataarea name="flop" size="163840">
				<rom name="pcman.img" size="163840" crc="3039fdb8" sha1="f9dd6556554cf1921b6ef653310f9400ab9ea93d" offset="0" />
			</dataarea>
		</part>
	</software>

	<software name="poolchal">
		<description>PC Pool challenges</description>
		<year>1984</year>
		<publisher>IBM</publisher>
		<info name="developer" value="Hesware" />
		<info name="usage" value="PC Booter" />
		<part name="flop1" interface="floppy_5_25">
			<dataarea name="flop" size="184320">
				<rom name="pc pool challenges.img" size="184320" crc="3a3b51d5" sha1="a86b3e1ea24a745bac757508ad33d7f1289c31cf" offset="0" />
			</dataarea>
		</part>
	</software>

	<software name="pinball">
		<description>Pinball Construction Set [cr]</description>
		<year>1985</year>
		<publisher>Electronic Arts</publisher>
		<info name="usage" value="PC Booter" />
		<info name="cracked" value="demonlord" />
		<part name="flop1" interface="floppy_5_25">
			<dataarea name="flop" size="409600">
				<rom name="pinball construction set.img" size="409600" crc="6460e995" sha1="4e20da455dcd482371fa55510ea5f4c440580cce" offset="0" />
			</dataarea>
		</part>
	</software>

	<software name="psi5">
		<description>PSI-5 Trading Company</description>
		<year>1986</year>
		<publisher>Accolade</publisher>
		<part name="flop1" interface="floppy_5_25">
			<dataarea name="flop" size = "368640">
				<rom name="psi5.img" size="368640" crc="5a1638ed" sha1="9057b27929e3e919a2480ba0732dda83f0ede8d6" offset="0"/>
			</dataarea>
		</part>
	</software>

	<software name="pirates">
		<description>Sid Meier's Pirates! [cr]</description>
		<year>1987</year>
		<publisher>MicroProse</publisher>
		<info name="usage" value="PC Booter" />
		<info name="cracked" value="demonlord" />
		<part name="flop1" interface="floppy_5_25">
			<dataarea name="flop" size="368640">
				<rom name="pirates! (disk 1 of 2).img" size="368640" crc="db732151" sha1="5e9c1d4866aa928fc8ac1d61779bd2971761c52b" offset="0" />
			</dataarea>
		</part>
		<part name="flop2" interface="floppy_5_25">
			<dataarea name="flop" size="368640">
				<rom name="pirates! (disk 2 of 2).img" size="368640" crc="964cb6c9" sha1="215ffc08ea7fa144952ba5d8ed7eb0d49820a089" offset="0" />
			</dataarea>
		</part>
	</software>

	<software name="pitstop2">
		<description>Pitstop 2</description>
		<year>1984</year>
		<publisher>Epyx</publisher>
		<info name="developer" value="Synergistic Software" />
		<info name="usage" value="PC Booter" />
		<part name="flop1" interface="floppy_5_25">
			<dataarea name="flop" size="184320">
				<rom name="pitstop 2.img" size="184320" crc="1313323e" sha1="a53c849dfadc36434513737768b3f17efbb39955" offset="0" />
			</dataarea>
		</part>
	</software>

	<software name="planetfa">
		<description>Planetfall</description>
		<year>1983</year>
		<publisher>Infocom</publisher>
		<info name="usage" value="PC Booter" />
		<part name="flop1" interface="floppy_5_25">
			<dataarea name="flop" size="184320">
				<rom name="planetfall.img" size="163840" crc="abd31ebd" sha1="718272525b8a88c8b11c8ea308e3a4b563535bcc" offset="0" />
			</dataarea>
		</part>
	</software>

	<software name="portal">
		<description>Portal</description>
		<year>1986</year>
		<publisher>Activision</publisher>
		<info name="developer" value="Nexa Corporation" />
		<info name="usage" value="PC Booter" />
		<part name="flop1" interface="floppy_5_25">
			<dataarea name="flop" size="368640">
				<rom name="portal (disk 1 of 3).img" size="368640" crc="4eba7f7a" sha1="0261f6cbb936c2dc290eda58d6c9e718023e5a82" offset="0" />
			</dataarea>
		</part>
		<part name="flop2" interface="floppy_5_25">
			<dataarea name="flop" size="368640">
				<rom name="portal (disk 2 of 3).img" size="368640" crc="60a4617f" sha1="e904e1bc4cf0543cd71fdf72e3f9fc0a1abb80fd" offset="0" />
			</dataarea>
		</part>
		<part name="flop3" interface="floppy_5_25">
			<dataarea name="flop" size="368640">
				<rom name="portal (disk 3 of 3).img" size="368640" crc="44a1b9ab" sha1="986c1e75d18fa351b53a43842da794ef5196500e" offset="0" />
			</dataarea>
		</part>
	</software>

	<software name="prowler">
		<description>Prowler</description>
		<year>1987</year>
		<publisher>Mastertronic</publisher>
		<info name="usage" value="PC Booter" />
		<part name="flop1" interface="floppy_5_25">
			<dataarea name="flop" size="368640">
				<rom name="prowler.img" size="368640" crc="76bc5d26" sha1="0005ad5a5109b9c5fa87fafffcbbc066334cd249" offset="0" />
			</dataarea>
		</part>
	</software>

	<software name="raster">
		<description>Rasterscan</description>
		<year>1987</year>
		<publisher>Mastertroniv</publisher>
		<info name="developer" value="Binary Design" />
		<info name="usage" value="PC Booter" />
		<part name="flop1" interface="floppy_5_25">
			<dataarea name="flop" size="184320">
				<rom name="rasterscan.img" size="184320" crc="7f516928" sha1="86969e8dd4cc30bc6d1ccd280c0a519bd81da622" offset="0" />
			</dataarea>
		</part>
	</software>

	<software name="robotron">
		<description>Robotron 2084</description>
		<year>1983</year>
		<publisher>Atarisoft</publisher>

		<info name="usage" value="PC Booter" />
		<part name="flop1" interface="floppy_5_25">
			<dataarea name="flop" size="163840">
				<rom name="robotron 2084.img" size="163840" crc="b27e3691" sha1="8349d003c0d68052dc1feb6d54cbfc7352fb8b82" offset="0" />
			</dataarea>
		</part>
	</software>

	<software name="rollo">
		<description>Rollo and the Brush Brothers</description>
		<year>1983</year>
		<publisher>Windmill Software</publisher>
		<info name="usage" value="PC Booter" />
		<part name="flop1" interface="floppy_5_25">
			<dataarea name="flop" size="184320">
				<rom name="rollo and the brush bros.img" size="184320" crc="3c981642" sha1="1e498ae16885182235966a8135e274544aa35b51" offset="0" />
			</dataarea>
		</part>
	</software>

	<software name="satanc">
		<description>Satan (CGA)</description>
		<year>1990</year>
		<publisher>Dinamic Software</publisher>
		<info name="usage" value="PC Booter" />
		<part name="flop1" interface="floppy_5_25">
			<dataarea name="flop" size="368640">
				<rom name="satan [vid c].img" size="368640" crc="01f55bd8" sha1="a4ee39af71bbcf6ee6c5edc65b690f45568dc052" offset="0" />
			</dataarea>
		</part>
	</software>

	<software name="satane">
		<description>Satan (EGA)</description>
		<year>1990</year>
		<publisher>Dinamic Software</publisher>
		<info name="usage" value="PC Booter" />
		<part name="flop1" interface="floppy_5_25">
			<dataarea name="flop" size="368640">
				<rom name="satan [vid e].img" size="368640" crc="e26038e0" sha1="ca8b71839b071bf919a03792bc51082dbcbbed29" offset="0" />
			</dataarea>
		</part>
	</software>

	<software name="seastalk">
		<description>Seastalker</description>
		<year>1984</year>
		<publisher>Infocom</publisher>
		<info name="usage" value="PC Booter" />
		<part name="flop1" interface="floppy_5_25">
			<dataarea name="flop" size="163840">
				<rom name="seastalker.img" size="163840" crc="18190a62" sha1="9b43b63d0b0aaa55b98b91a9ef2f44a656ebe662" offset="0" />
			</dataarea>
		</part>
	</software>

	<software name="serptine">
		<description>Serpentine [cr]</description>
		<year>1984</year>
		<publisher>Brøderbund Software</publisher>
		<info name="usage" value="PC Booter" />
		<info name="cracked" value="demonlord" />
		<part name="flop1" interface="floppy_5_25">
			<dataarea name="flop" size="163840">
				<rom name="serpentine.img" size="163840" crc="bcf96e44" sha1="e9fb3bf2e0d689ed7793e1b1426f20d76796c686" offset="0" />
			</dataarea>
		</part>
	</software>

	<software name="7citygld">
		<description>Seven Cities Of Gold</description>
		<year>1985</year>
		<publisher>Electronic Arts</publisher>
		<info name="usage" value="PC Booter" />
		<part name="flop1" interface="floppy_5_25">
			<dataarea name="flop" size="152123">
				<rom name="seven cities of gold (disk 1).td0" size="152123" crc="ab769135" sha1="8e226deb89b32eee926ee02510566e2d75c56916" offset="0" />
			</dataarea>
		</part>
		<part name="flop2" interface="floppy_5_25">
			<dataarea name="flop" size="49939">
				<rom name="seven cities of gold (disk 2).td0" size="49939" crc="753da4dc" sha1="cec45f74a916b863843ffe14c79a6727af71f9f7" offset="0" />
			</dataarea>
		</part>
	</software>

	<software name="cboxing">
		<description>Sierra Championship Boxing</description>
		<year>1985</year>
		<publisher>Sierra</publisher>
		<info name="usage" value="PC Booter" />
		<part name="flop1" interface="floppy_5_25">
			<dataarea name="flop" size="368640">
				<rom name="sierra championship boxing.img" size="368640" crc="5c79a2d6" sha1="660ca89722fbf80eacb78d2cf701185dfc0915f2" offset="0" />
			</dataarea>
		</part>
	</software>

	<software name="shamus">
		<description>Shamus</description>
		<year>1984</year>
		<publisher>Synsoft</publisher>
		<info name="usage" value="PC Booter" />
		<part name="flop1" interface="floppy_5_25">
			<dataarea name="flop" size="184320">
				<rom name="shamus.img" size="184320" crc="a3970236" sha1="28290c0cf546ad6b0191d80c2d2a19891e2481ef" offset="0" />
			</dataarea>
		</part>
	</software>

	<software name="silentsr">
		<description>Silent Service</description>
		<year>1985</year>
		<publisher>MicroProse</publisher>
		<info name="usage" value="PC Booter" />
		<part name="flop1" interface="floppy_5_25">
			<dataarea name="flop" size="368640">
				<rom name="silent service.img" size="368640" crc="00d5f3b5" sha1="212ee9b034d09dc1df3abcc822649af3200768a9" offset="0" />
			</dataarea>
		</part>
	</software>

	<software name="silentsra" cloneof="silentsr">
		<description>Silent Service [cr]</description>
		<year>1985</year>
		<publisher>MicroProse</publisher>
		<info name="usage" value="PC Booter" />
		<part name="flop1" interface="floppy_5_25">
			<dataarea name="flop" size="327680">
				<rom name="silent service (alt).img" size="327680" crc="4cbe0758" sha1="7ef3d8ea15f1e3e802dd1059767b73dac2cd2fb9" offset="0" />
			</dataarea>
		</part>
	</software>

	<software name="silentsrb" cloneof="silentsr">
		<description>Silent Service (3.5")</description>
		<year>1985</year>
		<publisher>MicroProse</publisher>
		<info name="usage" value="PC Booter" />
		<part name="flop1" interface="floppy_3_5">
			<dataarea name="flop" size = "737280">
				<rom name="Silent Service [1985] [MicroProse Software] [1 of 1].img" size="737280" crc="47e12110" sha1="23dc97774af28197331e102315a6ab42b9ae7ed5" offset="0"/>
			</dataarea>
		</part>
	</software>

	<software name="sidwindr">
		<description>SideWinder</description>
		<year>1988</year>
		<publisher>Arcadia</publisher>
		<info name="usage" value="PC Booter" />
		<part name="flop1" interface="floppy_5_25">
			<dataarea name="flop" size="368640">
				<rom name="sidewinder.img" size="368640" crc="53434425" sha1="3c53513051861849feb7cac1591c474139b7e6f3" offset="0" />
			</dataarea>
		</part>
	</software>

	<software name="slugger">
		<description>The Slugger</description>
		<year>1988</year>
		<publisher>Mastertronic</publisher>
		<info name="usage" value="PC Booter" />
		<part name="flop1" interface="floppy_5_25">
			<dataarea name="flop" size="368640">
				<rom name="slugger, the.img" size="368640" crc="87c26f8d" sha1="0461d7f9e66a2c4d6ac3be9eb729508df0cc2b3d" offset="0" />
			</dataarea>
		</part>
	</software>

	<software name="soloflt">
		<description>Solo Flight</description>
		<year>1983</year>
		<publisher>MicroProse</publisher>
		<info name="usage" value="PC Booter" />
		<part name="flop1" interface="floppy_5_25">
			<dataarea name="flop" size="327680">
				<rom name="solo flight.img" size="327680" crc="20dbc7de" sha1="bcde14973bde0e76ee51c3229df598b54fc39b6b" offset="0" />
			</dataarea>
		</part>
	</software>

	<software name="spacestr">
		<description>Space Strike</description>
		<year>1982</year>
		<publisher>Funtastic</publisher>
		<info name="usage" value="PC Booter" />
		<part name="flop1" interface="floppy_5_25">
			<dataarea name="flop" size="163840">
				<rom name="space strike.img" size="163840" crc="89af96f6" sha1="cd59d75dd76abf2023f72f9515c5366f6132d842" offset="0" />
			</dataarea>
		</part>
	</software>

	<software name="spidrbot">
		<description>Spiderbot</description>
		<year>1988</year>
		<publisher>Epyx</publisher>
		<info name="developer" value="Prism Software" />
		<info name="usage" value="PC Booter" />
		<part name="flop1" interface="floppy_5_25">
			<dataarea name="flop" size="368640">
				<rom name="spiderbot.img" size="368640" crc="053759a8" sha1="9597b202759b3da7969d244ecd990eb474100c0b" offset="0" />
			</dataarea>
		</part>
	</software>

	<software name="spitfire">
		<description>Spitfire Ace</description>
		<year>1984</year>
		<publisher>MicroProse</publisher>
		<info name="usage" value="PC Booter" />
		<part name="flop1" interface="floppy_5_25">
			<dataarea name="flop" size="327680">
				<rom name="spitfire ace.img" size="327680" crc="52fe8abc" sha1="c64e0702c6de460113a871612979deabc8548adf" offset="0" />
			</dataarea>
		</part>
	</software>

	<software name="spyhunt">
		<description>Spyhunter</description>
		<year>1984</year>
		<publisher>Bally Midway</publisher>
		<info name="usage" value="PC Booter" />
		<part name="flop1" interface="floppy_5_25">
			<dataarea name="flop" size="163840">
				<rom name="spyhunter.img" size="163840" crc="317d40d4" sha1="a4c5d6808dd373a13ea9f72a2c472479857e70e4" offset="0" />
			</dataarea>
		</part>
	</software>

	<software name="storm">
		<description>Storm</description>
		<year>1986</year>
		<publisher>Mastertronic</publisher>
		<info name="usage" value="PC Booter" />
		<part name="flop1" interface="floppy_5_25">
			<dataarea name="flop" size="184320">
				<rom name="storm.img" size="184320" crc="34d9574c" sha1="c8781398c4e310aabb8c6d5ac5e727d69b87d999" offset="0" />
			</dataarea>
		</part>
	</software>

	<software name="styx">
		<description>Styx</description>
		<year>1983</year>
		<publisher>Windmill Software</publisher>
		<info name="usage" value="PC Booter" />
		<part name="flop1" interface="floppy_5_25">
			<dataarea name="flop" size="368640">
				<rom name="styx.img" size="368640" crc="3a26d545" sha1="5606d64111c774c2873732a155a10f5042780bc6" offset="0" />
			</dataarea>
		</part>
	</software>

	<software name="sumgame2">
		<description>Summer Games II</description>
		<year>1986</year>
		<publisher>Epyx</publisher>
		<info name="usage" value="PC Booter" />
		<part name="flop1" interface="floppy_5_25">
			<dataarea name="flop" size="368640">
				<rom name="summer games 2.img" size="368640" crc="a9ebb8f5" sha1="78f5300488c37f858681b856ff53e6eeadf01d53" offset="0" />
			</dataarea>
		</part>
	</software>

	<software name="sumgame2a" cloneof="sumgame2">
		<description>Summer Games II (Alt)</description>
		<year>1986</year>
		<publisher>Epyx</publisher>
		<info name="usage" value="PC Booter" />
		<part name="flop1" interface="floppy_5_25">
			<dataarea name="flop" size="368640">
				<rom name="summer games 2 (alt).img" size="368640" crc="a210eb97" sha1="0ebd22d9d4543c4cdc37c9e21959de27f254c3bd" offset="0" />
			</dataarea>
		</part>
	</software>

	<software name="sfootbls">
		<description>Super Football Sunday</description>
		<year>1985</year>
		<publisher>Avalon Hill</publisher>
		<info name="usage" value="PC Booter" />
		<part name="flop1" interface="floppy_5_25">
			<dataarea name="flop" size="368640">
				<rom name="super football sunday.img" size="368640" crc="f50ecd51" sha1="2275e729e816bd5e14083e7559561e7a7e95df73" offset="0" />
			</dataarea>
		</part>
	</software>

	<software name="szaxxon">
		<description>Super Zaxxon</description>
		<year>1982</year>
		<publisher>Sega</publisher>
		<info name="usage" value="PC Booter" />
		<part name="flop1" interface="floppy_5_25">
			<dataarea name="flop" size="163840">
				<rom name="super zaxxon.img" size="163840" crc="d7a7db8f" sha1="14634b7918e8b7d9d4102b1525dd0cfc6d9f6001" offset="0" />
			</dataarea>
		</part>
	</software>

	<software name="suspend">
		<description>Suspended</description>
		<year>1983</year>
		<publisher>Infocom</publisher>
		<info name="usage" value="PC Booter" />
		<part name="flop1" interface="floppy_5_25">
			<dataarea name="flop" size="163840">
				<rom name="suspended.img" size="163840" crc="fc9cf67c" sha1="aec051d66b72ecec1a197d7949a1b9386f8a4374" offset="0" />
			</dataarea>
		</part>
	</software>

	<software name="tagteam">
		<description>Tag Team Wrestling</description>
		<year>1986</year>
		<publisher>US Gold</publisher>
		<info name="usage" value="PC Booter" />
		<part name="flop1" interface="floppy_5_25">
			<dataarea name="flop" size="327680">
				<rom name="tag team wrestling.img" size="327680" crc="93ed4c56" sha1="c346307bc349b99dd2ca0b1435d206f264c14d8d" offset="0" />
			</dataarea>
		</part>
	</software>

	<software name="tagteama" cloneof="tagteam">
		<description>Tag Team Wrestling (Alt)</description>
		<year>1986</year>
		<publisher>US Gold</publisher>
		<info name="usage" value="PC Booter" />
		<part name="flop1" interface="floppy_5_25">
			<dataarea name="flop" size="327680">
				<rom name="tag team wrestling (alt).img" size="327680" crc="b70d6af0" sha1="4e1c9a05c6d9f433e6c389aba9a4a5d7fd6c4e31" offset="0" />
			</dataarea>
		</part>
	</software>

	<software name="tapperc">
		<description>Tapper (Comp)</description>
		<year>1983</year>
		<publisher>Marvin Glass &amp; Associates</publisher>
		<info name="usage" value="PC Booter" />
		<part name="flop1" interface="floppy_5_25">
			<dataarea name="flop" size="184320">
				<rom name="tapper [vid comp].img" size="184320" crc="4cadbbda" sha1="4199019c29d7869657015bc5ad1bb8c4aad5308e" offset="0" />
			</dataarea>
		</part>
	</software>

	<software name="tapper">
		<description>Tapper (RGB)</description>
		<year>1983</year>
		<publisher>Marvin Glass &amp; Associates</publisher>
		<info name="usage" value="PC Booter" />
		<part name="flop1" interface="floppy_5_25">
			<dataarea name="flop" size="184320">
				<rom name="tapper [vid rgb].img" size="184320" crc="dc829575" sha1="1a1976059225e92da85dfecca4a90edb438835e9" offset="0" />
			</dataarea>
		</part>
	</software>

	<software name="tasstime">
		<description>Tass Times in Tonetown</description>
		<year>1986</year>
		<publisher>Activision</publisher>
		<info name="usage" value="PC Booter" />
		<part name="flop1" interface="floppy_5_25">
			<dataarea name="flop" size="368640">
				<rom name="tass times in tonetown.img" size="368640" crc="b2128497" sha1="f92be5ff879bd8e29f370eaf0c3206a754292d21" offset="0" />
			</dataarea>
		</part>
	</software>

	<software name="mindmirr">
		<description>Timothy Leary's Mind Mirror</description>
		<year>1986</year>
		<publisher>Electronic Arts</publisher>
		<info name="usage" value="PC Booter" />
		<part name="flop1" interface="floppy_5_25">
			<dataarea name="flop" size="409600">
				<rom name="timothy leary's mind mirror.img" size="409600" crc="50e33532" sha1="709c2f16919a07a205051405b38fe799e3aa1050" offset="0" />
			</dataarea>
		</part>
	</software>

	<software name="tdown">
		<description>Touchdown Football</description>
		<year>1984</year>
		<publisher>Imagic</publisher>
		<info name="usage" value="PC Booter" />
		<part name="flop1" interface="floppy_5_25">
			<dataarea name="flop" size="327680">
				<rom name="touchdown football.img" size="327680" crc="0fbaedb6" sha1="c42650559b2b4eb4b789fd2fa22bc5c8c0589e45" offset="0" />
			</dataarea>
		</part>
	</software>

	<software name="tracer">
		<description>The Tracer Sanction</description>
		<year>1984</year>
		<publisher>Interplay</publisher>
		<info name="usage" value="PC Booter" />
		<part name="flop1" interface="floppy_5_25">
			<dataarea name="flop" size="327680">
				<rom name="tracer sanction, the.img" size="327680" crc="aa912fa7" sha1="e490598798e3e7c50db58657a97b504a27d40635" offset="0" />
			</dataarea>
		</part>
	</software>

	<software name="trilogy">
		<description>Trilogy</description>
		<year>1987</year>
		<publisher>Mastertronic</publisher>
		<info name="usage" value="PC Booter" />
		<part name="flop1" interface="floppy_5_25">
			<dataarea name="flop" size="368640">
				<rom name="trilogy.img" size="368640" crc="94a48b25" sha1="3523ef7cca9147684a0477bf5bf3ef92c2993a40" offset="0" />
			</dataarea>
		</part>
	</software>

	<software name="triv101">
		<description>Trivia 101</description>
		<year>1984</year>
		<publisher>IBM</publisher>
		<info name="usage" value="PC Booter" />
		<part name="flop1" interface="floppy_5_25">
			<dataarea name="flop" size="327680">
				<rom name="trivia 101.img" size="327680" crc="51346a1f" sha1="64ba8febb8aa718b221bb3d40c7ba0f82e609f90" offset="0" />
			</dataarea>
		</part>
	</software>

	<software name="troltale">
		<description>Troll's Tale</description>
		<year>1984</year>
		<publisher>Sierra</publisher>
		<info name="usage" value="PC Booter" />
		<part name="flop1" interface="floppy_5_25">
			<dataarea name="flop" size="184320">
				<rom name="troll's tale.img" size="184320" crc="8879486a" sha1="c11bb9280a5f10d1a15a2bb0a40ae4c24381e84c" offset="0" />
			</dataarea>
		</part>
	</software>

	<software name="tv101">
		<description>TV and Cinema 101: Trivia from Talkies to Trekkies</description>
		<year>1984</year>
		<publisher>IBM</publisher>
		<info name="usage" value="PC Booter" />
		<part name="flop1" interface="floppy_5_25">
			<dataarea name="flop" size="327680">
				<rom name="tv and cinema 101 - trivia from talkies to trekkies.img" size="327680" crc="de4e13e8" sha1="39d54c50efe78e6ab4e3821f7038cea8b830239a" offset="0" />
			</dataarea>
		</part>
	</software>

	<software name="ulysses">
		<description>Ulysses and the Golden Fleece</description>
		<year>1981</year>
		<publisher>Sierra</publisher>
		<info name="usage" value="PC Booter" />
		<part name="flop1" interface="floppy_5_25">
			<dataarea name="flop" size="163840">
				<rom name="ulysses and the golden fleece (disk 1 of 2).img" size="163840" crc="9bae2a6a" sha1="a81403b5ee77f974817b2efa9752e8a25d6ac32b" offset="0" />
			</dataarea>
		</part>
		<part name="flop2" interface="floppy_5_25">
			<dataarea name="flop" size="163840">
				<rom name="ulysses and the golden fleece (disk 2 of 2).img" size="163840" crc="1158d503" sha1="59ec85e9e92e79649353c2de073d980d54c36e1a" offset="0" />
			</dataarea>
		</part>
	</software>

	<software name="victroad">
		<description>Victory Road: Ikari Warriors Part II</description>
		<year>1987</year>
		<publisher>Data East</publisher>
		<info name="usage" value="PC Booter" />
		<part name="flop1" interface="floppy_5_25">
			<dataarea name="flop" size="368640">
				<rom name="victory road.img" size="368640" crc="da4e5f88" sha1="9ce0ce4593548b0a315dc45c3040515d65fc6d92" offset="0" />
			</dataarea>
		</part>
	</software>

	<software name="wingames">
		<description>Winter Games</description>
		<year>1986</year>
		<publisher>Epyx</publisher>
		<info name="usage" value="PC Booter" />
		<part name="flop1" interface="floppy_5_25">
			<dataarea name="flop" size="368640">
				<rom name="winter games.img" size="368640" crc="497d8e2a" sha1="8b15f69051e56b7dee24cd63f19bd9f422bb32b8" offset="0" />
			</dataarea>
		</part>
	</software>

	<software name="witness">
		<description>The Witness</description>
		<year>1983</year>
		<publisher>Infocom</publisher>
		<info name="usage" value="PC Booter" />
		<part name="flop1" interface="floppy_5_25">
			<dataarea name="flop" size="163840">
				<rom name="witness, the.img" size="163840" crc="2525eb36" sha1="3a7312d6462d0bdd1818cf936c79a73476de3205" offset="0" />
			</dataarea>
		</part>
	</software>

	<software name="wizardrya" cloneof="wizardry">
		<description>Wizardry: Proving Grounds of the Mad Overlord</description>
		<year>1984</year>
		<publisher>Sir-Tech Software</publisher>
		<info name="usage" value="PC Booter" />
		<part name="flop1" interface="floppy_5_25">
			<dataarea name="flop" size="327680">
				<rom name="wizardry - proving grounds of the mad overlord [orginal release][master disk].img" size="327680" crc="c0a04c32" sha1="20abe42d10257830d8ed7354fbc14acf92efab0e" offset="0" />
			</dataarea>
		</part>
		<part name="flop2" interface="floppy_5_25">
			<dataarea name="flop" size="327680">
				<rom name="wizardry - proving grounds of the mad overlord [orginal release][scenario disk].img" size="327680" crc="4235ab09" sha1="a8e5b160cb944b7a898a84463ba6fe3bee47164d" offset="0" />
			</dataarea>
		</part>
	</software>

	<software name="wizardry">
		<description>Wizardry: Proving Grounds of the Mad Overlord (re-release)</description>
		<year>198?</year>
		<publisher>Sir-Tech Software</publisher>
		<info name="usage" value="PC Booter" />
		<part name="flop1" interface="floppy_5_25">
			<dataarea name="flop" size="327680">
				<rom name="wizardry - proving grounds of the mad overlord [re-release][master disk].img" size="327680" crc="9e782f77" sha1="eba7c2d57f78a858f0403f08e4fbe252d8eed73f" offset="0" />
			</dataarea>
		</part>
		<part name="flop2" interface="floppy_5_25">
			<dataarea name="flop" size="327680">
				<rom name="wizardry - proving grounds of the mad overlord [re-release][scenario disk].img" size="327680" crc="bd217834" sha1="569623ffc2ce966feed6d882513eb58dcb499d06" offset="0" />
			</dataarea>
		</part>
	</software>

	<software name="wizardr2">
		<description>Wizardry II: The Knight of Diamonds</description>
		<year>1985</year>
		<publisher>Sir-Tech Software</publisher>
		<info name="usage" value="PC Booter" />
		<part name="flop1" interface="floppy_5_25">
			<dataarea name="flop" size="737280">
				<rom name="wizardry 2 - the knight of diamonds [master disk].img" size="737280" crc="d2c5ab5c" sha1="f5e5bc80c108ab12b9e26f9dd0fef602aa09400d" offset="0" />
			</dataarea>
		</part>
		<part name="flop2" interface="floppy_5_25">
			<dataarea name="flop" size="737280">
				<rom name="wizardry 2 - the knight of diamonds [scenario disk].img" size="737280" crc="79c89e6a" sha1="a140db62ea136768299090eafc0e3a6a56a5438d" offset="0" />
			</dataarea>
		</part>
	</software>

	<software name="wizardr3">
		<description>Wizardry III: The Legacy of Llylgamyn</description>
		<year>1986</year>
		<publisher>Sir-Tech Software</publisher>
		<info name="usage" value="PC Booter" />
		<part name="flop1" interface="floppy_5_25">
			<dataarea name="flop" size="737280">
				<rom name="wizardry 3 - the legacy of llylgamyn [master disk].img" size="737280" crc="5509a2d2" sha1="8238ce6606586b95d874e4adb70a5625403892ea" offset="0" />
			</dataarea>
		</part>
		<part name="flop2" interface="floppy_5_25">
			<dataarea name="flop" size="737280">
				<rom name="wizardry 3 - the legacy of llylgamyn [scenario disk].img" size="737280" crc="86ff176f" sha1="3c85dca68fca70e4fa52dc0dd4e6679b47fb91ac" offset="0" />
			</dataarea>
		</part>
	</software>

	<software name="wizardr4">
		<description>Wizardry IV: The Return of Werdna</description>
		<year>1987</year>
		<publisher>Sir-Tech Software</publisher>
		<info name="usage" value="PC Booter" />
		<part name="flop1" interface="floppy_5_25">
			<dataarea name="flop" size="737280">
				<rom name="wizardry 4 - the return of werdna.img" size="737280" crc="e33b0ade" sha1="fa524474b8c05047baf8474ea2efdf6cb9052a06" offset="0" />
			</dataarea>
		</part>
	</software>

	<software name="wizardr5">
		<description>Wizardry V: Heart of the Maelstrom</description>
		<year>1987</year>
		<publisher>Sir-Tech Software</publisher>
		<info name="usage" value="PC Booter" />
		<part name="flop1" interface="floppy_5_25">
			<dataarea name="flop" size="737280">
				<rom name="wizardry 5 - heart of the maelstrom.img" size="737280" crc="a85a5459" sha1="c5a8dd0db15b0bf940b266775d3df19b385f146c" offset="0" />
			</dataarea>
		</part>
	</software>

	<software name="wizball">
		<description>Wizball</description>
		<year>1987</year>
		<publisher>Ocean Software</publisher>
		<info name="usage" value="PC Booter" />
		<part name="flop1" interface="floppy_5_25">
			<dataarea name="flop" size = "368640">
				<rom name="Wizball [DC] (1987)(Ocean Software Ltd.) [Action].img" size="368640" crc="ecf3812f" sha1="da1041836f68c1fd231b3d05371bc6468f29441e" offset="0"/>
			</dataarea>
		</part>
	</software>

	<software name="wldgames">
		<description>World Games</description>
		<year>1986</year>
		<publisher>Epyx</publisher>
		<info name="usage" value="PC Booter" />
		<part name="flop1" interface="floppy_5_25">
			<dataarea name="flop" size="368640">
				<rom name="world games.img" size="368640" crc="6800b13d" sha1="7621e9a8de5c0dce12f68aa4d4a262564513288c" offset="0" />
			</dataarea>
		</part>
	</software>

	<software name="wkarate">
		<description>World Karate Championship</description>
		<year>1986</year>
		<publisher>Epyx</publisher>
		<info name="usage" value="PC Booter" />
		<part name="flop1" interface="floppy_5_25">
			<dataarea name="flop" size="368640">
				<rom name="world karate championship.img" size="368640" crc="9dce18ed" sha1="2ae9c3aae21698dbf1715ffe09179107566968b4" offset="0" />
			</dataarea>
		</part>
	</software>

	<software name="baseball">
		<description>The World's Greatest Baseball Game</description>
		<year>1985</year>
		<publisher>Epyx</publisher>
		<info name="usage" value="PC Booter" />
		<part name="flop1" interface="floppy_5_25">
			<dataarea name="flop" size="368640">
				<rom name="world's greatest baseball game, the.img" size="368640" crc="80aba066" sha1="5a8dc1280370332b3cf7689a60c1a865ad254bf4" offset="0" />
			</dataarea>
		</part>
	</software>

	<software name="zaxxon">
		<description>Zaxxon</description>
		<year>1984</year>
		<publisher>Sega</publisher>
		<info name="usage" value="PC Booter" />
		<part name="flop1" interface="floppy_5_25">
			<dataarea name="flop" size="163840">
				<rom name="zaxxon.img" size="163840" crc="07d22e2a" sha1="7bcb39fb4c0752384a832b214c1e82823fc2cc9f" offset="0" />
			</dataarea>
		</part>
	</software>

	<software name="zork">
		<description>Zork: The Great Underground Empire</description>
		<year>1980</year>
		<publisher>Infocom</publisher>
		<info name="usage" value="PC Booter" />
		<part name="flop1" interface="floppy_5_25">
			<dataarea name="flop" size="163840">
				<rom name="zork i - the great underground empire.img" size="163840" crc="05e849f6" sha1="4f806e86235d8b33aed89da7cc6779736bbc664e" offset="0" />
			</dataarea>
		</part>
	</software>

	<software name="zork2">
		<description>Zork II - The Wizard of Frobozz</description>
		<year>1981</year>
		<publisher>Infocom</publisher>
		<info name="usage" value="PC Booter" />
		<part name="flop1" interface="floppy_5_25">
			<dataarea name="flop" size="163840">
				<rom name="zork ii - the wizard of frobozz.img" size="163840" crc="24356f71" sha1="b0d61565dc64ba4e040a4f32344422e62c0f8c4a" offset="0" />
			</dataarea>
		</part>
	</software>

	<software name="zork3">
		<description>Zork III: The Dungeon Master</description>
		<year>1982</year>
		<publisher>Infocom</publisher>
		<info name="usage" value="PC Booter" />
		<part name="flop1" interface="floppy_5_25">
			<dataarea name="flop" size="163840">
				<rom name="zork iii - the dungeon master.img" size="163840" crc="f996567f" sha1="41a141aa9c1bba5a40bcbb3f8a0573f089ec3d18" offset="0" />
			</dataarea>
		</part>
	</software>

	<software name="zorkqst1">
		<description>Zork Quest I: Assault on Egreth Castle</description>
		<year>1988</year>
		<publisher>Infocom</publisher>
		<info name="usage" value="PC Booter" />
		<part name="flop1" interface="floppy_5_25">
			<dataarea name="flop" size="368640">
				<rom name="zork quest i - assault on egreth castle.img" size="368640" crc="a3f35f67" sha1="0078ab87221d372385e30bf8188027ddb3e5a9db" offset="0" />
			</dataarea>
		</part>
	</software>

	<software name="zorkqst2">
		<description>Zork Quest II: The Crystal of Doom</description>
		<year>1989</year>
		<publisher>Infocom</publisher>
		<info name="usage" value="PC Booter" />
		<part name="flop1" interface="floppy_5_25">
			<dataarea name="flop" size="368640">
				<rom name="zork quest ii - the crystal of doom.img" size="368640" crc="77b62719" sha1="9aa8de46c39b7a280b315317de280a5048f3705e" offset="0" />
			</dataarea>
		</part>
	</software>

	<software name="zyll">
		<description>Zyll</description>
		<year>1984</year>
		<publisher>IBM</publisher>
		<info name="usage" value="PC Booter" />
		<part name="flop1" interface="floppy_5_25">
			<dataarea name="flop" size="163840">
				<rom name="zyll.img" size="163840" crc="2361a2ed" sha1="ee63790d9a8a791741cf8f14c7df436172196de5" offset="0" />
			</dataarea>
		</part>
	</software>

	<!-- These won't work as the floppy drive emulation isn't complete enough-->

	<software name="baddudes" supported="no">
		<description>Bad Dudes (5.25")</description>
		<year>1988</year>
		<publisher>Data East</publisher>
		<info name="usage" value="PC Booter" />
		<part name="flop1" interface="floppy_5_25">
			<feature name="part_id" value="Program Disk"/>
			<dataarea name="flop" size = "357775">
				<rom name="Bad Dudes [1988] [5.25] [1 of 2].td0" size="357775" crc="4a19fc60" sha1="4d0a52c62b64a709d9ce5a42137418595a675f63" offset="0"/>
			</dataarea>
		</part>
		<part name="flop2" interface="floppy_5_25">
			<feature name="part_id" value="Data Disk"/>
			<dataarea name="flop" size = "362884">
				<rom name="Bad Dudes [1988] [5.25] [2 of 2].td0" size="362884" crc="2425c6a0" sha1="4fbb64b9da9d726fba670423815361f4928380ca" offset="0"/>
			</dataarea>
		</part>
	</software>

	<software name="baddudes35" cloneof="baddudes" supported="no">
		<description>Bad Dudes (3.5")</description>
		<year>1988</year>
		<publisher>Data East</publisher>
		<info name="usage" value="PC Booter" />
		<part name="flop1" interface="floppy_3_5">
			<dataarea name="flop" size="656393">
				<rom name="bad dudes.td0" size="656393" crc="dc74c1ce" sha1="e28ff95cb1793d08a1e373a7096f9024aa1f0d89" offset="0" />
			</dataarea>
		</part>
	</software>

	<software name="ys" supported="no">
		<description>Ancient Land of Ys</description>
		<year>1989</year>
		<publisher>Kyodia Software Marketing</publisher>
		<info name="usage" value="PC Booter" />
		<info name="Origin Publisher" value="日本ファルコム (Nihon Falcom)" />
		<part name="flop1" interface="floppy_5_25">
			<dataarea name="flop" size="697170">
				<rom name="ancient land of ys.td0" size="697170" crc="2ce1c65b" sha1="3e24853872cf98e10983c51ff51159dc7a61e063" offset="0" />
			</dataarea>
		</part>
	</software>

	<!-- Applications -->

	<software name="4ptgraph">
		<description>4-POINT Graphics</description>
		<year>1984</year>
		<publisher>International Microcomputer Software, Inc.</publisher>
		<info name="version" value="1.0B" />
		<part name="flop1" interface="floppy_5_25">
			<dataarea name="flop" size = "327680">
				<rom name="disk1.img" size="327680" crc="5fb1596a" sha1="f95bf310b527e2914571a02853208385a6100629" offset="0"/>
			</dataarea>
		</part>
	</software>

	<software name="abilityd">
		<description>Ability (Demo)</description>
		<year>1985</year>
		<publisher>Xanaro Technologies</publisher>
		<part name="flop1" interface="floppy_5_25">
			<feature name="part_id" value="Demo Disk 1" />
			<dataarea name="flop" size = "368640">
				<rom name="Disk01.img" size="368640" crc="33247300" sha1="c9d1acb0c19d64af3ac604c1e108252fa5bffb43" offset="0"/>
			</dataarea>
		</part>
		<part name="flop2" interface="floppy_5_25">
			<feature name="part_id" value="Demo Disk 2" />
			<dataarea name="flop" size = "368640">
				<rom name="Disk02.img" size="368640" crc="c8e12da7" sha1="428e0dd0eafee1575c847674c34cb4144ab87291" offset="0"/>
			</dataarea>
		</part>
	</software>

	<software name="croschex">
		<description>Award Software's Cross-chex</description>
		<year>198?</year>
		<publisher>Award Software</publisher>
		<part name="flop1" interface="floppy_5_25">
			<dataarea name="flop" size="389376">
				<rom name="award software's cross-chex.dsk" size="389376" crc="2a6366b7" sha1="54249d55f0c1cfbecee5f034dc7080941579fd7b" offset="0" />
			</dataarea>
		</part>
	</software>

	<software name="ibmcobol">
		<description>IBM COBOL Compiler v 1.00</description>
		<year>1982</year>
		<publisher>IBM</publisher>
		<part name="flop1" interface="floppy_5_25">
			<feature name="part_id" value="Compiler" />
			<dataarea name="flop" size="163840">
				<rom name="ibm cobol v 1.00 compiler.img" size="163840" crc="ef5629c4" sha1="95f997fc50ba7e629a8afbb70c6dc439ce8acf4f" offset="0" />
			</dataarea>
		</part>
		<part name="flop2" interface="floppy_5_25">
			<feature name="part_id" value="Library" />
			<dataarea name="flop" size="163840">
				<rom name="ibm cobol v 1.00 library.img" size="163840" crc="6987e3a7" sha1="ac6c78c3c55a0faac00e108f13df8574efae25f2" offset="0" />
			</dataarea>
		</part>
	</software>

	<software name="desk3">
		<description>DeskMate (3.05, 5.25")</description>
		<year>1990</year>
		<publisher>Tandy</publisher>
		<info name="version" value="03.05.00" />
		<part name="flop1" interface="floppy_5_25">
			<feature name="part_id" value="Disk 1: Startup Disk, Install" />
			<dataarea name="flop" size = "368640">
				<rom name="dm305dk1.img" size="368640" crc="7f4182af" sha1="a02a7dec082d3434c3cde29ad05aef9eda9f4765" offset="0"/>
			</dataarea>
		</part>
		<part name="flop2" interface="floppy_5_25">
			<feature name="part_id" value="Disk 2: Desktop, Text" />
			<dataarea name="flop" size = "368640">
				<rom name="dm305dk2.img" size="368640" crc="6fb5aa52" sha1="f9c89a60103af2de38a301932670476984604a2f" offset="0"/>
			</dataarea>
		</part>
		<part name="flop3" interface="floppy_5_25">
			<feature name="part_id" value="Disk 3: PC-Link, Telecom, Worksheet" />
			<dataarea name="flop" size = "368640">
				<rom name="dm305dk3.img" size="368640" crc="455605a7" sha1="69e48cd7d7fc3a8514465225a7540566dd6347e5" offset="0"/>
			</dataarea>
		</part>
		<part name="flop4" interface="floppy_5_25">
			<feature name="part_id" value="Disk 4: Address Book, Calendar" />
			<dataarea name="flop" size = "368640">
				<rom name="dm305dk4.img" size="368640" crc="3b32b34a" sha1="2715d4353089dca2637d5162f75418f1e7d6f074" offset="0"/>
			</dataarea>
		</part>
		<part name="flop5" interface="floppy_5_25">
			<feature name="part_id" value="Disk 5: Filer, Form Setup" />
			<dataarea name="flop" size = "368640">
				<rom name="dm305dk5.img" size="368640" crc="8e93ebd4" sha1="1caa9be0c23bac65130b33b08ce8350c5e597794" offset="0"/>
			</dataarea>
		</part>
		<part name="flop6" interface="floppy_5_25">
			<feature name="part_id" value="Disk 6: Printer Drivers" />
			<dataarea name="flop" size = "368640">
				<rom name="dm305dk6.img" size="368640" crc="a0f81483" sha1="f95558e665fd5109467a009060a96e59baf88faa" offset="0"/>
			</dataarea>
		</part>
		<part name="flop7" interface="floppy_5_25">
			<feature name="part_id" value="Disk 7: Dictionary, Hangman" />
			<dataarea name="flop" size = "368640">
				<rom name="dm305dk7.img" size="368640" crc="0ad16680" sha1="5159c89219597bcd685f7a046789a0c6ca88f9c6" offset="0"/>
			</dataarea>
		</part>
		<part name="flop8" interface="floppy_5_25">
			<feature name="part_id" value="Disk 8: Draw" />
			<dataarea name="flop" size = "368640">
				<rom name="dm305dk8.img" size="368640" crc="d63bfb96" sha1="7895cc697cf216acf1822589682a79e958c0905b" offset="0"/>
			</dataarea>
		</part>
		<part name="flop9" interface="floppy_5_25">
			<feature name="part_id" value="Disk 9: Fonts" />
			<dataarea name="flop" size = "368640">
				<rom name="dm305dk9.img" size="368640" crc="770cd60d" sha1="a1af30d1a0ed4c38deafa59e94c822e4f73ae282" offset="0"/>
			</dataarea>
		</part>
	</software>

	<software name="desk3_35" cloneof="desk3">
		<description>DeskMate (3.05, 3.5")</description>
		<year>1990</year>
		<publisher>Tandy</publisher>
		<info name="version" value="03.05.00" />
		<part name="flop1" interface="floppy_3_5">
			<dataarea name="flop" size = "737280">
				<rom name="disk1.img" size="737280" crc="f3af8c6b" sha1="06a9875ab8c4ce4ce50bf344f3002ef7d512d711" offset="0"/>
			</dataarea>
		</part>
		<part name="flop2" interface="floppy_3_5">
			<dataarea name="flop" size = "737280">
				<rom name="disk2.img" size="737280" crc="603cf56c" sha1="8c3d1876134744fe111ae33840afd0af7d93bfb1" offset="0"/>
			</dataarea>
		</part>
		<part name="flop3" interface="floppy_3_5">
			<dataarea name="flop" size = "737280">
				<rom name="disk3.img" size="737280" crc="bf9271d6" sha1="d35cf946d1894872ed385f7bb9b4842958ef90ec" offset="0"/>
			</dataarea>
		</part>
		<part name="flop4" interface="floppy_3_5">
			<dataarea name="flop" size = "737280">
				<rom name="disk4.img" size="737280" crc="5835eaa4" sha1="eae3d11fb24835a3b214179a205e5d52de76f41c" offset="0"/>
			</dataarea>
		</part>
		<part name="flop5" interface="floppy_3_5">
			<dataarea name="flop" size = "737280">
				<rom name="disk5.img" size="737280" crc="35ca8ddc" sha1="49fcade64969354039d67d78cf9c8398324cea13" offset="0"/>
			</dataarea>
		</part>
	</software>

	<software name="desq">
		<description>DESQ</description>
		<year>1984</year>
		<publisher>Quarterdeck</publisher>
		<info name="version" value="1.00" />
		<part name="flop1" interface="floppy_5_25">
			<dataarea name="flop" size = "368640">
				<rom name="Disk01.img" size="368640" crc="e86a110e" sha1="05f5ac86738151e7832ec8c96b842772aefd2e86" offset="0"/>
			</dataarea>
		</part>
		<part name="flop2" interface="floppy_5_25">
			<dataarea name="flop" size = "368640">
				<rom name="Disk02.img" size="368640" crc="2d51542d" sha1="bc0962df0258778b1abcc2c5bd2bf51ad9f4a91c" offset="0"/>
			</dataarea>
		</part>
		<part name="flop3" interface="floppy_5_25">
			<dataarea name="flop" size = "368640">
				<rom name="Disk03.img" size="368640" crc="fb8ea51c" sha1="eca5d960f6bddd0dd6df73a8157173808ad9e64c" offset="0"/>
			</dataarea>
		</part>
		<part name="flop4" interface="floppy_5_25">
			<dataarea name="flop" size = "368640">
				<rom name="Disk04.img" size="368640" crc="8924e6a2" sha1="1ef62eeca2c3bbb8adc89aa020d4c303d5b29677" offset="0"/>
			</dataarea>
		</part>
	</software>

	<software name="desqview">
		<description>DESQview 1.03</description>
		<year>1986</year>
		<publisher>Quarterdeck</publisher>
		<info name="version" value="1.03" />
		<part name="flop1" interface="floppy_5_25">
			<dataarea name="flop" size = "368640">
				<rom name="Disk1.img" size="368640" crc="8fef17cc" sha1="e3ac9097d60e847c169cb14d806099c5d8f5e0e5" offset="0"/>
			</dataarea>
		</part>
	</software>

	<software name="desqviewa" cloneof="desqview">
		<description>DESQview 1.02</description>
		<year>1986</year>
		<publisher>Quarterdeck</publisher>
		<info name="version" value="1.02" />
		<part name="flop1" interface="floppy_5_25">
			<dataarea name="flop" size = "368640">
				<rom name="disk1_102.img" size="368640" crc="0deed6f2" sha1="843642c4266f8d2b318a4ddb7b0aa90abcf495e1" offset="0"/>
			</dataarea>
		</part>
	</software>

	<software name="diag202a">
		<description>IBM System Diagnostics v 2.02 (Version A)</description>
		<year>198?</year>
		<publisher>IBM</publisher>
		<part name="flop1" interface="floppy_5_25">
			<dataarea name="flop" size="67125">
				<rom name="ibm system diagnostics v 2.02 (version a).td0" size="67125" crc="2825353e" sha1="593c807bab70d0c145034385d39ffd5ab2e544a6" offset="0" />
			</dataarea>
		</part>
	</software>

	<software name="diag202b">
		<description>IBM System Diagnostics v 2.02 (Version B)</description>
		<year>198?</year>
		<publisher>IBM</publisher>
		<part name="flop1" interface="floppy_5_25">
			<dataarea name="flop" size="67125">
				<rom name="ibm system diagnostics v 2.02 (version b).td0" size="67125" crc="2607e65a" sha1="b50bc8746504ba2a08719814c63f2d7daece9795" offset="0" />
			</dataarea>
		</part>
	</software>

	<software name="diagn208">
		<description>IBM System Diagnostics v 2.08</description>
		<year>198?</year>
		<publisher>IBM</publisher>
		<part name="flop1" interface="floppy_5_25">
			<dataarea name="flop" size="115117">
				<rom name="ibm system diagnostics v 2.08.td0" size="115117" crc="cc1c2688" sha1="be6b46c67523c6abbf56afa32a88d54ba9f2729c" offset="0" />
			</dataarea>
		</part>
	</software>

	<software name="diagpc4i">
		<description>NRC PC4I System Diagnostics Disk</description>
		<year>198?</year>
		<publisher>NCR</publisher>
		<part name="flop1" interface="floppy_5_25">
			<dataarea name="flop" size="47656">
				<rom name="ncr pc4i system diagnostics disk.td0" size="47656" crc="a0e9d9fe" sha1="dd27bb2ab23d0148c5abb61b676287ce5adf47b7" offset="0" />
			</dataarea>
		</part>
	</software>

	<software name="diagncra">
		<description>NCR System Diagnostics AT Class</description>
		<year>198?</year>
		<publisher>NCR</publisher>
		<part name="flop1" interface="floppy_5_25">
			<dataarea name="flop" size="284775">
				<rom name="ncr system diagnostics at class.td0" size="284775" crc="e73601ed" sha1="f253bb8ea508c98b88dd94c130e0dc87b9934b99" offset="0" />
			</dataarea>
		</part>
	</software>

	<software name="editexte">
		<description>EDITEXTE</description>
		<year>1992</year>
		<publisher>Gérard Lyannaz</publisher>
		<info name="version" value="2º" />
		<part name="flop1" interface="floppy_5_25">
			<dataarea name="flop" size = "368640">
				<rom name="[PC] EDITEXTE [5.25].img" size="368640" crc="bbf2d707" sha1="e3a2e08005b6beb097e3db74ce894007b6cebfb5" offset="0"/>
			</dataarea>
		</part>
	</software>

	<software name="jingdisk">
		<description>Jingle Disk</description>
		<year>1986</year>
		<publisher>ThoughtWare</publisher>
		<part name="flop1" interface="floppy_5_25">
			<dataarea name="flop" size = "184320">
				<rom name="Disk01.img" size="184320" crc="55dd837c" sha1="fab48e2f3153d8529406e1c0e0428dd32e069618" offset="0"/>
			</dataarea>
		</part>
	</software>

	<software name="labelmag">
		<description>Label Magic (Shareware)</description>
		<year>1989</year>
		<publisher>Neocom</publisher>
		<info name="version" value="1.10" />
		<part name="flop1" interface="floppy_5_25">
			<dataarea name="flop" size = "368640">
				<rom name="[PC] Label Magic [5.25].img" size="368640" crc="e1475b1d" sha1="abd775ca1022d17bfb00bc6ea6a847b7340e7ce7" offset="0"/>
			</dataarea>
		</part>
	</software>

	<software name="multtext">
		<description>Multitexte</description>
		<year>1992</year>
		<publisher>François Burckel</publisher>
		<info name="version" value="1" />
		<part name="flop1" interface="floppy_5_25">
			<dataarea name="flop" size = "368640">
				<rom name="[PC] MultiTexte [5.25].img" size="368640" crc="a38bd8d8" sha1="2a88e879c9ee89da687eebacf07037a85422a0d6" offset="0"/>
			</dataarea>
		</part>
	</software>

	<!-- sold also for the IBM PCjr-->
	<software name="nortutil">
		<description>The Norton Utilities 3.10</description>
		<year>1986</year>
		<publisher>Peter Norton Computing, Inc.</publisher>
		<info name="usage" value="boot from PC DOS 2.1 and then load, using: nc /d1" />
		<!-- marked as bad since source is questionable, needs a redump -->
		<part name="flop1" interface="floppy_5_25">
			<dataarea name="flop" size="368640">
				<rom name="norton utilities 310.img" size="368640" crc="b27b8cbb" sha1="34b5973fe5354a08b4d2a987473f82cd82a581cd" offset="0x00000" status="baddump" />
			</dataarea>
		</part>
	</software>

	<software name="pct103">
		<description>PC-Tools R1.03</description>
		<year>1985</year>
		<publisher>Central Point Software, Inc.</publisher>
		<info name="version" value="R1.03" />
		<info name="developer" value="Central Point Software, Inc." />
		<part name="flop1" interface="floppy_5_25">
			<dataarea name="flop" size = "368640">
				<rom name="PC-Tools 1.03 [Central Point Software] [1985] [5.25DD] [Disk 1 of 1].img" size="368640" crc="1235cd53" sha1="2663dc67f7c989252b757342ed0278a579d5f006" offset="0"/>
			</dataarea>
		</part>
	</software>

	<software name="pctd430">
		<description>PC Tools Deluxe R4.30</description>
		<year>1988</year>
		<publisher>Central Point Software, Inc.</publisher>
		<info name="version" value="R4.30" />
		<info name="developer" value="Central Point Software, Inc." />
		<part name="flop1" interface="floppy_5_25">
			<dataarea name="flop" size = "368640">
				<rom name="PC Tools Deluxe 4.30 [Central Point Software] [1988] [5.25DD] [Disk 1 of 1].img" size="368640" crc="98d1b893" sha1="939b310ce2901947c3435a5106c4e233087e1ac2" offset="0"/>
			</dataarea>
		</part>
	</software>

	<software name="pctd51">
		<description>PC Tools Deluxe 5.1</description>
		<year>1989</year>
		<publisher>Central Point Software, Inc.</publisher>
		<info name="version" value="5.1" />
		<info name="developer" value="Central Point Software, Inc." />
		<part name="flop1" interface="floppy_5_25">
			<dataarea name="flop" size = "368640">
				<rom name="PC Tools Deluxe 5.1 [Central Point Software] [1989] [5.25DD] [Disk 1 of 4].img" size="368640" crc="117740cb" sha1="53ab2c343f7dc03605881311040b4faab4017c9d" offset="0"/>
			</dataarea>
		</part>
		<part name="flop2" interface="floppy_5_25">
			<dataarea name="flop" size = "368640">
				<rom name="PC Tools Deluxe 5.1 [Central Point Software] [1989] [5.25DD] [Disk 2 of 4].img" size="368640" crc="28ef0f84" sha1="bc21da985257b959cd053cea8ab3e54f42d91264" offset="0"/>
			</dataarea>
		</part>
		<part name="flop3" interface="floppy_5_25">
			<dataarea name="flop" size = "368640">
				<rom name="PC Tools Deluxe 5.1 [Central Point Software] [1989] [5.25DD] [Disk 3 of 4].img" size="368640" crc="f88094c1" sha1="a2d5a639d955682e5463d456fb19cbab19ec9f51" offset="0"/>
			</dataarea>
		</part>
		<part name="flop4" interface="floppy_5_25">
			<dataarea name="flop" size = "368640">
				<rom name="PC Tools Deluxe 5.1 [Central Point Software] [1989] [5.25DD] [Disk 4 of 4].img" size="368640" crc="3b5d6ed1" sha1="0418dbd29e035b20c7e1c6e8743df361c61796a9" offset="0"/>
			</dataarea>
		</part>
	</software>

	<software name="pctd6">
		<description>PC Tools Deluxe 6 (5.25")</description>
		<year>1990</year>
		<publisher>Central Point Software, Inc.</publisher>
		<info name="version" value="6" />
		<info name="developer" value="Central Point Software, Inc." />
		<part name="flop1" interface="floppy_5_25">
			<dataarea name="flop" size = "368640">
				<rom name="PC Tools Deluxe 6 [Central Point Software] [1990] [5.25DD] [Disk 1 of 6].img" size="368640" crc="db137567" sha1="9a844d416b7c4bcf57b7d4232886350fc92b427a" offset="0"/>
			</dataarea>
		</part>
		<part name="flop2" interface="floppy_5_25">
			<dataarea name="flop" size = "368640">
				<rom name="PC Tools Deluxe 6 [Central Point Software] [1990] [5.25DD] [Disk 2 of 6].img" size="368640" crc="ccebdc20" sha1="50fc1cb8e112819391a5a5f3dd61ab2cbe5670dc" offset="0"/>
			</dataarea>
		</part>
		<part name="flop3" interface="floppy_5_25">
			<dataarea name="flop" size = "368640">
				<rom name="PC Tools Deluxe 6 [Central Point Software] [1990] [5.25DD] [Disk 3 of 6].img" size="368640" crc="7e98f005" sha1="42d8358f308cd021358ba99554bc483efacfff73" offset="0"/>
			</dataarea>
		</part>
		<part name="flop4" interface="floppy_5_25">
			<dataarea name="flop" size = "368640">
				<rom name="PC Tools Deluxe 6 [Central Point Software] [1990] [5.25DD] [Disk 4 of 6].img" size="368640" crc="17fb3120" sha1="233d1ad321bb1f39bc49d19f774d1d1209341b4f" offset="0"/>
			</dataarea>
		</part>
		<part name="flop5" interface="floppy_5_25">
			<dataarea name="flop" size = "368640">
				<rom name="PC Tools Deluxe 6 [Central Point Software] [1990] [5.25DD] [Disk 5 of 6].img" size="368640" crc="df6468e8" sha1="6e0664204b74b763f15132b1cdf04a20da6f77d7" offset="0"/>
			</dataarea>
		</part>
		<part name="flop6" interface="floppy_5_25">
			<dataarea name="flop" size = "368640">
				<rom name="PC Tools Deluxe 6 [Central Point Software] [1990] [5.25DD] [Disk 6 of 6].img" size="368640" crc="46f94ac1" sha1="349cb49d20bb2224a264e939c205c6afa2af6335" offset="0"/>
			</dataarea>
		</part>
	</software>

	<software name="pctd6_35" cloneof="pctd6">
		<description>PC Tools Deluxe 6 (3.5")</description>
		<year>1990</year>
		<publisher>Central Point Software, Inc.</publisher>
		<info name="version" value="6" />
		<info name="developer" value="Central Point Software, Inc." />
		<part name="flop1" interface="floppy_3_5">
			<dataarea name="flop" size = "737280">
				<rom name="PC Tools Deluxe 6 [Central Point Software] [1990] [3.5DD] [Disk 1 of 3].img" size="737280" crc="1fdc81ba" sha1="40b744ae3e7ac7e5e0e9839ea6d906f5607efa92" offset="0"/>
			</dataarea>
		</part>
		<part name="flop2" interface="floppy_3_5">
			<dataarea name="flop" size = "737280">
				<rom name="PC Tools Deluxe 6 [Central Point Software] [1990] [3.5DD] [Disk 2 of 3].img" size="737280" crc="a62d6f51" sha1="89b071c32a80bc8c7daa5fa5ac3b35d016ab9720" offset="0"/>
			</dataarea>
		</part>
		<part name="flop3" interface="floppy_3_5">
			<dataarea name="flop" size = "737280">
				<rom name="PC Tools Deluxe 6 [Central Point Software] [1990] [3.5DD] [Disk 3 of 3].img" size="737280" crc="38bd39c0" sha1="e55158fe1e43ece69189fa8e36987a199e744ad6" offset="0"/>
			</dataarea>
		</part>
	</software>

	<software name="pctd604">
		<description>PC Tools Deluxe 6.0.4</description>
		<year>1990</year>
		<publisher>Central Point Software, Inc.</publisher>
		<info name="version" value="6.0.4" />
		<info name="developer" value="Central Point Software, Inc." />
		<part name="flop1" interface="floppy_3_5">
			<dataarea name="flop" size = "737280">
				<rom name="PC Tools Deluxe 6.0.4 [Central Point Software] [1990] [3.5DD] [Disk 1 of 3].img" size="737280" crc="085783ea" sha1="249f8ed8623b5ee26c5ce4c2df60cbfa1ca94202" offset="0"/>
			</dataarea>
		</part>
		<part name="flop2" interface="floppy_3_5">
			<dataarea name="flop" size = "737280">
				<rom name="PC Tools Deluxe 6.0.4 [Central Point Software] [1990] [3.5DD] [Disk 2 of 3].img" size="737280" crc="4be30fbc" sha1="bcea2feda666c8078cc2f06bcd0d7760d4b60187" offset="0"/>
			</dataarea>
		</part>
		<part name="flop3" interface="floppy_3_5">
			<dataarea name="flop" size = "737280">
				<rom name="PC Tools Deluxe 6.0.4 [Central Point Software] [1990] [3.5DD] [Disk 3 of 3].img" size="737280" crc="5b1ce8d1" sha1="480b68e0643e76a32352b782b66d0cbd5ca146a9" offset="0"/>
			</dataarea>
		</part>
	</software>

	<software name="pct71dd">
		<description>PC Tools 7.1 (3.5" DD)</description>
		<year>1991</year>
		<publisher>Central Point Software, Inc.</publisher>
		<info name="version" value="7.1" />
		<info name="developer" value="Central Point Software, Inc." />
		<part name="flop1" interface="floppy_3_5">
			<dataarea name="flop" size = "737280">
				<rom name="PC Tools 7.1 [Central Point Software] [1991] [3.5DD] [Disk 1 of 8].img" size="737280" crc="83c1fed3" sha1="b3e70c1fd76ded9864489d85014e855744d78176" offset="0"/>
			</dataarea>
		</part>
		<part name="flop2" interface="floppy_3_5">
			<dataarea name="flop" size = "737280">
				<rom name="PC Tools 7.1 [Central Point Software] [1991] [3.5DD] [Disk 2 of 8].img" size="737280" crc="b3e85ed8" sha1="3fe019b18304f76afead8a271547bd0d751bfafe" offset="0"/>
			</dataarea>
		</part>
		<part name="flop3" interface="floppy_3_5">
			<dataarea name="flop" size = "737280">
				<rom name="PC Tools 7.1 [Central Point Software] [1991] [3.5DD] [Disk 3 of 8].img" size="737280" crc="6859a114" sha1="9c6087e9ddc943d444da8197887f20477e280f4d" offset="0"/>
			</dataarea>
		</part>
		<part name="flop4" interface="floppy_3_5">
			<dataarea name="flop" size = "737280">
				<rom name="PC Tools 7.1 [Central Point Software] [1991] [3.5DD] [Disk 4 of 8].img" size="737280" crc="c097fae5" sha1="82e4656f2ac43937adf173d26302a9e8960b4806" offset="0"/>
			</dataarea>
		</part>
		<part name="flop5" interface="floppy_3_5">
			<dataarea name="flop" size = "737280">
				<rom name="PC Tools 7.1 [Central Point Software] [1991] [3.5DD] [Disk 5 of 8].img" size="737280" crc="2a0106a3" sha1="6c15b42090e35761e03701ad527768440a235f69" offset="0"/>
			</dataarea>
		</part>
		<part name="flop6" interface="floppy_3_5">
			<dataarea name="flop" size = "737280">
				<rom name="PC Tools 7.1 [Central Point Software] [1991] [3.5DD] [Disk 6 of 8].img" size="737280" crc="368858e5" sha1="c01de9894ac681b712fc166ca7109685b726ae45" offset="0"/>
			</dataarea>
		</part>
		<part name="flop7" interface="floppy_3_5">
			<dataarea name="flop" size = "737280">
				<rom name="PC Tools 7.1 [Central Point Software] [1991] [3.5DD] [Disk 7 of 8].img" size="737280" crc="fb227324" sha1="348790291604a89d9d94e146c36422788fff37c5" offset="0"/>
			</dataarea>
		</part>
		<part name="flop8" interface="floppy_3_5">
			<dataarea name="flop" size = "737280">
				<rom name="PC Tools 7.1 [Central Point Software] [1991] [3.5DD] [Disk 8 of 8].img" size="737280" crc="368f34d4" sha1="6567d78b4a3528c90a6cb16faec5a76c02506f5e" offset="0"/>
			</dataarea>
		</part>
	</software>

	<software name="pkz204g">
		<description>PKZip 2.04g (5.25")</description>
		<year>1993</year>
		<publisher>PKWARE, Inc.</publisher>
		<info name="version" value="2.04g" />
		<info name="developer" value="PKWARE, Inc." />
		<part name="flop1" interface="floppy_5_25">
			<dataarea name="flop" size = "368640">
				<rom name="PKZip 2.04g [PKWARE, Inc.] [1993] [5.25DD] [Disk 1 of 1].img" size="368640" crc="9b7ec86b" sha1="53fda4993db1ccbbc24541e7c8aa31c963369f14" offset="0"/>
			</dataarea>
		</part>
	</software>

	<software name="pkz204g35" cloneof="pkz204g">
		<description>PKZip 2.04g (3.5")</description>
		<year>1993</year>
		<publisher>PKWARE, Inc.</publisher>
		<info name="version" value="2.04g" />
		<info name="developer" value="PKWARE, Inc." />
		<part name="flop1" interface="floppy_3_5">
			<dataarea name="flop" size = "737280">
				<rom name="PKZip 2.04g [PKWARE, Inc.] [1993] [3.5DD] [Disk 1 of 1].img" size="737280" crc="53ecf1f8" sha1="efdc23826a8ae027f3b6033e75aeb2b51a248db0" offset="0"/>
			</dataarea>
		</part>
	</software>

	<software name="pmasterp">
		<description>PrintMaster Plus</description>
		<year>1988</year>
		<publisher>Unison World</publisher>
		<part name="flop1" interface="floppy_5_25">
			<dataarea name="flop1" size = "368640">
				<rom name="[PC] Print Master Plus D1.2 [5.25].img" size="368640" crc="5c1d27fe" sha1="300f4e6b999cad025aa5e8e14c6dc2baaa8e0112" offset="0"/>
			</dataarea>
		</part>
		<part name="flop2" interface="floppy_5_25">
			<dataarea name="flop2" size = "368640">
				<rom name="[PC] Print Master Plus D2.2 [5.25].img" size="368640" crc="bc646f11" sha1="27872f48eb22bd7851921feb31d1becc71d51f2c" offset="0"/>
			</dataarea>
		</part>
	</software>

	<software name="visicalc">
		<description>VisiCalc</description>
		<year>1982</year>
		<publisher>VisiCorp</publisher>
		<info name="version" value="1.2" />
		<part name="flop1" interface="floppy_5_25">
			<dataarea name="flop" size="161562">
				<rom name="visicalc.imd" size="161562" crc="23089a93" sha1="70f3914e07c52657294fe618a341c25f8c423189" offset="0" />
			</dataarea>
		</part>
	</software>

	<software name="strecalc">
		<description>StretchCalc</description>
		<year>1983</year>
		<publisher>Multisoft</publisher>
		<info name="version" value="1.2" />
		<part name="flop1" interface="floppy_5_25">
			<dataarea name="flop" size="132528">
				<rom name="stretchcalc.imd" size="132528" crc="a2a5a643" sha1="637ac58f73041299e7d7141be6f6c00172a79e42" offset="0" />
			</dataarea>
		</part>
	</software>

	<software name="tbasic10">
		<description>Turbo Basic</description>
		<year>1987</year>
		<publisher>Borland</publisher>
		<info name="version" value="1.0" />
		<part name="flop1" interface="floppy_5_25">
			<dataarea name="flop" size="313312">
				<!--info name="serial" value="D1B0098461"/-->
				<rom name="program disk.imd" size="313312" crc="0b1307d1" sha1="e2857a26879d01a6a95510a13cad9c010e791453" offset="0" />
			</dataarea>
		</part>
		<part name="flop2" interface="floppy_5_25">
			<dataarea name="flop" size="256589">
				<rom name="sample programs.imd" size="256589" crc="7314f80c" sha1="3e2fb0130ea89d03fe6b4aa23100b0e4877bb3fd" offset="0" />
			</dataarea>
		</part>
	</software>

	<software name="tligning">
		<description>Turbo Lightning</description>
		<year>1983</year>
		<publisher>Borland</publisher>
		<info name="version" value="1.02" />
		<part name="flop1" interface="floppy_5_25">
			<dataarea name="flop" size="147250">
				<rom name="install and suppliment disk.imd" size="147250" crc="87c543d3" sha1="710e5eefc36916a6fca853e13189211151b8fafa" offset="0" />
			</dataarea>
		</part>
		<part name="flop2" interface="floppy_5_25">
			<dataarea name="flop" size="368498">
				<rom name="system disk.imd" size="368498" crc="017d6e7d" sha1="1448e02b6d9effc4431f1271557d24eb31b7029b" offset="0" />
			</dataarea>
		</part>
		<part name="flop3" interface="floppy_5_25">
			<dataarea name="flop" size="349089">
				<rom name="hard disk dictionary.imd" size="349089" crc="7a0302e5" sha1="fc435ed1c4b86eb8416f66be08544297e6892269" offset="0" />
			</dataarea>
		</part>
	</software>

	<software name="turbodos">
		<description>TurboDOS/PC</description>
		<year>1986</year>
		<publisher>Software 2000</publisher>
		<info name="version" value="1.08" />
		<part name="flop1" interface="floppy_5_25">
			<dataarea name="flop" size="266276">
				<rom name="turbodospc.imd" size="266276" crc="3029fd8f" sha1="b383b04e77c27ebdded4ca1509819b66655471dc" offset="0" />
			</dataarea>
		</part>
	</software>

	<software name="msword1d">
		<description>Word (PC World Demo)</description>
		<year>1983</year>
		<publisher>Microsoft</publisher>
		<part name="flop1" interface="floppy_5_25">
			<dataarea name="flop" size = "163840">
				<rom name="worddemo.img" size="163840" crc="c3004ad2" sha1="24b4d7894bbfa335de49f968c86758f43a82a00c" offset="0"/>
			</dataarea>
		</part>
	</software>

	<software name="msword3">
		<description>Word 3.0 (6-23-86)</description>
		<year>1986</year>
		<publisher>Microsoft</publisher>
		<info name="version" value="3.00" />
		<part name="flop1" interface="floppy_5_25">
			<dataarea name="flop" size = "368640">
				<rom name="Disk01.img" size="368640" crc="5b63c742" sha1="3a981e0a6835b9a2d1f3db40a53b20d1815264d7" offset="0"/>
			</dataarea>
		</part>
		<part name="flop2" interface="floppy_5_25">
			<dataarea name="flop" size = "368640">
				<rom name="Disk02.img" size="368640" crc="8f164895" sha1="b552d0164babca85e10d9eb0eb287ebaabf63e96" offset="0"/>
			</dataarea>
		</part>
		<part name="flop3" interface="floppy_5_25">
			<dataarea name="flop" size = "368640">
				<rom name="Disk03.img" size="368640" crc="ad890b26" sha1="99a37abd36ae8f016bd54d3bb0ab3b3a1ed5983b" offset="0"/>
			</dataarea>
		</part>
		<part name="flop4" interface="floppy_5_25">
			<dataarea name="flop" size = "368640">
				<rom name="Disk04.img" size="368640" crc="f4dafa3b" sha1="e788f8f9778ea97a556fe4f14ab0a684bf7ab6c8" offset="0"/>
			</dataarea>
		</part>
		<part name="flop5" interface="floppy_5_25">
			<dataarea name="flop" size = "368640">
				<rom name="Disk05.img" size="368640" crc="0428a8c5" sha1="8390cf8b728fbad8f8c7c0908d2208379afd358a" offset="0"/>
			</dataarea>
		</part>
		<part name="flop6" interface="floppy_5_25">
			<dataarea name="flop" size = "368640">
				<rom name="Disk06.img" size="368640" crc="4c9b966b" sha1="caad8e07790a85db5c89831b25ccc5b941ea741f" offset="0"/>
			</dataarea>
		</part>
	</software>

	<software name="msword3a" cloneof="msword3">
		<description>Word 3.0 (4-10-86)</description>
		<year>1986</year>
		<publisher>Microsoft</publisher>
		<info name="version" value="3.00" />
		<part name="flop1" interface="floppy_5_25">
			<dataarea name="flop" size = "368640">
				<rom name="Disk01a.img" size="368640" crc="058ae09c" sha1="4cc7d7c4c0ec84c1854f50cb22f2989e3a5d6005" offset="0"/>
			</dataarea>
		</part>
		<part name="flop2" interface="floppy_5_25">
			<dataarea name="flop" size = "368640">
				<rom name="Disk02.img" size="368640" crc="8f164895" sha1="b552d0164babca85e10d9eb0eb287ebaabf63e96" offset="0"/>
			</dataarea>
		</part>
		<part name="flop3" interface="floppy_5_25">
			<dataarea name="flop" size = "368640">
				<rom name="Disk03.img" size="368640" crc="ad890b26" sha1="99a37abd36ae8f016bd54d3bb0ab3b3a1ed5983b" offset="0"/>
			</dataarea>
		</part>
		<part name="flop4" interface="floppy_5_25">
			<dataarea name="flop" size = "368640">
				<rom name="Disk04a.img" size="368640" crc="84d614d6" sha1="e40e0040d5eca604e1ec80eec2e661ba51a0701b" offset="0"/>
			</dataarea>
		</part>
		<part name="flop5" interface="floppy_5_25">
			<dataarea name="flop" size = "368640">
				<rom name="Disk05.img" size="368640" crc="0428a8c5" sha1="8390cf8b728fbad8f8c7c0908d2208379afd358a" offset="0"/>
			</dataarea>
		</part>
		<part name="flop6" interface="floppy_5_25">
			<dataarea name="flop" size = "368640">
				<rom name="Disk06a.img" size="368640" crc="b237925e" sha1="0716511c4084fe8a43b771e90a9b99f9bd9263df" offset="0"/>
			</dataarea>
		</part>
	</software>

	<software name="msword3dem" cloneof="msword3">
		<description>Word 3.0 Demonstration</description>
		<year>1986</year>
		<publisher>Microsoft</publisher>
		<info name="version" value="3.00" />
		<part name="flop1" interface="floppy_5_25">
			<dataarea name="flop" size = "368640">
				<rom name="MS Word 3.0 preview.img" size="368640" crc="31c38dd9" sha1="dbcd579164186a317cf70f3ecb6c092a32c888c1" offset="0"/>
			</dataarea>
		</part>
	</software>

	<software name="msword31">
		<description>Word 3.1 (5.25")</description>
		<year>1986</year>
		<publisher>Microsoft</publisher>
		<info name="version" value="3.10" />
		<part name="flop1" interface="floppy_5_25">
			<feature name="part_id" value="Word Program" />
			<dataarea name="flop" size = "368640">
				<rom name="Disk01.img" size="368640" crc="2ea91be6" sha1="a7a7499c55b527e0d5fe925a04069ffacf060f94" offset="0"/>
			</dataarea>
		</part>
		<part name="flop2" interface="floppy_5_25">
			<feature name="part_id" value="Spell Disk" />
			<dataarea name="flop" size = "368640">
				<rom name="Disk02.img" size="368640" crc="c18ca306" sha1="c201f9f970fa0f8733a59a6808d244606939fdcb" offset="0"/>
			</dataarea>
		</part>
		<part name="flop3" interface="floppy_5_25">
			<feature name="part_id" value="Thesaurus" />
			<dataarea name="flop" size = "368640">
				<rom name="Disk03.img" size="368640" crc="e097dbac" sha1="fe6638c21c6b8a00e5fc69dc15ec21bd3f1ee91e" offset="0"/>
			</dataarea>
		</part>
		<part name="flop4" interface="floppy_5_25">
			<feature name="part_id" value="Utilities" />
			<dataarea name="flop" size = "368640">
				<rom name="Disk04.img" size="368640" crc="6220d6de" sha1="b6cc22cd978c11bc70a1a529801fcf66a3b3f21f" offset="0"/>
			</dataarea>
		</part>
		<part name="flop5" interface="floppy_5_25">
			<feature name="part_id" value="Printers 1" />
			<dataarea name="flop" size = "368640">
				<rom name="Disk05.img" size="368640" crc="32cdf3b8" sha1="6cfc7bdf41c636a565cf434ca34631f39e05cdd1" offset="0"/>
			</dataarea>
		</part>
		<part name="flop6" interface="floppy_5_25">
			<feature name="part_id" value="Printers 2" />
			<dataarea name="flop" size = "368640">
				<rom name="Disk06.img" size="368640" crc="5fdc4f51" sha1="c8847fdfc7b639ece4d37299ed210dd96ed001c2" offset="0"/>
			</dataarea>
		</part>
		<part name="flop7" interface="floppy_5_25">
			<feature name="part_id" value="Learn Mouse" />
			<dataarea name="flop" size = "368640">
				<rom name="Disk07.img" size="368640" crc="22a7a4b6" sha1="c4b5c2d325a58d4c53fb6b908719142c50c066fa" offset="0"/>
			</dataarea>
		</part>
		<part name="flop8" interface="floppy_5_25">
			<feature name="part_id" value="Learn Keyboard" />
			<dataarea name="flop" size = "368640">
				<rom name="Disk08.img" size="368640" crc="418bedd0" sha1="171f5c2c504522b1e0949194d69c7cc4acbfb855" offset="0"/>
			</dataarea>
		</part>
	</software>

	<software name="msword31_35" cloneof="msword31">
		<description>Word 3.11 (3.5")</description>
		<year>1986</year>
		<publisher>Microsoft</publisher>
		<info name="version" value="3.11" />
		<part name="flop1" interface="floppy_3_5">
			<feature name="part_id" value="Program, Thesaurus" />
			<dataarea name="flop" size = "737280">
				<rom name="Program, Thesaurus.img" size="737280" crc="60653d3a" sha1="5870c549bcd4b57c6488fe756251a9de52de2144" offset="0"/>
			</dataarea>
		</part>
		<part name="flop2" interface="floppy_3_5">
			<feature name="part_id" value="Setup, Utilities, Spell" />
			<dataarea name="flop" size = "737280">
				<rom name="Setup, Utilities, Spell.img" size="737280" crc="fd5aab9a" sha1="1695a10e308c8e3cf5e6b35d5f7f4cd962a10c1f" offset="0"/>
			</dataarea>
		</part>
		<part name="flop3" interface="floppy_3_5">
			<feature name="part_id" value="Printers" />
			<dataarea name="flop" size = "737280">
				<rom name="Printers.img" size="737280" crc="ed9de1d4" sha1="06e10f0b88845ca2aec997d25243d4b72f205802" offset="0"/>
			</dataarea>
		</part>
		<part name="flop4" interface="floppy_3_5">
			<feature name="part_id" value="Learning" />
			<dataarea name="flop" size = "737280">
				<rom name="Learning.img" size="737280" crc="e05bfc06" sha1="b86dcba316469d864c0761e7a99eddc735516227" offset="0"/>
			</dataarea>
		</part>
	</software>

	<software name="msword4">
		<description>Word 4.0 (5.25")</description>
		<year>1987</year>
		<publisher>Microsoft</publisher>
		<part name="flop1" interface="floppy_5_25">
			<feature name="part_id" value="Word Program" />
			<dataarea name="flop" size = "368640">
				<rom name="Disk01.img" size="368640" crc="fd013952" sha1="dec5a1dea21472500fc3a3b4264bfc6fbbcc3659" offset="0"/>
			</dataarea>
		</part>
		<part name="flop2" interface="floppy_5_25">
			<feature name="part_id" value="Spell" />
			<dataarea name="flop" size = "368640">
				<rom name="Disk02.img" size="368640" crc="216c9e20" sha1="97304d3278b5131eb353628d38ebf0341af4e6e4" offset="0"/>
			</dataarea>
		</part>
		<part name="flop3" interface="floppy_5_25">
			<feature name="part_id" value="Thesaurus" />
			<dataarea name="flop" size = "368640">
				<rom name="Disk03.img" size="368640" crc="3c8f7031" sha1="a144debd293ced7b5a139f617cf2a7019357dcfe" offset="0"/>
			</dataarea>
		</part>
		<part name="flop4" interface="floppy_5_25">
			<feature name="part_id" value="Utilities" />
			<dataarea name="flop" size = "368640">
				<rom name="Disk04.img" size="368640" crc="d722a2cb" sha1="027cd6936777af5ea490c5d859114e15c50bbf34" offset="0"/>
			</dataarea>
		</part>
		<part name="flop5" interface="floppy_5_25">
			<feature name="part_id" value="Printer 1" />
			<dataarea name="flop" size = "368640">
				<rom name="Disk05.img" size="368640" crc="8f8567ef" sha1="5db06b563135dd36e15be8d0583990d695f8171f" offset="0"/>
			</dataarea>
		</part>
		<part name="flop6" interface="floppy_5_25">
			<feature name="part_id" value="Printer 2" />
			<dataarea name="flop" size = "368640">
				<rom name="Disk06.img" size="368640" crc="5417cd99" sha1="1c75513b6e1de5d21422398334445e7943922598" offset="0"/>
			</dataarea>
		</part>
	</software>

	<software name="msword4_35" cloneof="msword4">
		<description>Word 4.0 (3.5")</description>
		<year>1987</year>
		<publisher>Microsoft</publisher>
		<info name="version" value="4.00" />
		<part name="flop1" interface="floppy_3_5">
			<feature name="part_id" value="Program, Thesaurus" />
			<dataarea name="flop" size = "737280">
				<rom name="Word 4 disk1.img" size="737280" crc="75d0eb50" sha1="3c8e076682749b1d66a7d9b44f22c76415a7db2b" offset="0"/>
			</dataarea>
		</part>
		<part name="flop2" interface="floppy_3_5">
			<feature name="part_id" value="Spell, Utilities" />
			<dataarea name="flop" size = "737280">
				<rom name="Word 4 disk2.img" size="737280" crc="ad7ed55b" sha1="85aa0e7785709821b301ecc454dd9f5a4db52e3d" offset="0"/>
			</dataarea>
		</part>
		<part name="flop3" interface="floppy_3_5">
			<feature name="part_id" value="Printers" />
			<dataarea name="flop" size = "737280">
				<rom name="Word 4 disk3.img" size="737280" crc="4b7e3a41" sha1="cd91bb567b792bcf0e8bcaf1f6876fd18be4c70a" offset="0"/>
			</dataarea>
		</part>
		<part name="flop4" interface="floppy_3_5">
			<feature name="part_id" value="Learn disk 1" />
			<dataarea name="flop" size = "737280">
				<rom name="Word 4 Learn disk 1.img" size="737280" crc="443ada90" sha1="4e6830b661e62c69ac9f501b45d0dbba8e0db210" offset="0"/>
			</dataarea>
		</part>
		<part name="flop5" interface="floppy_3_5">
			<feature name="part_id" value="Learn disk 2" />
			<dataarea name="flop" size = "737280">
				<rom name="Word 4 Learn disk 2.img" size="737280" crc="a7a8a3ca" sha1="ccdca131ed512f546289debd308527b390303162" offset="0"/>
			</dataarea>
		</part>
	</software>

	<software name="msword4sv" cloneof="msword4">
		<description>Word 4.0 (Swedish)</description>
		<year>1988</year>
		<publisher>Microsoft</publisher>
		<part name="flop1" interface="floppy_5_25">
			<feature name="part_id" value="Programdiskett" />
			<dataarea name="flop" size = "368640">
				<rom name="Programdiskett.img" size="368640" crc="7bc313fd" sha1="7d6b956fb04c92a46eeb2a55de272b9cd1190507" offset="0"/>
			</dataarea>
		</part>
		<part name="flop2" interface="floppy_5_25">
			<feature name="part_id" value="Stavningsprogram 1" />
			<dataarea name="flop" size = "368640">
				<rom name="Stavningsprogram 1.img" size="368640" crc="b3857087" sha1="49577c092e76a880bd1128bccd933d02619ab798" offset="0"/>
			</dataarea>
		</part>
		<part name="flop3" interface="floppy_5_25">
			<feature name="part_id" value="Stavningsprogram 2" />
			<dataarea name="flop" size = "368640">
				<rom name="Stavningsprogram 2.img" size="368640" crc="da0290d7" sha1="c9c2dcad732e6534211872be4db65892ca8612c9" offset="0"/>
			</dataarea>
		</part>
		<part name="flop4" interface="floppy_5_25">
			<feature name="part_id" value="Tilläggsprogram" />
			<dataarea name="flop" size = "368640">
				<rom name="Tillaggsprogram.img" size="368640" crc="0018212a" sha1="f241d214f3bfac37392fc6b0ba16582da02f88f0" offset="0"/>
			</dataarea>
		</part>
		<part name="flop5" interface="floppy_5_25">
			<feature name="part_id" value="Skrivare 1" />
			<dataarea name="flop" size = "368640">
				<rom name="Skrivare 1.img" size="368640" crc="fb7dd96f" sha1="bb8e512c5d25c2827a332803eb3917486ce91a9e" offset="0"/>
			</dataarea>
		</part>
		<part name="flop6" interface="floppy_5_25">
			<feature name="part_id" value="Skrivare 2" />
			<dataarea name="flop" size = "368640">
				<rom name="Skrivare 2.img" size="368640" crc="cc1b0806" sha1="3f0626794d6607bb3572e749849e8825c3ab50c4" offset="0"/>
			</dataarea>
		</part>
	</software>

	<software name="msword5">
		<description>Word 5.0</description>
		<year>1989</year>
		<publisher>Microsoft</publisher>
		<part name="flop1" interface="floppy_5_25">
			<feature name="part_id" value="Program 1" />
			<dataarea name="flop" size = "368640">
				<rom name="disk01 - Program 1.img" size="368640" crc="5634fb79" sha1="4c6c734710940c08a6464bb82afb067a9d632ae7" offset="0"/>
			</dataarea>
		</part>
		<part name="flop2" interface="floppy_5_25">
			<feature name="part_id" value="Program 2" />
			<dataarea name="flop" size = "368640">
				<rom name="disk02 - Program 2.img" size="368640" crc="721e91c5" sha1="c940aa0c841f5569ca9947ced77bd3149eea2533" offset="0"/>
			</dataarea>
		</part>
		<part name="flop3" interface="floppy_5_25">
			<feature name="part_id" value="Utilities-Printer" />
			<dataarea name="flop" size = "368640">
				<rom name="disk03 - Utilities-Printer.img" size="368640" crc="869653fe" sha1="6a6470ca0e55c2983e9ef7f5fd815f00a2fd7ca7" offset="0"/>
			</dataarea>
		</part>
		<part name="flop4" interface="floppy_5_25">
			<feature name="part_id" value="Utilities 1" />
			<dataarea name="flop" size = "368640">
				<rom name="disk04 - Utilities 1.img" size="368640" crc="64b00c49" sha1="d95a01cbd4c699a832d4e444ce5fd79c32ea680c" offset="0"/>
			</dataarea>
		</part>
		<part name="flop5" interface="floppy_5_25">
			<feature name="part_id" value="Utilities 2" />
			<dataarea name="flop" size = "368640">
				<rom name="disk05 - Utilities 2.img" size="368640" crc="187d951f" sha1="dfc03a031cd177d1d9cdb74f0431367f85eabfd2" offset="0"/>
			</dataarea>
		</part>
		<part name="flop6" interface="floppy_5_25">
			<feature name="part_id" value="Utilities 3" />
			<dataarea name="flop" size = "368640">
				<rom name="disk06 - Utilities 3.img" size="368640" crc="3f1fae7b" sha1="6a07b95892008edcef67f879c8defd0f8979b8c1" offset="0"/>
			</dataarea>
		</part>
		<part name="flop7" interface="floppy_5_25">
			<feature name="part_id" value="Spell" />
			<dataarea name="flop" size = "368640">
				<rom name="disk07 - Spell.img" size="368640" crc="53d0d240" sha1="e9a0d259e8326f8d17700c9e9067d8e9e6f16b09" offset="0"/>
			</dataarea>
		</part>
		<part name="flop8" interface="floppy_5_25">
			<feature name="part_id" value="Thesaurus" />
			<dataarea name="flop" size = "368640">
				<rom name="disk08 - Thesaurus.img" size="368640" crc="44c0450b" sha1="1981e687df571c8fa9ddbd9951325fa54c0cecf7" offset="0"/>
			</dataarea>
		</part>
		<part name="flop9" interface="floppy_5_25">
			<feature name="part_id" value="Printers 1" />
			<dataarea name="flop" size = "368640">
				<rom name="disk09 - Printers 1.img" size="368640" crc="1a035e60" sha1="0613f2ebaf5cfa77400ddd90e8cc1b0c3aa0c6a8" offset="0"/>
			</dataarea>
		</part>
		<part name="flop10" interface="floppy_5_25">
			<feature name="part_id" value="Printers 2" />
			<dataarea name="flop" size = "368640">
				<rom name="disk10 - Printers 2.img" size="368640" crc="65b305c4" sha1="261df5f3d5ec7c471e8c4a88d2d6c9574811d4cc" offset="0"/>
			</dataarea>
		</part>
		<part name="flop11" interface="floppy_5_25">
			<feature name="part_id" value="Learning Word 1" />
			<dataarea name="flop" size = "368640">
				<rom name="disk11 - Learning Word 1.img" size="368640" crc="8dcda759" sha1="5e65899af8c481481b46b8505c2a0b96464ca9fb" offset="0"/>
			</dataarea>
		</part>
		<part name="flop12" interface="floppy_5_25">
			<feature name="part_id" value="Learning Word 2" />
			<dataarea name="flop" size = "368640">
				<rom name="disk12 - Learning Word 2.img" size="368640" crc="1df31b12" sha1="a1a3bb8bfeff3d0fde2724c6610c88f27f7056f9" offset="0"/>
			</dataarea>
		</part>
		<part name="flop13" interface="floppy_5_25">
			<feature name="part_id" value="Learning Word 3" />
			<dataarea name="flop" size = "368640">
				<rom name="disk13 - Learning Word 3.img" size="368640" crc="6a4c88ed" sha1="84a03417c60d56c665abbd96847f23eef1933b44" offset="0"/>
			</dataarea>
		</part>
	</software>

	<!-- SDK -->

	<software name="win13sdk">
		<description>Windows 1.03 SDK</description>
		<year>1986</year>
		<publisher>Microsoft</publisher>

		<part name="flop1" interface="floppy_5_25">
			<dataarea name="flop" size="368640">
				<rom name="utilities disk 1 (050-150-078).img" size="368640" crc="f2675ca3" sha1="352eb818acaf30119309300399c2acc9433efb8d" offset="0" />
			</dataarea>
		</part>
		<part name="flop2" interface="floppy_5_25">
			<dataarea name="flop" size="368640">
				<rom name="utilities disk 2 (050-150-079).img" size="368640" crc="96264321" sha1="fd34ac2c00f5d44aedf9f9a11fc54439450cfd7f" offset="0" />
			</dataarea>
		</part>
		<part name="flop3" interface="floppy_5_25">
			<dataarea name="flop" size="368640">
				<rom name="libraries and include files disk (c) (050-150-080).img" size="368640" crc="34478d1b" sha1="334134cd115cbae61603776bf16e86066a3f0dc6" offset="0" />
			</dataarea>
		</part>
		<part name="flop4" interface="floppy_5_25">
			<dataarea name="flop" size="368640">
				<rom name="libraries, include files, and sample source disk (pascal) (050-150-081).img" size="368640" crc="f3004306" sha1="affaeff13576e4f451a21c1bf3b39a8f475039c0" offset="0" />
			</dataarea>
		</part>
		<part name="flop5" interface="floppy_5_25">
			<dataarea name="flop" size="368640">
				<rom name="symbol and debug libraries (050-150-082).img" size="368640" crc="2f58fe8d" sha1="7682ce2d95372735f1d20776e5024faa0db25369" offset="0" />
			</dataarea>
		</part>
		<part name="flop6" interface="floppy_5_25">
			<dataarea name="flop" size="368640">
				<rom name="sample source code disk 1 (050-150-083).img" size="368640" crc="27a18dcd" sha1="2fcd89cd8239ba5435b754c3ff1b653461143c8e" offset="0" />
			</dataarea>
		</part>
		<part name="flop7" interface="floppy_5_25">
			<dataarea name="flop" size="368640">
				<rom name="sample source code disk 2 (050-150-084).img" size="368640" crc="8e762502" sha1="540e0a40059a25f5c16a8545e65421a9d0febdf8" offset="0" />
			</dataarea>
		</part>
	</software>

	<!-- Operating Systems -->

	<software name="cpm8610">
		<description>CP/M-86 for the IBM Personal Computer (Version 1.0)</description>
		<year>1982</year>
		<publisher>Digital Research</publisher>
		<info name="version" value="1.0" />
		<part name="flop1" interface="floppy_5_25">
			<dataarea name="flop" size="163840">
				<rom name="cpm86.img" size="163840" crc="79c8ef92" sha1="f4074a4b2f5826faa893869b163461a8808d13ef" offset="0" />
			</dataarea>
		</part>
	</software>

	<software name="cpm8611">
		<description>CP/M-86 for the IBM Personal Computer (Version 1.1)</description>
		<year>1982</year>
		<publisher>Digital Research</publisher>
		<info name="version" value="1.1" />
		<part name="flop1" interface="floppy_5_25">
			<dataarea name="flop" size="109434">
				<rom name="cpm8611.td0" size="109434" crc="c1b7a3f9" sha1="28c3e3edc9698680a63e0fa9ce6d58d6829fdc68" offset="0" />
			</dataarea>
		</part>
	</software>

	<software name="ecpm8611">
		<description>Eagle CP/M-86 (Version 1.1B)</description>
		<year>1983</year>
		<publisher>Digital Research</publisher>
		<info name="version" value="1.1B" />
		<part name="flop1" interface="floppy_5_25">
			<dataarea name="flop" size="327680">
				<rom name="cpm86-disk1.dsk" size="327680" crc="585295a0" sha1="4d026fcc175c79ffff190dce3182815944c122f3" offset="0" />
			</dataarea>
		</part>
		<part name="flop2" interface="floppy_5_25">
			<dataarea name="flop" size="327680">
				<rom name="cpm86-disk2.dsk" size="327680" crc="c780f765" sha1="9a4eafd6f6b7d01d1a39f63d245e0653263de189" offset="0" />
			</dataarea>
		</part>
	</software>

	<software name="minix11">
		<description>MINIX 1.1</description>
		<year>1987</year>
		<publisher>Prentice-Hall</publisher>
		<part name="flop1" interface="floppy_5_25">
			<feature name="part_id" value="Disk 1: Boot Disk" />
			<dataarea name="flop" size = "368640">
				<rom name="floppy_disk1" size="368640" crc="7f5c61fe" sha1="2531c6c573eb56d92c3b99dbad324caba730e886" offset="0"/>
			</dataarea>
		</part>
		<part name="flop2" interface="floppy_5_25">
			<feature name="part_id" value="Disk 2: Root File System" />
			<dataarea name="flop" size = "368640">
				<rom name="floppy_disk2" size="368640" crc="121d18b9" sha1="e2c5cd11fd1d42b4b21768043fd4f636939109a6" offset="0"/>
			</dataarea>
		</part>
		<part name="flop3" interface="floppy_5_25">
			<feature name="part_id" value="Disk 3: /usr" />
			<dataarea name="flop" size = "368640">
				<rom name="floppy_disk3" size="368640" crc="389fb615" sha1="5722850db458322418263cedf56e1985c3c51c1f" offset="0"/>
			</dataarea>
		</part>
		<part name="flop4" interface="floppy_5_25">
			<feature name="part_id" value="Disk 4: /user" />
			<dataarea name="flop" size = "368640">
				<rom name="floppy_disk4" size="368640" crc="c7fb0027" sha1="32413d17965b0904ba168cbd87230dd8e882a319" offset="0"/>
			</dataarea>
		</part>
		<part name="flop5" interface="floppy_5_25">
			<feature name="part_id" value="Disk 5: Kernel, H and Include Sources" />
			<dataarea name="flop" size = "368640">
				<rom name="floppy_disk5" size="368640" crc="7bf54285" sha1="705a30d5009bd7d5917282790c5083b6cfd32008" offset="0"/>
			</dataarea>
		</part>
		<part name="flop6" interface="floppy_5_25">
			<feature name="part_id" value="Disk 6: FS and Lib Sources" />
			<dataarea name="flop" size = "368640">
				<rom name="floppy_disk6" size="368640" crc="8760066e" sha1="9cba22cfa7096daa0761ee92b31e9b9a7e316105" offset="0"/>
			</dataarea>
		</part>
		<part name="flop7" interface="floppy_5_25">
			<feature name="part_id" value="Disk 7: MM and Tools Sources" />
			<dataarea name="flop" size = "368640">
				<rom name="floppy_disk7" size="368640" crc="561b3416" sha1="ceb310d574b10e493db9519a88f774c6c305244b" offset="0"/>
			</dataarea>
		</part>
		<part name="flop8" interface="floppy_5_25">
			<feature name="part_id" value="Disk 8: Commands Sources" />
			<dataarea name="flop" size = "368640">
				<rom name="floppy_disk8" size="368640" crc="0867b611" sha1="5e40bfce134532ae8229fc33582dfabe80eed012" offset="0"/>
			</dataarea>
		</part>
	</software>

<!-- These are archive disks created by Warren Toomey, by hand-patching Minix 1.1
with the USENET diffs for 1.2 posted by Andy Tanenbaum. As such, this is not
an official version of Minix 1.2 from Prentice-Hall. -->
	<software name="minix12">
		<description>MINIX 1.2</description>
		<year>1988</year>
		<publisher>Prentice-Hall</publisher>
		<part name="flop1" interface="floppy_5_25">
			<feature name="part_id" value="Disk 08: Recompiled Boot Disk (includes ST328R driver)" />
			<dataarea name="flop" size = "368640">
				<rom name="floppy_disk08" size="368640" crc="2daa6c22" sha1="763f0f2a29e0c41f8a86a34c8ad38ab9dabd5733" offset="0"/>
			</dataarea>
		</part>
		<part name="flop2" interface="floppy_5_25">
			<feature name="part_id" value="Disk 01: /usr/bin" />
			<dataarea name="flop" size = "368640">
				<rom name="floppy_disk01" size="368640" crc="458579ad" sha1="19c2f383edaac5f6b5c4509f2815e3a3360de94b" offset="0"/>
			</dataarea>
		</part>
		<part name="flop3" interface="floppy_5_25">
			<feature name="part_id" value="Disk 02: /usr/bin, /usr/src/commands" />
			<dataarea name="flop" size = "368640">
				<rom name="floppy_disk02" size="368640" crc="f30df5ad" sha1="0801b967428152931fc246304aab099ab54fd59f" offset="0"/>
			</dataarea>
		</part>
		<part name="flop4" interface="floppy_5_25">
			<feature name="part_id" value="Disk 03: /usr/src/commands, /usr/src/lib" />
			<dataarea name="flop" size = "368640">
				<rom name="floppy_disk03" size="368640" crc="8d19b4b9" sha1="655d87370a52a88f7a1e4a254ff28863b5fc6ec4" offset="0"/>
			</dataarea>
		</part>
		<part name="flop5" interface="floppy_5_25">
			<feature name="part_id" value="Disk 04: /usr/src/fs, /usr/src/h, /usr/include" />
			<dataarea name="flop" size = "368640">
				<rom name="floppy_disk04" size="368640" crc="adc91360" sha1="8d7a3eb13d13a0d79b2c9a10e281487997eedce2" offset="0"/>
			</dataarea>
		</part>
		<part name="flop6" interface="floppy_5_25">
			<feature name="part_id" value="Disk 05: /usr/src/kernel" />
			<dataarea name="flop" size = "368640">
				<rom name="floppy_disk05" size="368640" crc="a922b05b" sha1="3d57dc57fd5db03de9bc5bf729c8cf35955574d1" offset="0"/>
			</dataarea>
		</part>
		<part name="flop7" interface="floppy_5_25">
			<feature name="part_id" value="Disk 06: /usr/src/mm, /usr/lib" />
			<dataarea name="flop" size = "368640">
				<rom name="floppy_disk06" size="368640" crc="4e3ba957" sha1="c3210b14d6ebdee517898de1f3c01360c677eb54" offset="0"/>
			</dataarea>
		</part>
		<part name="flop8" interface="floppy_5_25">
			<feature name="part_id" value="Disk 07: /usr/src/tools" />
			<dataarea name="flop" size = "368640">
				<rom name="floppy_disk07" size="368640" crc="e9689468" sha1="4000876f400570628ead851df7cd023511bfddd4" offset="0"/>
			</dataarea>
		</part>
		<part name="flop9" interface="floppy_5_25">
			<feature name="part_id" value="Disk 09: Root File Structure (mounts /dev/fd0)" />
			<dataarea name="flop" size = "368640">
				<rom name="floppy_disk09" size="368640" crc="9bdf1ff0" sha1="45b2e8816061d79e90bb28a07457694655050452" offset="0"/>
			</dataarea>
		</part>
		<part name="flop10" interface="floppy_5_25">
			<feature name="part_id" value="Disk 10: /user/test" />
			<dataarea name="flop" size = "368640">
				<rom name="floppy_disk10" size="368640" crc="e41e5341" sha1="51088a733b7d976ec819cacec71232396585235a" offset="0"/>
			</dataarea>
		</part>
	</software>

<!-- These are archive disks created by Warren Toomey, by hand-patching Minix 1.2
with the USENET diffs for 1.3 posted by Andy Tanenbaum. As such, this is not
an official version of Minix 1.3 from Prentice-Hall. -->
	<software name="minix13">
		<description>MINIX 1.3</description>
		<year>1989</year>
		<publisher>Prentice-Hall</publisher>
		<part name="flop1" interface="floppy_5_25">
			<feature name="part_id" value="Disk 01: Boot Disk (ST238R Driver)" />
			<dataarea name="flop" size = "368640">
				<rom name="floppy_disk.01" size="368640" crc="4270dba9" sha1="2557ad330c64b3efd98072da9176c086ec43ca36" offset="0"/>
			</dataarea>
		</part>
		<part name="flop2" interface="floppy_5_25">
			<feature name="part_id" value="Disk 02: Root File Structure" />
			<dataarea name="flop" size = "368640">
				<rom name="floppy_disk.02" size="368640" crc="a5107cf0" sha1="f97d9df2a3f7524c41b8a592a1b234288416dbeb" offset="0"/>
			</dataarea>
		</part>
		<part name="flop3" interface="floppy_5_25">
			<feature name="part_id" value="Disk 03: /usr/bin/[a-f]" />
			<dataarea name="flop" size = "368640">
				<rom name="floppy_disk.03" size="368640" crc="4dcab586" sha1="8d1d4f9fb13c7eb3ac532b76ba6b0f89d9fd5e36" offset="0"/>
			</dataarea>
		</part>
		<part name="flop4" interface="floppy_5_25">
			<feature name="part_id" value="Disk 04: /usr/bin/[g-t]" />
			<dataarea name="flop" size = "368640">
				<rom name="floppy_disk.04" size="368640" crc="5e047a06" sha1="f86013d4488ac1591a714c0772ec0ac34b071693" offset="0"/>
			</dataarea>
		</part>
<!-- Note: The image for disk 5 has a bad 512-byte block at offset 311808, which
has been replaced with an all-zero block. -->
		<part name="flop5" interface="floppy_5_25">
			<feature name="part_id" value="Disk 05: /usr/bin/[t-z]" />
			<dataarea name="flop" size = "368640">
				<rom name="floppy_disk.05" size="368640" crc="9b754c0f" sha1="912399e8edd9e4349a6e35c155cce774601fb840" offset="0" status="baddump"/>
			</dataarea>
		</part>
		<part name="flop6" interface="floppy_5_25">
			<feature name="part_id" value="Disk 06: /usr/minix/commands/bin/[a-t]" />
			<dataarea name="flop" size = "368640">
				<rom name="floppy_disk.06" size="368640" crc="c44c2be5" sha1="ed38f48175a3ca39eb433c915bff394dda723620" offset="0"/>
			</dataarea>
		</part>
		<part name="flop7" interface="floppy_5_25">
			<feature name="part_id" value="Disk 07: /usr/minix/commands/bin/[t-z], dis88, make, mined, /usr/doc" />
			<dataarea name="flop" size = "368640">
				<rom name="floppy_disk.07" size="368640" crc="c4ac2d8c" sha1="71ae1013471538da85c1f1a3dad84a74afc2d668" offset="0"/>
			</dataarea>
		</part>
		<part name="flop8" interface="floppy_5_25">
			<feature name="part_id" value="Disk 08: fs, kernel" />
			<dataarea name="flop" size = "368640">
				<rom name="floppy_disk.08" size="368640" crc="2149b5ca" sha1="2220c0538927052d0ea989b3a1af47a8abcbff06" offset="0"/>
			</dataarea>
		</part>
		<part name="flop9" interface="floppy_5_25">
			<feature name="part_id" value="Disk 09: /usr/tools, /usr/include, mm" />
			<dataarea name="flop" size = "368640">
				<rom name="floppy_disk.09" size="368640" crc="2cdd2573" sha1="13b18f14b34d6881cd087f58144363a5ffe4d6f4" offset="0"/>
			</dataarea>
		</part>
		<part name="flop10" interface="floppy_5_25">
			<feature name="part_id" value="Disk 10: /usr/minix/lib, /usr/test" />
			<dataarea name="flop" size = "368640">
				<rom name="floppy_disk.10" size="368640" crc="14de88a5" sha1="391de4317050a2a6ce51d3f3f63ada139c200aec" offset="0"/>
			</dataarea>
		</part>
		<part name="flop11" interface="floppy_5_25">
			<feature name="part_id" value="Disk 11: /usr/lib, 6th August 1989" />
			<dataarea name="flop" size = "368640">
				<rom name="floppy_disk.11" size="368640" crc="0871be33" sha1="17b5a6f87506f9eaec3ebf5a410316507a57c04a" offset="0"/>
			</dataarea>
		</part>
		<part name="flop12" interface="floppy_5_25">
			<feature name="part_id" value="Disk 12: /usr/local/bin, 6th August 1989" />
			<dataarea name="flop" size = "368640">
				<rom name="floppy_disk.12" size="368640" crc="140f60ee" sha1="7fd1777d5a86c8dce4305c3d7d9e7ce755a7581e" offset="0"/>
			</dataarea>
		</part>
	</software>

	<software name="minix15d">
		<description>MINIX 1.5 (IBM demo disk)</description>
		<year>1991</year>
		<publisher>Prentice-Hall</publisher>
		<part name="flop1" interface="floppy_5_25">
			<dataarea name="flop" size = "368640">
				<rom name="demo_dsk.ibm" size="368640" crc="b01cad18" sha1="8579c8727a7ba747ed2c75af48c4354ef532d07c" offset="0"/>
			</dataarea>
		</part>
	</software>

	<software name="msdos211">
		<description>AT&amp;T Personal Computer 6300 DOS Release 2.0 (MS-DOS 2.11)</description>
		<year>1984</year>
		<publisher>AT&amp;T</publisher>
		<part name="flop1" interface="floppy_5_25">
			<dataarea name="flop" size="368640">
				<rom name="disk01.img" size="368640" crc="71cb84ef" sha1="278d3f796e84b851b5b1abd09b610c6a663aef1a" offset="0" />
			</dataarea>
		</part>
		<part name="flop2" interface="floppy_5_25">
			<dataarea name="flop" size="368640">
				<rom name="disk02.img" size="368640" crc="08cd78c2" sha1="5d7364d31350854e45b5346c3670c9c19e8cb7ee" offset="0" />
			</dataarea>
		</part>
	</software>

	<software name="msdos32" supported="no">
		<description>MS-DOS (Version 3.2)</description>
		<year>1985</year>
		<publisher>Microsoft</publisher>
		<part name="flop1" interface="floppy_5_25">
			<dataarea name="flop" size="368640">
				<rom name="disk1.img" size="368640" crc="136579c0" sha1="dc50472d5355b7c29fab0361c262ef83dde6a2ea" offset="0" />
			</dataarea>
		</part>
		<part name="flop2" interface="floppy_5_25">
			<dataarea name="flop" size="368640">
				<rom name="disk2.img" size="368640" crc="c5e7e32f" sha1="c03f03494271bbdfb8865efa79bf8f5b5061b233" offset="0" />
			</dataarea>
		</part>
		<part name="flop3" interface="floppy_5_25">
			<dataarea name="flop" size="368640">
				<rom name="disk3.img" size="368640" crc="9a7366fe" sha1="e56a8fb2732a258bd50465c596ff5e16b53afae3" offset="0" />
			</dataarea>
		</part>
	</software>

	<software name="msdos33">
		<description>MS-DOS (Version 3.30)</description>
		<year>1987</year>
		<publisher>Microsoft</publisher>
		<part name="flop1" interface="floppy_5_25">
			<dataarea name="flop" size="369152">
				<rom name="disk1.img" size="369152" crc="812d0573" sha1="1fe01c291fbacc5d97c86ea8aef21289669bab9c" offset="0" />
			</dataarea>
		</part>
		<part name="flop2" interface="floppy_5_25">
			<dataarea name="flop" size="369152">
				<rom name="disk2.img" size="369152" crc="489b485b" sha1="cc97e6f33df9df2b7a459dbcf0bba86778667534" offset="0" />
			</dataarea>
		</part>
	</software>

	<software name="msdos33a">
		<description>MS-DOS (Version 3.30A)</description>
		<year>1987</year>
		<publisher>Microsoft</publisher>
		<info name="version" value="3.30A" />
		<part name="flop1" interface="floppy_5_25">
			<dataarea name="flop" size="368640">
				<rom name="disk1.img" size="368640" crc="b34d23a3" sha1="25488e58b6a462e7681940b589bd33c3ddcf2ae7" offset="0" />
			</dataarea>
		</part>
		<part name="flop2" interface="floppy_5_25">
			<dataarea name="flop" size="368640">
				<rom name="disk2.img" size="368640" crc="376ac8a2" sha1="ab165a11bc79d4cb6819e7901fea3cbcfa2de1a8" offset="0" />
			</dataarea>
		</part>
	</software>

	<software name="msdos33k" cloneof="msdos33">
		<description>MS-DOS (Version 3.30) (Knowledge Dynamics Corp)</description>
		<year>1993</year>
		<publisher>Knowledge Dynamics Corp</publisher>
		<part name="flop1" interface="floppy_5_25">
			<feature name="disk_serial" value="02042 036214.330A" />
			<feature name="disk_label" value="Programs" />
			<dataarea name="flop" size="368640">
				<rom name="disk 1.img" size="368640" crc="db07d99a" sha1="121ad3c636a69dae3a8eee96ef2ebf1152e9d00f" offset="0" />
			</dataarea>
		</part>
		<part name="flop2" interface="floppy_5_25">
			<feature name="disk_serial" value="02043 036214.330A" />
			<feature name="disk_label" value="Additional Programs and Microsoft GW-Basic Interpreter" />
			<dataarea name="flop" size="368640">
				<rom name="disk 2.img" size="368640" crc="bef8e643" sha1="97df57499e009101d04bd696d23024b4d220e297" offset="0" />
			</dataarea>
		</part>
	</software>

	<software name="msdos4">
		<description>MS-DOS (Version 4.00, 5.25")</description>
		<year>1988</year>
		<publisher>Microsoft</publisher>
		<part name="flop1" interface="floppy_5_25">
			<feature name="part_id" value="Install"/>
			<dataarea name="flop" size = "368640">
				<rom name="install.img" size="368640" crc="5e687262" sha1="9ff81f18e79ede18784f17fa2e188ba943190ee0" offset="0"/>
			</dataarea>
		</part>
		<part name="flop2" interface="floppy_5_25">
			<feature name="part_id" value="Select"/>
			<dataarea name="flop" size = "368640">
				<rom name="select.img" size="368640" crc="a4bd9aff" sha1="1e2c2f440b40db3d670f3dad808229b3b50bfd26" offset="0"/>
			</dataarea>
		</part>
		<part name="flop3" interface="floppy_5_25">
			<feature name="part_id" value="Operating 1"/>
			<dataarea name="flop" size = "368640">
				<rom name="operati1.img" size="368640" crc="8e7ed1cd" sha1="ca9863e9b5b6308d7c796eb396f2d51a75c487ce" offset="0"/>
			</dataarea>
		</part>
		<part name="flop4" interface="floppy_5_25">
			<feature name="part_id" value="Operating 2"/>
			<dataarea name="flop" size = "368640">
				<rom name="operati2.img" size="368640" crc="763b2fe6" sha1="9ea0c76b920ced51a994f01fd0766051aec015a8" offset="0"/>
			</dataarea>
		</part>
		<part name="flop5" interface="floppy_5_25">
			<feature name="part_id" value="Operating 3"/>
			<dataarea name="flop" size = "368640">
				<rom name="operati3.img" size="368640" crc="aa0d3cc8" sha1="7996c3eaabb838a76f6f24a3ac026484ccaf3818" offset="0"/>
			</dataarea>
		</part>
		<part name="flop6" interface="floppy_5_25">
			<feature name="part_id" value="MS-DOS Shell"/>
			<dataarea name="flop" size = "368640">
				<rom name="msshell.img" size="368640" crc="dbdfcea9" sha1="44322802855025b398b98f0dc59b050f73801fdd" offset="0"/>
			</dataarea>
		</part>
	</software>

	<software name="msdos401">
		<description>MS-DOS (Version 4.01, 5.25")</description>
		<year>1988</year>
		<publisher>Microsoft</publisher>
		<part name="flop1" interface="floppy_5_25">
			<feature name="part_id" value="Install"/>
			<dataarea name="flop" size="369152">
				<rom name="install.img" size="369152" crc="ceeb1691" sha1="9d69d99a7c7a9b903e3f8c1e3f02b68270feff9c" offset="0" />
			</dataarea>
		</part>
		<part name="flop2" interface="floppy_5_25">
			<feature name="part_id" value="Select"/>
			<dataarea name="flop" size="369152">
				<rom name="select.img" size="369152" crc="7979de98" sha1="23fc5ce0ac5dee1a89fbe8ba6f96e5f1a5f7800b" offset="0" />
			</dataarea>
		</part>
		<part name="flop3" interface="floppy_5_25">
			<feature name="part_id" value="Operating 1"/>
			<dataarea name="flop" size="369152">
				<rom name="operating 1.img" size="369152" crc="1b37564d" sha1="bce6027533ff4252229fe017f676de0cff653b3a" offset="0" />
			</dataarea>
		</part>
		<part name="flop4" interface="floppy_5_25">
			<feature name="part_id" value="Operating 2"/>
			<dataarea name="flop" size="369152">
				<rom name="operating 2.img" size="369152" crc="d33a9768" sha1="0dba1f9ce818dae3ced74e04dab9a07976a3d720" offset="0" />
			</dataarea>
		</part>
		<part name="flop5" interface="floppy_5_25">
			<feature name="part_id" value="Operating 3"/>
			<dataarea name="flop" size="369152">
				<rom name="operating 3.img" size="369152" crc="6776d4f9" sha1="6d2a569c2d1cd3237bc1964c14b10396dd9c461e" offset="0" />
			</dataarea>
		</part>
		<part name="flop6" interface="floppy_5_25">
			<feature name="part_id" value="Shell"/>
			<dataarea name="flop" size="369152">
				<rom name="shell.img" size="369152" crc="c40b54a2" sha1="181b6668eb5f3f11f817ccc5d576389911254261" offset="0" />
			</dataarea>
		</part>
	</software>

	<software name="msdos401_35" cloneof="msdos401">
		<description>MS-DOS (Version 4.01, 3.5")</description>
		<year>1988</year>
		<publisher>Microsoft</publisher>
		<info name="version" value="4.01" />
		<part name="flop1" interface="floppy_3_5">
			<feature name="part_id" value="Setup"/>
			<dataarea name="flop" size="737280">
				<rom name="setup.img" size="737280" crc="ff363533" sha1="6cbf2bcf051d168d542c289aeb630f98fc2a56a7" offset="0" />
			</dataarea>
		</part>
		<part name="flop2" interface="floppy_3_5">
			<feature name="part_id" value="Operating"/>
			<dataarea name="flop" size="737280">
				<rom name="operating.img" size="737280" crc="f0e2b019" sha1="e4f0dc4df9df1581a2acb109b5159ca142005707" offset="0" />
			</dataarea>
		</part>
		<part name="flop3" interface="floppy_3_5">
			<feature name="part_id" value="DOS Shell"/>
			<dataarea name="flop" size="737280">
				<rom name="dos shell.img" size="737280" crc="7be56e89" sha1="2f45b4a5140c04d572a8be6e3ef4011edb741b5b" offset="0" />
			</dataarea>
		</part>
	</software>

	<software name="msdos401de" cloneof="msdos401">
		<description>MS-DOS (Version 4.01, 5.25", German)</description>
		<year>1988</year>
		<publisher>Microsoft</publisher>
		<part name="flop1" interface="floppy_5_25">
			<feature name="part_id" value="Install"/>
			<dataarea name="flop" size = "368640">
				<rom name="Disk1_Install.img" size="368640" crc="b6af746f" sha1="e111893a36c5b42b3f80d57bad3e81af6d310e44" offset="0"/>
			</dataarea>
		</part>
		<part name="flop2" interface="floppy_5_25">
			<feature name="part_id" value="Select"/>
			<dataarea name="flop" size = "368640">
				<rom name="Disk2_Select.img" size="368640" crc="ffc604f5" sha1="02bd4be4b94818594aa5332fbc653658c9ba2fa3" offset="0"/>
			</dataarea>
		</part>
		<part name="flop3" interface="floppy_5_25">
			<feature name="part_id" value="Operating 1"/>
			<dataarea name="flop" size = "368640">
				<rom name="Disk3_Operating1.img" size="368640" crc="84ef2b68" sha1="35bbdf7aecbf3578ec89ee1debe22d451f837005" offset="0"/>
			</dataarea>
		</part>
		<part name="flop4" interface="floppy_5_25">
			<feature name="part_id" value="Operating 2"/>
			<dataarea name="flop" size = "368640">
				<rom name="Disk4_Operating2.img" size="368640" crc="9c3d3253" sha1="cf26e80e923cd775f5706d10847187454c5bbe4b" offset="0"/>
			</dataarea>
		</part>
		<part name="flop5" interface="floppy_5_25">
			<feature name="part_id" value="Operating 3"/>
			<dataarea name="flop" size = "368640">
				<rom name="Disk5_Operating3.img" size="368640" crc="7a45f189" sha1="865dea0102a4cb9e3fd074237073ad0582344a76" offset="0"/>
			</dataarea>
		</part>
		<part name="flop6" interface="floppy_5_25">
			<feature name="part_id" value="Shell"/>
			<dataarea name="flop" size = "368640">
				<rom name="Disk6_Shell.img" size="368640" crc="cce16acb" sha1="a4b7ebecddeae93cac83402cd3b9c9f8a6cfa615" offset="0"/>
			</dataarea>
		</part>
	</software>

	<software name="msdos5">
		<description>MS-DOS (Version 5.00, 5.25")</description>
		<year>1991</year>
		<publisher>Microsoft</publisher>
		<part name="flop1" interface="floppy_5_25">
			<dataarea name="flop" size="368640">
				<rom name="disk01.img" size="368640" crc="54f94294" sha1="6a66bdcdc141eaa8dbcbea8d344b7012add15672" offset="0" />
			</dataarea>
		</part>
		<part name="flop2" interface="floppy_5_25">
			<dataarea name="flop" size="368640">
				<rom name="disk02.img" size="368640" crc="224bde66" sha1="7fcc9e283d5245c4eb3e2d0a5e4f7abd2cb2cc7b" offset="0" />
			</dataarea>
		</part>
		<part name="flop3" interface="floppy_5_25">
			<dataarea name="flop" size="368640">
				<rom name="disk03.img" size="368640" crc="ad5aff11" sha1="447d6e95ae2e19bc783c5ca3934cbe796e6023de" offset="0" />
			</dataarea>
		</part>
		<part name="flop4" interface="floppy_5_25">
			<dataarea name="flop" size="368640">
				<rom name="disk04.img" size="368640" crc="6853a453" sha1="fcf640843977bfd5c40fd059a3d2203aab337977" offset="0" />
			</dataarea>
		</part>
		<part name="flop5" interface="floppy_5_25">
			<dataarea name="flop" size="368640">
				<rom name="disk05.img" size="368640" crc="6592c217" sha1="35ed264ef14719a7bc6373d2e7d0688170d53442" offset="0" />
			</dataarea>
		</part>
	</software>

	<software name="msdos5a" cloneof="msdos5">
		<description>MS-DOS (Version 5.00, 5.25", RTM)</description>
		<year>1991</year>
		<publisher>Microsoft</publisher>
		<info name="OEM" value="Mecer" />
		<part name="flop1" interface="floppy_5_25">
			<dataarea name="flop" size="368640">
				<rom name="disk 1.img" size="368640" crc="de9e3bf6" sha1="b78aaced6bf262a5aa7af6d328caaf8370539c7c" offset="0" />
			</dataarea>
		</part>
		<part name="flop2" interface="floppy_5_25">
			<dataarea name="flop" size="368640">
				<rom name="disk 2.img" size="368640" crc="b56623db" sha1="0424273d8b63a1d89a880c6737278bcf6003e5d5" offset="0" />
			</dataarea>
		</part>
		<part name="flop3" interface="floppy_5_25">
			<dataarea name="flop" size="368640">
				<rom name="disk 3.img" size="368640" crc="273b0fb7" sha1="79595c7831ffa5599f3682e7a9bf43c7b7620387" offset="0" />
			</dataarea>
		</part>
		<part name="flop4" interface="floppy_5_25">
			<dataarea name="flop" size="368640">
				<rom name="disk 4.img" size="368640" crc="69e4c763" sha1="af69f1c0e897a5f19c52941bc6e4fdbe4d17db6e" offset="0" />
			</dataarea>
		</part>
		<part name="flop5" interface="floppy_5_25">
			<dataarea name="flop" size="368640">
				<rom name="disk 5.img" size="368640" crc="3de11d76" sha1="b808a9b294b660454ddd84c014525052e6f9223e" offset="0" />
			</dataarea>
		</part>
	</software>

	<software name="msdos5_35" cloneof="msdos5">
		<description>MS-DOS (Version 5.00, 3.5")</description>
		<year>1991</year>
		<publisher>Microsoft</publisher>
		<info name="version" value="5.00" />
		<part name="flop1" interface="floppy_3_5">
			<dataarea name="flop" size="737280">
				<rom name="disk01_35.img" size="737280" crc="a34dc98f" sha1="791e291a16a7ce3b3ffb536b1c27dfe8e620338e" offset="0" />
			</dataarea>
		</part>
		<part name="flop2" interface="floppy_3_5">
			<dataarea name="flop" size="737280">
				<rom name="disk02_35.img" size="737280" crc="332cb5b4" sha1="0e1f4f63d68d02b5224a69e73ee9b7a3e630a1bb" offset="0" />
			</dataarea>
		</part>
		<part name="flop3" interface="floppy_3_5">
			<dataarea name="flop" size="737280">
				<rom name="disk03_35.img" size="737280" crc="758c9037" sha1="53ba701accbf58db3b43188f4b4769a6a8008e05" offset="0" />
			</dataarea>
		</part>
	</software>

	<software name="msdos5u" cloneof="msdos5">
		<description>MS-DOS (Version 5.00, 5.25", Upgrade)</description>
		<year>1991</year>
		<publisher>Microsoft</publisher>
		<info name="version" value="5.00" />
		<part name="flop1" interface="floppy_5_25">
			<dataarea name="flop" size="368640">
				<rom name="disk01u.img" size="368640" crc="0dd44931" sha1="47b077300d22f2a86de31855ee8e1ff215aa592f" offset="0" />
			</dataarea>
		</part>
		<part name="flop2" interface="floppy_5_25">
			<dataarea name="flop" size="368640">
				<rom name="disk02u.img" size="368640" crc="b7fcb627" sha1="bd0655ed4999bc792a699f89588e4773ee33335b" offset="0" />
			</dataarea>
		</part>
		<part name="flop3" interface="floppy_5_25">
			<dataarea name="flop" size="368640">
				<rom name="disk03u.img" size="368640" crc="614b279e" sha1="c5e02fae37b5ed7a2f761a21973b14c2ce56294c" offset="0" />
			</dataarea>
		</part>
		<part name="flop4" interface="floppy_5_25">
			<dataarea name="flop" size="368640">
				<rom name="disk04u.img" size="368640" crc="90fc6384" sha1="73ea8e782238d786d108be9bcb40fcab7e11269a" offset="0" />
			</dataarea>
		</part>
		<part name="flop5" interface="floppy_5_25">
			<dataarea name="flop" size="368640">
				<rom name="disk05u.img" size="368640" crc="5b436ce1" sha1="b8b4b3c4b905a90ca13910d0230deeb7fe04273f" offset="0" />
			</dataarea>
		</part>
		<part name="flop6" interface="floppy_5_25">
			<dataarea name="flop" size="368640">
				<rom name="disk06u.img" size="368640" crc="fc26ce05" sha1="a4471bc3d43dec17b116f0b673ab10103ca14a25" offset="0" />
			</dataarea>
		</part>
	</software>

	<software name="msdos5ua" cloneof="msdos5">
		<description>MS-DOS (Version 5.00, 5.25", Upgrade, RTM)</description>
		<year>1991</year>
		<publisher>Microsoft</publisher>
		<info name="OEM" value="Mecer" />
		<part name="flop1" interface="floppy_5_25">
			<dataarea name="flop" size="368640">
				<rom name="disk 1 (upgrade).img" size="368640" crc="01a3d9a2" sha1="083400723e475ed497b276c9d4f2799eff3b88b8" offset="0" />
			</dataarea>
		</part>
		<part name="flop2" interface="floppy_5_25">
			<dataarea name="flop" size="368640">
				<rom name="disk 2 (upgrade).img" size="368640" crc="a8709827" sha1="9dbbbd267eb9b63447ee04641892ff0bea08cd25" offset="0" />
			</dataarea>
		</part>
		<part name="flop3" interface="floppy_5_25">
			<dataarea name="flop" size="368640">
				<rom name="disk 3 (upgrade).img" size="368640" crc="bb5bb90b" sha1="5fd3b4fe686d7459b7048ec8f1a38860755a887a" offset="0" />
			</dataarea>
		</part>
		<part name="flop4" interface="floppy_5_25">
			<dataarea name="flop" size="368640">
				<rom name="disk 4 (upgrade).img" size="368640" crc="b411a21d" sha1="7623d0fa4b178415c1b85e8d14e452c5fa0a5bf0" offset="0" />
			</dataarea>
		</part>
		<part name="flop5" interface="floppy_5_25">
			<dataarea name="flop" size="368640">
				<rom name="disk 5 (upgrade).img" size="368640" crc="26edd0f6" sha1="87b38570250dd12b6b4e4f232d6d3f3ab7960d6c" offset="0" />
			</dataarea>
		</part>
		<part name="flop6" interface="floppy_5_25">
			<dataarea name="flop" size="368640">
				<rom name="disk 6 (upgrade).img" size="368640" crc="782c0c4a" sha1="aaff65c8263ed44f7af69892a4b9c926ba0ccf75" offset="0" />
			</dataarea>
		</part>
	</software>

	<software name="msdos5m" cloneof="msdos5">
		<description>MS-DOS (Version 5.00, Mecer OEM)</description>
		<year>1991</year>
		<publisher>Microsoft</publisher>
		<info name="OEM" value="Mecer" />
		<part name="flop1" interface="floppy_3_5">
			<feature name="disk_serial" value="0044238" />
			<dataarea name="flop" size="737280">
				<rom name="operating 1.img" size="737280" crc="c54fe610" sha1="27756a10edbe33f76ff2239062af05dbfdc93979" offset="0" />
			</dataarea>
		</part>
		<part name="flop2" interface="floppy_3_5">
			<feature name="disk_serial" value="0045925" />
			<dataarea name="flop" size="737280">
				<rom name="operating 2.img" size="737280" crc="9aa5c1a4" sha1="15cc58e267601b30a594372aea1ff3dbb73ea335" offset="0" />
			</dataarea>
		</part>
		<part name="flop3" interface="floppy_3_5">
			<feature name="disk_serial" value="0044171" />
			<dataarea name="flop" size="737280">
				<rom name="operating 3.img" size="737280" crc="6248317a" sha1="c7ff3a04eb01cab3efb05b6b52ec8b8a36b9b269" offset="0" />
			</dataarea>
		</part>
	</software>

	<software name="mmsdos4">
		<description>Multitasking MS-DOS (Version 4.00)</description>
		<year>1985</year>
		<publisher>Microsoft</publisher>
		<info name="version" value="4.00" />
		<part name="flop1" interface="floppy_5_25">
			<dataarea name="flop" size="368640">
				<!-- modified to promote jsmachines website -->
				<rom name="msdos400m-disk1.img" size="368640" crc="67848d5c" sha1="9e44fc3ed1f689c4136a08d48f9efa156cbaf250" offset="0" status="baddump" />
			</dataarea>
		</part>
		<part name="flop2" interface="floppy_5_25">
			<dataarea name="flop" size="368640">
				<rom name="msdos400m-disk2-unpatched.img" size="368640" crc="85a8cb6c" sha1="88d8ec84a6e24f2c918508dc65de0cdee182a48e" offset="0" />
			</dataarea>
		</part>
	</software>

	<software name="pcdos1">
		<description>IBM Personal Computer DOS (Version 1.00)</description>
		<year>1981</year>
		<publisher>IBM</publisher>
		<info name="version" value="1.00" />
		<part name="flop1" interface="floppy_5_25">
			<dataarea name="flop" size="163840">
				<rom name="pcdos100.img" size="163840" crc="2df1c1c8" sha1="7d3e3a807ad2144315b3c3b90751ff691d3895db" offset="0" />
			</dataarea>
		</part>
	</software>

	<software name="pcdos1p" cloneof="pcdos1">
		<description>IBM Personal Computer DOS (Version 1.00, prototype 1981-06-05)</description>
		<year>1981</year>
		<publisher>IBM</publisher>
		<info name="version" value="1.00" />
		<part name="flop1" interface="floppy_5_25">
			<dataarea name="flop" size = "163840">
				<!-- has been modified to rename AUTOEXEC.BAT to AUTOEXEC.BAK -->
				<rom name="pcdos090.img" size="163840" crc="c39edae5" sha1="b8cd568b7bcfcb5851b9050c2a6b9d7bba0cfbaa" offset="0" status="baddump"/>
			</dataarea>
		</part>
	</software>

	<software name="pcdos11">
		<description>IBM Personal Computer DOS (Version 1.10)</description>
		<year>1982</year>
		<publisher>IBM</publisher>
		<info name="version" value="1.10" />
		<part name="flop1" interface="floppy_5_25">
			<dataarea name="flop" size="163840">
				<rom name="ibmdos11.img" size="163840" crc="ddfe9550" sha1="437bec5be7d28cc2248d5477f38a07545816e49a" offset="0" />
			</dataarea>
		</part>
	</software>

	<software name="pcdos2">
		<description>IBM Personal Computer DOS (Version 2.00)</description>
		<year>1983</year>
		<publisher>IBM</publisher>
		<info name="version" value="2.00" />
		<part name="flop1" interface="floppy_5_25">
			<dataarea name="flop" size="368640">
				<rom name="ibmdos 2.img" size="368640" crc="d0fb7d31" sha1="cbee7f6109fb0ed8a94de1893fc47ab066de36d3" offset="0" />
			</dataarea>
		</part>
	</software>

	<software name="pcdos2a" cloneof="pcdos2">
		<description>IBM Personal Computer DOS (Version 2.00, set 2)</description>
		<year>1983</year>
		<publisher>IBM</publisher>
		<info name="version" value="2.00" />
		<part name="flop1" interface="floppy_5_25">
			<dataarea name="flop" size="184320">
				<rom name="ibmdos 2 (disk 1).img" size="184320" crc="b8f8ce15" sha1="e4478aeece1aa1627ac595e5fca96fbd8ad562c7" offset="0" />
			</dataarea>
		</part>
		<part name="flop2" interface="floppy_5_25">
			<dataarea name="flop" size="184320">
				<rom name="ibmdos 2 (disk 2).img" size="184320" crc="cf37729c" sha1="4f6fcc26d4382a8fed950bfaa8961669d513f93b" offset="0" />
			</dataarea>
		</part>
	</software>

	<software name="pcdos2b" cloneof="pcdos2">
		<description>IBM Personal Computer DOS (Version 2.00, set 3)</description>
		<year>1983</year>
		<publisher>IBM</publisher>
		<info name="version" value="2.00" />
		<part name="flop1" interface="floppy_5_25">
			<dataarea name="flop" size = "184320">
				<rom name="Disk01.img" size="184320" crc="039a0346" sha1="ee72332533601b58b9966637e5783667874edabe" offset="0"/>
			</dataarea>
		</part>
		<part name="flop2" interface="floppy_5_25">
			<dataarea name="flop" size = "184320">
				<rom name="Disk02.img" size="184320" crc="cf37729c" sha1="4f6fcc26d4382a8fed950bfaa8961669d513f93b" offset="0"/>
			</dataarea>
		</part>
	</software>

	<software name="pcdos2c" cloneof="pcdos2">
		<description>IBM Personal Computer DOS (Version 2.00, set 4)</description>
		<year>1983</year>
		<publisher>IBM</publisher>
		<info name="version" value="2.00" />
		<part name="flop1" interface="floppy_5_25">
			<dataarea name="flop" size = "368640">
				<rom name="ibm200.img" size="368640" crc="98be5b86" sha1="9b6d06f1318fa2574b40e235ac275a787c906eee" offset="0"/>
			</dataarea>
		</part>
	</software>

	<software name="pcdos21">
		<description>IBM Personal Computer DOS (Version 2.10)</description>
		<year>1983</year>
		<publisher>IBM</publisher>
		<info name="version" value="2.10" />
		<part name="flop1" interface="floppy_5_25">
			<dataarea name="flop" size="184320">
				<rom name="disk1.img" size="184320" crc="6a568d95" sha1="db165cb9bf2b2abbf5fa826dfe3a8f9819ce7ea5" offset="0" />
			</dataarea>
		</part>
		<part name="flop2" interface="floppy_5_25">
			<dataarea name="flop" size="184320">
				<rom name="disk2.img" size="184320" crc="d5f74e98" sha1="2bfda7185e769ceb5594cfae01c503eaac8449df" offset="0" />
			</dataarea>
		</part>
	</software>

	<software name="pcdos21a" cloneof="pcdos21">
		<description>IBM Personal Computer DOS (Version 2.10, Alt)</description>
		<year>1983</year>
		<publisher>IBM</publisher>
		<info name="version" value="2.10" />
		<part name="flop1" interface="floppy_5_25">
			<dataarea name="flop" size = "184320">
				<rom name="pcdos21b.img" size="184320" crc="8a86b767" sha1="6524b8cdd510cca13cecc92597cd5043adb3ad6d" offset="0"/>
			</dataarea>
		</part>
		<part name="flop2" interface="floppy_5_25">
			<dataarea name="flop" size = "184320">
				<rom name="pcdos21s.img" size="184320" crc="66a85cd4" sha1="d87f5542579eebcc6ea3e7d9c316fc23fd1b5318" offset="0"/>
			</dataarea>
		</part>
	</software>

	<software name="pcdos3">
		<description>IBM Personal Computer DOS (Version 3.00)</description>
		<year>1984</year>
		<publisher>IBM</publisher>
		<info name="version" value="3.00" />
		<part name="flop1" interface="floppy_5_25">
			<dataarea name="flop1" size="368640">
				<rom name="6322635.img" size="368640" crc="20a3dc1c" sha1="1e7430c57109960fd89d281d24e85a086a8284e4" offset="0" />
			</dataarea>
			<dataarea name="flop2" size="368640">
				<rom name="6322640.img" size="368640" crc="eb75a4c0" sha1="bdb8528a71ea35cb1d9a0a0f13f8f0b745ca8eb6" offset="0" />
			</dataarea>
		</part>
	</software>

	<!-- doesn't boot, bad dump? -->
	<software name="pcdos3a" cloneof="pcdos3" supported="no">
		<description>IBM Personal Computer DOS (Version 3.00, Alternate)</description>
		<year>1984</year>
		<publisher>IBM</publisher>
		<info name="version" value="3.00" />
		<part name="flop1" interface="floppy_5_25">
			<dataarea name="flop" size="368640">
				<rom name="disk1.img" size="368640" crc="7a24e3bf" sha1="8cfebd5548b918c8d03f501ef02e66aca4ce3231" offset="0" />
			</dataarea>
		</part>
		<part name="flop2" interface="floppy_5_25">
			<dataarea name="flop" size="368640">
				<rom name="disk2.img" size="368640" crc="33184477" sha1="a7c150881903359859e46f9fe2de21d5c3afba99" offset="0" />
			</dataarea>
		</part>
	</software>

	<software name="pcdos3de" cloneof="pcdos3">
		<description>IBM Personal Computer DOS (Version 3.00, German)</description>
		<year>1984</year>
		<publisher>IBM</publisher>
		<info name="version" value="3.00" />
		<part name="flop1" interface="floppy_5_25">
			<dataarea name="flop" size = "368640">
				<rom name="disk01.img" size="368640" crc="706a73fc" sha1="fbfa1b87ebae90b93db3b99719ec83758975985d" offset="0"/>
			</dataarea>
		</part>
	</software>

	<software name="pcdos31">
		<description>IBM Personal Computer DOS (Version 3.10, 1985-04-22)</description>
		<year>1985</year>
		<publisher>IBM</publisher>
		<info name="version" value="3.10" />
		<part name="flop1" interface="floppy_5_25">
			<dataarea name="flop" size = "368640">
				<rom name="Disk01.img" size="368640" crc="efd1b086" sha1="65ba06864b10083c7add0653cd757df96e8f8237" offset="0"/>
			</dataarea>
		</part>
		<part name="flop2" interface="floppy_5_25">
			<dataarea name="flop" size = "368640">
				<rom name="Disk02.img" size="368640" crc="73eda674" sha1="1e6bb4a676137acbf6ff0cf59f94e206056c5821" offset="0"/>
			</dataarea>
		</part>
	</software>

	<software name="pcdos31a" cloneof="pcdos31">
		<description>IBM Personal Computer DOS (Version 3.10, 1985-03-07)</description>
		<year>1985</year>
		<publisher>IBM</publisher>
		<info name="version" value="3.10" />
		<part name="flop1" interface="floppy_5_25">
			<dataarea name="flop" size="368640">
				<rom name="disk1.img" size="368640" crc="4b7ac87b" sha1="6f6ff69c4e2c14e2d64af06f1af9b60655d705a0" offset="0" />
			</dataarea>
		</part>
		<part name="flop2" interface="floppy_5_25">
			<dataarea name="flop" size="368640">
				<rom name="disk2.img" size="368640" crc="73eda674" sha1="1e6bb4a676137acbf6ff0cf59f94e206056c5821" offset="0" />
			</dataarea>
		</part>
	</software>

	<software name="pcdos32">
		<description>IBM Personal Computer DOS (Version 3.20, 5.25", 1986-02-21)</description>
		<year>1986</year>
		<publisher>IBM</publisher>
		<info name="version" value="3.20" />
		<part name="flop1" interface="floppy_5_25">
			<dataarea name="flop" size = "368640">
				<rom name="Disk01.img" size="368640" crc="89ba8428" sha1="63da20ae73e3cf0629d8ddf9ec914d74c22dc892" offset="0"/>
			</dataarea>
		</part>
		<part name="flop2" interface="floppy_5_25">
			<dataarea name="flop" size = "368640">
				<rom name="Disk02.img" size="368640" crc="07e52054" sha1="9e27121d1626a57bd2502e0b488651d0fded9f75" offset="0"/>
			</dataarea>
		</part>
	</software>

	<!-- Fatal error: Device 5.25" double density floppy drive load failed: Unable to identify the image format -->
	<software name="pcdos32a" cloneof="pcdos32" supported="no">
		<description>IBM Personal Computer DOS (Version 3.20, 5.25", 1986-02-21, Alt)</description>
		<year>1986</year>
		<publisher>IBM</publisher>
		<info name="version" value="3.20" />
		<part name="flop1" interface="floppy_5_25">
			<dataarea name="flop" size="405504">
				<rom name="disk1.img" size="405504" crc="d4f4bfad" sha1="dab0710c79625a3e104b8945d7d179009376773a" offset="0" />
			</dataarea>
		</part>
	</software>

	<software name="pcdos32_35" cloneof="pcdos32">
		<description>IBM Personal Computer DOS (Version 3.20, 3.5", 1985-12-30)</description>
		<year>1986</year>
		<publisher>IBM</publisher>
		<info name="version" value="3.20" />
		<part name="flop1" interface="floppy_3_5">
			<dataarea name="flop" size = "737280">
				<rom name="Disk01_35.img" size="737280" crc="bbe2678d" sha1="56f98ab42a6e9bb04ed42fbba9110145d8985552" offset="0"/>
			</dataarea>
		</part>
	</software>

	<software name="pcdos33">
		<description>IBM Personal Computer DOS (Version 3.30, 5.25")</description>
		<year>1987</year>
		<publisher>IBM</publisher>
		<info name="version" value="3.30" />
		<part name="flop1" interface="floppy_5_25">
			<dataarea name="flop" size = "368640">
				<rom name="Ibm330_1.img" size="368640" crc="e6cf0f74" sha1="64d6ca2e0ea4ab8ed2d51e90d40dffa015cde4bc" offset="0"/>
			</dataarea>
		</part>
		<part name="flop2" interface="floppy_5_25">
			<dataarea name="flop" size = "368640">
				<rom name="Ibm330_2.img" size="368640" crc="06e647d7" sha1="552f901ae5a2346707fcf27240d320dc0cdcf4e8" offset="0"/>
			</dataarea>
		</part>
	</software>

	<software name="pcdos33a" cloneof="pcdos33">
		<description>IBM Personal Computer DOS (Version 3.30, 5.25", Alt)</description>
		<year>1987</year>
		<publisher>IBM</publisher>
		<info name="version" value="3.30" />
		<part name="flop1" interface="floppy_5_25">
			<dataarea name="flop" size="368640">
				<rom name="startup.img" size="368640" crc="402f4949" sha1="c6dc54ae6cbf810a0f54403c68acc1a10caedc21" offset="0" />
			</dataarea>
		</part>
		<part name="flop2" interface="floppy_5_25">
			<dataarea name="flop" size="368640">
				<rom name="operating.img" size="368640" crc="b0e167b0" sha1="4f582d07b1c4c18c6582ff8e53311a37c109aced" offset="0" />
			</dataarea>
		</part>
	</software>

	<software name="pcdos33nl" cloneof="pcdos33">
		<description>IBM Personal Computer DOS (Version 3.30, 5.25", Dutch)</description>
		<year>1987</year>
		<publisher>IBM</publisher>
		<info name="version" value="3.30" />
		<part name="flop1" interface="floppy_5_25">
			<dataarea name="flop" size = "368640">
				<rom name="disk01nl.img" size="368640" crc="65540f51" sha1="662da39abfd581f43a3206d051cbfcd4c47f8b95" offset="0"/>
			</dataarea>
		</part>
		<part name="flop2" interface="floppy_5_25">
			<dataarea name="flop" size = "368640">
				<rom name="disk02nl.img" size="368640" crc="6e7dd215" sha1="6be3690b1c0d55924d442cf0fc472476a25b14cc" offset="0"/>
			</dataarea>
		</part>
	</software>

	<software name="pcdos33de" cloneof="pcdos33">
		<description>IBM Personal Computer DOS (Version 3.30, 5.25", German)</description>
		<year>1987</year>
		<publisher>IBM</publisher>
		<info name="version" value="3.30" />
		<part name="flop1" interface="floppy_5_25">
			<feature name="part_id" value="Startdiskette" />
			<dataarea name="flop" size = "368640">
				<rom name="5.25Zoll_Startdiskette.img" size="368640" crc="798baf7f" sha1="81a7d27040e5b302972f9b4ce56dd4a2e5eed209" offset="0"/>
			</dataarea>
		</part>
		<part name="flop2" interface="floppy_5_25">
			<feature name="part_id" value="Programmdiskette" />
			<dataarea name="flop" size = "368640">
				<rom name="5.25Zoll_Programmdiskette.img" size="368640" crc="ffeb45fb" sha1="59c324b7a0d03f66104d40ae726e0389214f264c" offset="0"/>
			</dataarea>
		</part>
	</software>

	<software name="pcdos33dea" cloneof="pcdos33">
		<description>IBM Personal Computer DOS (Version 3.30, 5.25", German, Alt)</description>
		<year>1987</year>
		<publisher>IBM</publisher>
		<info name="version" value="3.30" />
		<part name="flop1" interface="floppy_5_25">
			<dataarea name="flop" size = "368640">
				<rom name="disk1.img" size="368640" crc="0b93ca52" sha1="58b8fedeaba68336886915822fce07b22921c623" offset="0"/>
			</dataarea>
		</part>
		<part name="flop2" interface="floppy_5_25">
			<dataarea name="flop" size = "368640">
				<rom name="disk2.img" size="368640" crc="ffeb45fb" sha1="59c324b7a0d03f66104d40ae726e0389214f264c" offset="0"/>
			</dataarea>
		</part>
	</software>

	<software name="pcdos33it" cloneof="pcdos33">
		<description>IBM Personal Computer DOS (Version 3.30, 5.25", Italian)</description>
		<year>1987</year>
		<publisher>IBM</publisher>
		<info name="version" value="3.30" />
		<part name="flop1" interface="floppy_5_25">
			<dataarea name="flop" size = "368640">
				<rom name="dos 3.3 ita avvio.img" size="368640" crc="5fb272be" sha1="2515433f3fba6c3796608b1acfb59f7137ea950f" offset="0"/>
			</dataarea>
		</part>
		<part name="flop2" interface="floppy_5_25">
			<dataarea name="flop" size = "368640">
				<rom name="dos 3.3 ita app.img" size="368640" crc="6b026e42" sha1="0646b1e3856d6c3e21e0634bf1d025abb6b62437" offset="0"/>
			</dataarea>
		</part>
	</software>

	<software name="pcdos33_35" cloneof="pcdos33">
		<description>IBM Personal Computer DOS (Version 3.30, 3.5")</description>
		<year>1987</year>
		<publisher>IBM</publisher>
		<info name="version" value="3.30" />
		<part name="flop1" interface="floppy_3_5">
			<dataarea name="flop" size = "737280">
				<rom name="Disk01_35.img" size="737280" crc="741a2b87" sha1="1db01ea5ddf2b7c8c23349de0bdd87ac06f07673" offset="0"/>
			</dataarea>
		</part>
	</software>

	<software name="pcdos33nl35" cloneof="pcdos33">
		<description>IBM Personal Computer DOS (Version 3.30, 3.5", Dutch)</description>
		<year>1987</year>
		<publisher>IBM</publisher>
		<info name="version" value="3.30" />
		<part name="flop1" interface="floppy_3_5">
			<dataarea name="flop" size = "737280">
				<rom name="disk01.img" size="737280" crc="03a1f8c6" sha1="1fbae3d550c08ece6d5051e62142178fe5626ece" offset="0"/>
			</dataarea>
		</part>
	</software>

	<software name="pcdos33de35" cloneof="pcdos33">
		<description>IBM Personal Computer DOS (Version 3.30, 3.5", German)</description>
		<year>1987</year>
		<publisher>IBM</publisher>
		<info name="version" value="3.30" />
		<part name="flop1" interface="floppy_3_5">
			<feature name="part_id" value="Start-/Programmdiskette" />
			<dataarea name="flop" size = "737280">
				<rom name="3.5Zoll.img" size="737280" crc="5e7dfc6a" sha1="ddfd18a294899fb325af33544d18f52ce849c461" offset="0"/>
			</dataarea>
		</part>
	</software>

	<software name="pcdos5">
		<description>IBM DOS (Version 5.00)</description>
		<year>1991</year>
		<publisher>IBM</publisher>
		<info name="version" value="5.00" />
		<part name="flop1" interface="floppy_3_5">
			<dataarea name="flop" size = "737280">
				<rom name="disk1.img" size="737280" crc="d04578ff" sha1="ed55e5ce1fff3c2051f55f7c50bdccfb4a9d84e7" offset="0"/>
			</dataarea>
		</part>
		<part name="flop2" interface="floppy_3_5">
			<dataarea name="flop" size = "737280">
				<rom name="disk2.img" size="737280" crc="d1af624a" sha1="4da7c5fcec5a21245537ef098e8bbcbb2828076c" offset="0"/>
			</dataarea>
		</part>
		<part name="flop3" interface="floppy_3_5">
			<dataarea name="flop" size = "737280">
				<rom name="disk3.img" size="737280" crc="3c62bf18" sha1="4ce9d72146c046f28aa19613a0600dbb75ff1698" offset="0"/>
			</dataarea>
		</part>
	</software>

	<software name="pcdos5a" cloneof="pcdos5">
		<!-- probably a bad/modified dump, has deleted Norton files -->
		<description>IBM DOS (Version 5.00, Alt)</description>
		<year>1991</year>
		<publisher>IBM</publisher>
		<info name="version" value="5.00" />
		<part name="flop1" interface="floppy_3_5">
			<dataarea name="flop" size="737280">
				<rom name="disk1a.img" size="737280" crc="49ee0681" sha1="30fedf09e8b55eadc35c387968bcd02620630a27" offset="0" />
			</dataarea>
		</part>
		<part name="flop2" interface="floppy_3_5">
			<dataarea name="flop" size="737280">
				<rom name="disk2a.img" size="737280" crc="9cfecb72" sha1="ffef155e6c746602e9ea28aef091119055f4cdb4" offset="0" />
			</dataarea>
		</part>
		<part name="flop3" interface="floppy_3_5">
			<dataarea name="flop" size="737280">
				<rom name="disk3a.img" size="737280" crc="8414bc1f" sha1="d6ebe11bba3d995f574e0385358edbdd52a6b219" offset="0" />
			</dataarea>
		</part>
	</software>

	<software name="pcdos5nl" cloneof="pcdos5">
		<description>IBM DOS (Version 5.00, Dutch)</description>
		<year>1991</year>
		<publisher>IBM</publisher>
		<info name="version" value="5.00" />
		<part name="flop1" interface="floppy_3_5">
			<dataarea name="flop" size = "737280">
				<rom name="disk01.img" size="737280" crc="3d69d733" sha1="ea50342f1804b968c27a313d7ea514b9afff3a74" offset="0"/>
			</dataarea>
		</part>
		<part name="flop2" interface="floppy_3_5">
			<dataarea name="flop" size = "737280">
				<rom name="disk02.img" size="737280" crc="d60b47c9" sha1="c2ba183f87a8833e5fd935a816a9a842d55ede37" offset="0"/>
			</dataarea>
		</part>
		<part name="flop3" interface="floppy_3_5">
			<dataarea name="flop" size = "737280">
				<rom name="disk03.img" size="737280" crc="47b86948" sha1="c9babce2c0cf00a6cf51f44b488d6fe5a05f1a13" offset="0"/>
			</dataarea>
		</part>
	</software>

	<software name="pcdos502">
		<description>IBM DOS (Version 5.02)</description>
		<year>1992</year>
		<publisher>IBM</publisher>
		<part name="flop1" interface="floppy_3_5">
			<dataarea name="flop" size="737280">
				<rom name="disk1.img" size="737280" crc="c3d4b69e" sha1="8e8fdbf1a39cbf541c5e8e3afa9351d3afef41bd" offset="0" />
			</dataarea>
		</part>
		<part name="flop2" interface="floppy_3_5">
			<dataarea name="flop" size="737280">
				<rom name="disk2.img" size="737280" crc="05c5345e" sha1="6d1fc805f9602836a379042d36edad56d692e922" offset="0" />
			</dataarea>
		</part>
		<part name="flop3" interface="floppy_3_5">
			<dataarea name="flop" size="737280">
				<rom name="disk3.img" size="737280" crc="d63b96f5" sha1="ae0ed2b14cd5477b2239a40a9987b23db8a1e28c" offset="0" />
			</dataarea>
		</part>
	</software>

	<software name="pcdos502de" cloneof="pcdos502">
		<!-- KryoFlux dump from original disks, shows as unmodified -->
		<description>IBM DOS 5.02 "for preload" (German)</description>
		<year>1992</year>
		<publisher>IBM</publisher>
		<info name="version" value="5.02" />
		<part name="flop1" interface="floppy_3_5">
			<dataarea name="flop" size="737280">
				<rom name="IBM_DOS_5.02_for_preload_German_disk1.img" size="737280" crc="e76398bc" sha1="2eeb89aff04aa28fa040d57e8f0b0ee899025a99" offset="0" />
			</dataarea>
		</part>
		<part name="flop2" interface="floppy_3_5">
			<dataarea name="flop" size="737280">
				<rom name="IBM_DOS_5.02_for_preload_German_disk2.img" size="737280" crc="484aa5a6" sha1="1b2741a4d20614ec744ed987c004269830cde6bd" offset="0" />
			</dataarea>
		</part>
		<part name="flop3" interface="floppy_3_5">
			<dataarea name="flop" size="737280">
				<rom name="IBM_DOS_5.02_for_preload_German_disk3.img" size="737280" crc="05cf4590" sha1="dcc750a969acc502629098cbc70552d939d98d90" offset="0" />
			</dataarea>
		</part>
	</software>

	<!-- "Thoroughbred Passport" copy-protection dongle not emulated -->
	<software name="tbos" supported="no">
		<description>Thoroughbred/OS 6.6.2-6</description>
		<year>1987</year>
		<publisher>Concept Omega</publisher>
		<part name="flop1" interface="floppy_5_25">
			<feature name="part_id" value="THOROUGHBRED/OS SYSTEM (T/OS)"/>
			<dataarea name="flop" size = "368640">
				<rom name="disk01.img" size="368640" crc="cbeee231" sha1="b993172879455cff1b41817e9b608eb0496ce167" offset="0"/>
			</dataarea>
		</part>
		<part name="flop2" interface="floppy_5_25">
			<feature name="part_id" value="THOROUGHBRED/OS SUPPLEMENTAL (ULIB)"/>
			<dataarea name="flop" size = "368640">
				<rom name="disk02.img" size="368640" crc="1315222c" sha1="21d9d4485881b31ab193e3c0ef05c316b9eebd57" offset="0"/>
			</dataarea>
		</part>
		<part name="flop3" interface="floppy_5_25">
			<feature name="part_id" value="THOROUGHBRED/OS DIAGNOSTIC (DISPAK)"/>
			<dataarea name="flop" size = "368640">
				<rom name="disk03.img" size="368640" crc="a4edcdf5" sha1="3883330fac69a8fb6dd63aaddd8bab6ccf2562d6" offset="0"/>
			</dataarea>
		</part>
		<part name="flop4" interface="floppy_5_25">
			<feature name="part_id" value="THOROUGHBRED/OS TAPE DRIVER"/>
			<dataarea name="flop" size = "368640">
				<rom name="disk04.img" size="368640" crc="bfb908dd" sha1="ce0376208143395e06e48c45879354e09b49cf45" offset="0"/>
			</dataarea>
		</part>
	</software>

	<software name="wendin">
		<description>Wendin Multiuser DOS 2.11</description>
		<year>1987</year>
		<publisher>Wendin</publisher>
		<part name="flop1" interface="floppy_5_25">
			<dataarea name="flop" size = "368640">
				<rom name="Disk1.img" size="368640" crc="8cd185d0" sha1="8467e09982742399ca0de467523abffbe33ac022" offset="0"/>
			</dataarea>
		</part>
		<part name="flop2" interface="floppy_5_25">
			<dataarea name="flop" size = "368640">
				<rom name="Disk2.img" size="368640" crc="20ab7f99" sha1="295ed18e15eb1316eb430fb622bffced5d8292bb" offset="0"/>
			</dataarea>
		</part>
	</software>

	<software name="xenix86">
		<description>SCO XENIX System V release 2.1.3 for i8086</description>
		<year>1986</year>
		<publisher>SCO</publisher>
		<part name="flop1" interface="floppy_5_25">
			<feature name="part_id" value="Operating System (Installation) volume N1"/>
			<dataarea name="flop" size = "368640">
				<rom name="N1.img" size="368640" crc="6fcc1980" sha1="8b061f59883f5d01ba41e9826b8b5b21dd08742e" offset="0"/>
			</dataarea>
		</part>
		<part name="flop2" interface="floppy_5_25">
			<feature name="part_id" value="Operating System (Installation) volume N2 (filesystem)"/>
			<dataarea name="flop" size = "368640">
				<rom name="N2.img" size="368640" crc="5b12523b" sha1="ff8da1597644696ad44ae5716986b9052e94612e" offset="0"/>
			</dataarea>
		</part>
		<part name="flop3" interface="floppy_5_25">
			<feature name="part_id" value="Operating System (Installation) volume N3"/>
			<dataarea name="flop" size = "368640">
				<rom name="N3.img" size="368640" crc="5524258c" sha1="01aa1e5c91347224a61d092e32e449bac3a84206" offset="0"/>
			</dataarea>
		</part>
		<part name="flop4" interface="floppy_5_25">
			<feature name="part_id" value="Operating System (Installation) volume N4"/>
			<dataarea name="flop" size = "368640">
				<rom name="N4.img" size="368640" crc="a5990e6c" sha1="e76eb4df575df013f9d51a6a3cee9ea33fbcf37b" offset="0"/>
			</dataarea>
		</part>
		<part name="flop5" interface="floppy_5_25">
			<feature name="part_id" value="Operating System (Installation) volume N5"/>
			<dataarea name="flop" size = "368640">
				<rom name="N5.img" size="368640" crc="ba491b53" sha1="892650b17264d86f7dbe445d87579a22a853f42a" offset="0"/>
			</dataarea>
		</part>
		<part name="flop6" interface="floppy_5_25">
			<feature name="part_id" value="Operating System (Installation) volume N6"/>
			<dataarea name="flop" size = "368640">
				<rom name="N6.img" size="368640" crc="3267b017" sha1="c56bf17e356bb3896a32fa4c8e024ca464fdb4f6" offset="0"/>
			</dataarea>
		</part>
		<part name="flop7" interface="floppy_5_25">
			<feature name="part_id" value="Operating System (Basic Utilities) volume B1"/>
			<dataarea name="flop" size = "368640">
				<rom name="B1.img" size="368640" crc="98142384" sha1="a00f0e73d2a2d77a40f2ccee50f958bc147b3fc3" offset="0"/>
			</dataarea>
		</part>
		<part name="flop8" interface="floppy_5_25">
			<feature name="part_id" value="Operating System (Basic Utilities) volume B2"/>
			<dataarea name="flop" size = "368640">
				<rom name="B2.img" size="368640" crc="68d2be65" sha1="9304330188a5d2134c5599c0fe6ce535cec47395" offset="0"/>
			</dataarea>
		</part>
		<part name="flop9" interface="floppy_5_25">
			<feature name="part_id" value="Operating System (Basic Utilities) volume B3"/>
			<dataarea name="flop" size = "368640">
				<rom name="B3.img" size="368640" crc="ca60b254" sha1="451fd8b3278522f29dff0c0db90c3e8f5064d6bf" offset="0"/>
			</dataarea>
		</part>
		<part name="flop10" interface="floppy_5_25">
			<feature name="part_id" value="Operating System (Extended Utilities) volume X1"/>
			<dataarea name="flop" size = "368640">
				<rom name="X1.img" size="368640" crc="3b60b53f" sha1="ed3325d37f3ae51be6bcb86c203d8e57201705ec" offset="0"/>
			</dataarea>
		</part>
		<part name="flop11" interface="floppy_5_25">
			<feature name="part_id" value="Operating System (Extended Utilities) volume X2"/>
			<dataarea name="flop" size = "368640">
				<rom name="X2.img" size="368640" crc="c412eee0" sha1="d5892f4718b2ca6405d0b8fd1e804aad7afaa7cb" offset="0"/>
			</dataarea>
		</part>
		<part name="flop12" interface="floppy_5_25">
			<feature name="part_id" value="Operating System (Extended Utilities) volume X3"/>
			<dataarea name="flop" size = "368640">
				<rom name="X3.img" size="368640" crc="0587d8a0" sha1="076d4dd386361236860f62914e8664d79e900c9e" offset="0"/>
			</dataarea>
		</part>
		<part name="flop13" interface="floppy_5_25">
			<feature name="part_id" value="Operating System (Extended Utilities) volume X4"/>
			<dataarea name="flop" size = "368640">
				<rom name="X4.img" size="368640" crc="b06929bd" sha1="22672aaf660622543b5b94a8d0d16fdf15cc9f90" offset="0"/>
			</dataarea>
		</part>
		<part name="flop14" interface="floppy_5_25">
			<feature name="part_id" value="Operating System (Extended Utilities) volume X5"/>
			<dataarea name="flop" size = "368640">
				<rom name="X5.img" size="368640" crc="684362b2" sha1="3caaaedd71fc513b6ef3f90b82d9738424f6a03c" offset="0"/>
			</dataarea>
		</part>
		<part name="flop15" interface="floppy_5_25">
			<feature name="part_id" value="Operating System (Extended Utilities) volume X6"/>
			<dataarea name="flop" size = "368640">
				<rom name="X6.img" size="368640" crc="74a03c5a" sha1="2d3f88b65f688f0321f0f4cfeb490b70b414ca8a" offset="0"/>
			</dataarea>
		</part>
		<part name="flop16" interface="floppy_5_25">
			<feature name="part_id" value="SCO Xenix Games volume 1"/>
			<dataarea name="flop" size = "368640">
				<rom name="Games.img" size="368640" crc="1434af0b" sha1="64f2a5e6ab9aec467f01f4f72f9479cb3ff1bcfa" offset="0"/>
			</dataarea>
		</part>
	</software>

	<!-- Dos based Games -->

	<software name="2400ad" supported="no"> <!-- unemulated protection, game needs cracked exe to play ATM  -->
		<description>2400 A.D.</description>
		<year>1987</year>
		<publisher>Origin</publisher>
		<info name="version" value="1.0" />
		<part name="flop1" interface="floppy_5_25">
			<dataarea name="flop" size="368640">
				<rom name="2400ad.img" size="368640" crc="bf246734" sha1="a9f0be5fa2a5077375dae572622926bb8aa9e28a" offset="0" />
			</dataarea>
		</part>
	</software>

	<software name="4dboxing">
		<description>4D Boxing (US)</description>
		<year>1991</year>
		<publisher>Electronic Arts, Inc.</publisher>
		<info name="version" value="1.0" />
		<info name="developer" value="Distinctive Software, Inc." />
		<part name="flop1" interface="floppy_3_5">
			<dataarea name="flop" size = "737280">
				<rom name="4D Boxing (US) [Electronic Arts] [1991] [3.5DD] [Disk 1 of 2].img" size="737280" crc="9c28c0c8" sha1="5b324abec67baa90a44c04bb9cc82ba50f4fb962" offset="0"/>
			</dataarea>
		</part>
		<part name="flop2" interface="floppy_3_5">
			<dataarea name="flop" size = "737280">
				<rom name="4D Boxing (US) [Electronic Arts] [1991] [3.5DD] [Disk 2 of 2].img" size="737280" crc="a228a3e0" sha1="c63aa4787b3a7860ec07b171ad3b47da1a41e58e" offset="0"/>
			</dataarea>
		</part>
	</software>

	<software name="4dsboxin" cloneof="4dboxing">
		<description>4D Sports Boxing (Euro)</description>
		<year>1991</year>
		<publisher>Mindscape International Ltd.</publisher>
		<info name="version" value="1.0" />
		<info name="developer" value="Distinctive Software, Inc." />
		<part name="flop1" interface="floppy_3_5">
			<dataarea name="flop" size = "737280">
				<rom name="4D Sports Boxing (Euro) [Mindscape] [1991] [3.5DD] [Disk 1 of 1].img" size="737280" crc="08fe612c" sha1="55a47b3da60cc4962b536a177c8b091feeea6b1a" offset="0"/>
			</dataarea>
		</part>
	</software>

	<software name="688atsub">
		<description>688 Attack Sub (5.25")</description>
		<year>1989</year>
		<publisher>Electronic Arts</publisher>
		<part name="flop1" interface="floppy_5_25">
			<dataarea name="flop" size = "368640">
				<rom name="688 Attack Sub Disk 1.bin" size="368640" crc="f1d4028c" sha1="7abb8494617da27dbe2e002fc2077405aa7298ca" offset="0"/>
			</dataarea>
		</part>
		<part name="flop2" interface="floppy_5_25">
			<dataarea name="flop" size = "368640">
				<rom name="688 Attack Sub Disk 2.bin" size="368640" crc="9f45960b" sha1="b8f133de7942df15e034a5b8f345a01f1affe1a5" offset="0"/>
			</dataarea>
		</part>
	</software>

	<software name="688atsub35" cloneof="688atsub">
		<description>688 Attack Sub (3.5")</description>
		<year>1989</year>
		<publisher>Electronic Arts</publisher>
		<part name="flop1" interface="floppy_3_5">
			<dataarea name="flop" size = "737280">
				<rom name="688 Attack Sub [1989] [Electronic Arts] [3.5] [1 of 1].img" size="737280" crc="a6ab2fdd" sha1="b36511db1302202ee1056bbabafe78cfdbfb7c29" offset="0"/>
			</dataarea>
		</part>
	</software>

	<software name="academy" supported="no">
		<description>Academy - Tau Ceti 2</description>
		<year>1987</year>
		<publisher>CRL Group</publisher>
		<part name="flop1" interface="floppy_5_25">
			<dataarea name="flop" size = "368640">
				<rom name="Academy - Tau Ceti 2 [1987] [CRL Group] [5.25] [1 of 1].img" size="368640" crc="d9047aa4" sha1="09198868eb826dc1be90b941f66c336d21f5df92" offset="0"/>
			</dataarea>
		</part>
	</software>

	<software name="aceoface">
		<description>Ace of Aces</description>
		<year>1987</year>
		<publisher>Accolade</publisher>
		<info name="developer" value="Artech" />
		<part name="flop1" interface="floppy_3_5">
			<dataarea name="flop" size = "737280">
				<rom name="Ace of Aces [Accolade] [1987] [3.5].img" size="737280" crc="9f5d1734" sha1="db70bf0ede554db32c8bf3142b199e627f7ecebd" offset="0"/>
			</dataarea>
		</part>
	</software>

	<software name="aaow">
		<description>The Ancient Art of War</description>
		<year>1984</year>
		<publisher>Brøderbund Software</publisher>
		<part name="flop1" interface="floppy_5_25">
			<dataarea name="flop" size="368640">
				<rom name="the ancient art of war.img" size="368640" crc="32699e4b" sha1="f4a021d4bc5a9e61b7036cfcd41a43c2a146ab37" offset="0" />
			</dataarea>
		</part>
	</software>

	<software name="aaowas">
		<description>The Ancient Art of War at Sea</description>
		<year>1987</year>
		<publisher>Brøderbund Software</publisher>
		<info name="version" value="1.0" />
		<part name="flop1" interface="floppy_5_25">
			<dataarea name="flop" size="368640">
				<rom name="the ancient art of war at sea.img" size="368640" crc="e9c9f3af" sha1="379376f6255d24a71dc8d156e580966d067b3a84" offset="0" />
			</dataarea>
		</part>
	</software>

	<software name="aaowasa" cloneof="aaowas">
		<description>The Ancient Art of War at Sea (Alt)</description>
		<year>1987</year>
		<publisher>Brøderbund Software</publisher>
		<info name="version" value="1.5?" />
		<part name="flop1" interface="floppy_5_25">
			<dataarea name="flop" size="368640">
				<rom name="the ancient art of war at sea (alt).img" size="368640" crc="ac538af6" sha1="143b797aa13d71af042fa6f4b21679f25338c633" offset="0" />
			</dataarea>
		</part>
	</software>

	<software name="arcadefb">
		<description>Arcade Football</description>
		<year>1989</year>
		<publisher>Software Simulations</publisher>
		<part name="flop1" interface="floppy_5_25">
			<dataarea name="flop" size = "368640">
				<rom name="arcadefb.360" size="368640" crc="da3a302f" sha1="61a3b9dcb9ffd72326abf4df89c35ffa2a288288" offset="0"/>
			</dataarea>
		</part>
	</software>

	<software name="arctadv">
		<description>Arctic Adventure</description>
		<year>1991</year>
		<publisher>Apogee Software</publisher>
		<info name="version" value="2.0" />
		<part name="flop1" interface="floppy_3_5">
			<dataarea name="flop" size = "737280">
				<rom name="Arctic Adventure (USA) (v2.0).img" size="737280" crc="a6606d54" sha1="c9c4546746742c8c5c0faa8eace2f033fa4d61b3" offset="0"/>
			</dataarea>
		</part>
	</software>

	<software name="arknoid2">
		<description>Arkanoid 2: Revenge of Doh (newer, with CMS Sound support)</description>
		<year>1989</year>
		<publisher>Taito Corporation</publisher>
		<info name="developer" value="Taito Corporation" />
		<part name="flop1" interface="floppy_5_25">
			<dataarea name="flop" size = "368640">
				<rom name="Arkanoid 2 [Taito Corporation] [1989] [5.25] (CMS Sound).img" size="368640" crc="3d914144" sha1="2a77f615835050540b30895f5baff5ab79b3f7eb" offset="0"/>
			</dataarea>
		</part>
	</software>

	<software name="arknoid2a" cloneof="arknoid2">
		<description>Arkanoid 2: Revenge of Doh (older)</description>
		<year>1989</year>
		<publisher>Taito Corporation</publisher>
		<info name="developer" value="Taito Corporation" />
		<part name="flop1" interface="floppy_5_25">
			<dataarea name="flop" size = "368640">
				<rom name="Arkanoid 2 [Taito Corporation] [1989] [5.25].img" size="368640" crc="426a4568" sha1="05a16d118679ff265d0a812537431efee3b43bcf" offset="0"/>
			</dataarea>
		</part>
	</software>

	<software name="bargames">
		<description>Bar Games</description>
		<year>1989</year>
		<publisher>Accolade</publisher>
		<part name="flop1" interface="floppy_5_25">
			<dataarea name="flop" size = "368640">
				<rom name="Bar Games [Accolade] [1989] [5.25] [1].img" size="368640" crc="deb3e64c" sha1="727ae13bd59b19feee0269e08dc831e1393c4a71" offset="0"/>
			</dataarea>
		</part>
		<part name="flop2" interface="floppy_5_25">
			<dataarea name="flop" size = "368640">
				<rom name="Bar Games [Accolade] [1989] [5.25] [2].img" size="368640" crc="684dbc8b" sha1="667d77f7a441e461160545dfb16602898c2e1b2d" offset="0"/>
			</dataarea>
		</part>
	</software>

	<software name="brdtale">
		<description>The Bard's Tale - Tales of the Unknown (5.25")</description>
		<year>1987</year>
		<publisher>Electronic Arts</publisher>
		<info name="developer" value="Interplay Productions" />
		<part name="flop1" interface="floppy_5_25">
			<feature name="part_id" value="Program Disk" />
			<dataarea name="flop" size = "368640">
				<rom name="The Bard's Tale 1 - Tales of the Unknown [1987] [5.25] [1 of 2].img" size="368640" crc="40918452" sha1="8cb08b1a090bb7e2b4021a28db27b8f2f9c9df71" offset="0"/>
			</dataarea>
		</part>
		<part name="flop2" interface="floppy_5_25">
			<feature name="part_id" value="Picture Disk" />
			<dataarea name="flop" size = "368640">
				<rom name="The Bard's Tale 1 - Tales of the Unknown [1987] [5.25] [2 of 2].img" size="368640" crc="a90bd7ec" sha1="68c4d04fb2625766018dcb4a34e27d8348fb817d" offset="0"/>
			</dataarea>
		</part>
	</software>

	<software name="brdtalea" cloneof="brdtale">
		<description>The Bard's Tale - Tales of the Unknown (5.25", alt)</description>
		<year>1987</year>
		<publisher>Electronic Arts</publisher>
		<info name="developer" value="Interplay Productions" />
		<part name="flop1" interface="floppy_5_25">
			<feature name="part_id" value="Program Disk" />
			<dataarea name="flop" size = "368640">
				<rom name="The Bard's Tale 1 - Tales of the Unknown [1987] [5.25] [1 of 2].img" size="368640" crc="40918452" sha1="8cb08b1a090bb7e2b4021a28db27b8f2f9c9df71" offset="0"/>
			</dataarea>
		</part>
		<part name="flop2" interface="floppy_5_25">
			<feature name="part_id" value="Picture Disk" />
			<dataarea name="flop" size = "309512">
				<rom name="The Bard's Tale 1 - Tales of the Unknown [1987] [5.25] [2 of 2] [a2].img" size="309512" crc="57028b32" sha1="326dffb09cc63531b7ce25b1a19368ece9744804" offset="0"/>
			</dataarea>
		</part>
	</software>

	<software name="brdtale35" cloneof="brdtale">
		<description>The Bard's Tale - Tales of the Unknown (3.5")</description>
		<year>1987</year>
		<publisher>Electronic Arts</publisher>
		<info name="developer" value="Interplay Productions" />
		<part name="flop1" interface="floppy_3_5">
			<dataarea name="flop" size = "737280">
				<rom name="The Bard's Tale 1 - Tales of the Unknown [1987] [3.5] [1 of 1].img" size="737280" crc="a0c0a15f" sha1="43a7487172fbce2de1284702f4e52b162582952c" offset="0"/>
			</dataarea>
		</part>
	</software>

	<software name="brdtale2">
		<description>The Bard's Tale II - The Destiny Knight (5.25")</description>
		<year>1988</year>
		<publisher>Electronic Arts</publisher>
		<info name="developer" value="Interplay Productions" />
		<part name="flop1" interface="floppy_5_25">
			<feature name="part_id" value="Program Disk" />
			<dataarea name="flop" size = "368640">
				<rom name="The Bard's Tale 2 - The Destiny Knight [1988] [5.25] [1 of 2].img" size="368640" crc="15066d22" sha1="9903ff47fa92d24a0f757a86956081be33794acd" offset="0"/>
			</dataarea>
		</part>
		<part name="flop2" interface="floppy_5_25">
			<feature name="part_id" value="Picture Disk" />
			<dataarea name="flop" size = "368640">
				<rom name="The Bard's Tale 2 - The Destiny Knight [1988] [5.25] [2 of 2].img" size="368640" crc="447f403e" sha1="b37b5aa185c4ed60fbc03c9234bd52bb8ca4f836" offset="0"/>
			</dataarea>
		</part>
	</software>

	<software name="brdtale2_35" cloneof="brdtale2">
		<description>The Bard's Tale II - The Destiny Knight (3.5")</description>
		<year>1988</year>
		<publisher>Electronic Arts</publisher>
		<info name="developer" value="Interplay Productions" />
		<part name="flop1" interface="floppy_3_5">
			<dataarea name="flop" size = "737280">
				<rom name="The Bard's Tale 2 - The Destiny Knight [1988] [3.5] [1 of 1].img" size="737280" crc="65dc8cfe" sha1="24f1883d3f24abd8d313a9f99e1604350bb128e9" offset="0"/>
			</dataarea>
		</part>
	</software>

	<software name="brdtale3">
		<description>The Bard's Tale III - Thief of Fate</description>
		<year>1990</year>
		<publisher>Electronic Arts</publisher>
		<info name="developer" value="Interplay Productions" />
		<part name="flop1" interface="floppy_5_25">
			<feature name="part_id" value="Disk 1" />
			<dataarea name="flop" size = "368640">
				<rom name="The Bard's Tale 3 - Thief of Fate [1990] [5.25] [1 of 3].img" size="368640" crc="5cd9891f" sha1="7df8f6751b31905701611668fc6a9e01958f476e" offset="0"/>
			</dataarea>
		</part>
		<part name="flop2" interface="floppy_5_25">
			<feature name="part_id" value="Disk 2" />
			<dataarea name="flop" size = "368640">
				<rom name="The Bard's Tale 3 - Thief of Fate [1990] [5.25] [2 of 3].img" size="368640" crc="ad726a56" sha1="ab5a0ae06a067521e30a15630efe55ff168a8ce0" offset="0"/>
			</dataarea>
		</part>
		<part name="flop3" interface="floppy_5_25">
			<feature name="part_id" value="Disk 3" />
			<dataarea name="flop" size = "368640">
				<rom name="The Bard's Tale 3 - Thief of Fate [1990] [5.25] [3 of 3].img" size="368640" crc="cc9d1779" sha1="e046f2459c38b67520490b9febec51e1a34aa2ca" offset="0"/>
			</dataarea>
		</part>
	</software>

	<software name="bivouac">
		<!-- Dumped via Kryoflux, shows as good and unmodified -->
		<description>Bivouac</description>
		<year>1987</year>
		<publisher>Infogrames</publisher>
		<part name="flop1" interface="floppy_5_25">
			<dataarea name="flop" size = "377856">
				<rom name="[PC] Bivouac [5.25].img" size="377856" crc="d2ec2072" sha1="997e1a26d0f8207f91a839ce0e63a88a7976a73e" offset="0"/>
			</dataarea>
		</part>
	</software>

	<software name="bublbobl">
		<description>Bubble Bobble</description>
		<year>1989</year>
		<publisher>Taito America</publisher>
		<info name="developer" value="Nova Logic" />
		<part name="flop1" interface="floppy_5_25">
			<dataarea name="flop" size = "368640">
				<rom name="Bubble Bobble (USA) (Disk 1).img" size="368640" crc="1dad38e6" sha1="6b2f5f9655ed5002dfd72b33b2cfb857c432752a" offset="0"/>
			</dataarea>
		</part>
		<part name="flop2" interface="floppy_5_25">
			<dataarea name="flop" size = "368640">
				<rom name="Bubble Bobble (USA) (Disk 2).img" size="368640" crc="26d72672" sha1="de10177bd95e576dcc00e90e73ad181bd97f5577" offset="0"/>
			</dataarea>
		</part>
	</software>

	<software name="budokan">
		<description>Budokan - The Martial Spirit</description>
		<year>1989</year>
		<publisher>Electronic Arts</publisher>
		<part name="flop1" interface="floppy_3_5">
			<dataarea name="flop" size = "737280">
				<rom name="Budokan - The Martial Spirit [Electronic Arts] [1989] [3.5] [1 of 1].img" size="737280" crc="fea46e33" sha1="bf874ea08695344cc9c3db8bc1b2db2e0b62ca9f" offset="0"/>
			</dataarea>
		</part>
	</software>

	<software name="crtoonrs">
		<description>Cartooners</description>
		<year>1989</year>
		<publisher>Electronic Arts</publisher>
		<part name="flop1" interface="floppy_5_25">
			<feature name="part_id" value="Program Disk" />
			<dataarea name="flop" size = "368640">
				<rom name="Cartooners Program Disk.bin" size="368640" crc="5efe9b1c" sha1="38acb1d43b786cc01cf0e602121628e96b8240bb" offset="0"/>
			</dataarea>
		</part>
		<part name="flop2" interface="floppy_5_25">
			<feature name="part_id" value="Art Disk" />
			<dataarea name="flop" size = "368640">
				<rom name="Cartooners Art Disk.bin" size="368640" crc="34d92806" sha1="d156cd9c08cb968be698ba0bebbc6e156d4362c8" offset="0"/>
			</dataarea>
		</part>
	</software>

	<software name="crtnspac">
		<description>Cartooners in Space</description>
		<year>1989</year>
		<publisher>Electronic Arts</publisher>
		<info name="usage" value="Add-on disk for Cartooners" />
		<part name="flop1" interface="floppy_5_25">
			<dataarea name="flop" size = "368640">
				<rom name="Cartooners In Space.bin" size="368640" crc="e7246370" sha1="3e9a1c70ab677b8d0c48853f7d10ccf09b6dc7e4" offset="0"/>
			</dataarea>
		</part>
	</software>

	<software name="caveugh">
		<description>Caveman Ugh-Lympics</description>
		<year>1988</year>
		<publisher>Electronic Arts</publisher>
		<info name="developer" value="Dynamix, Inc." />
		<part name="flop1" interface="floppy_5_25">
			<dataarea name="flop" size = "368640">
				<rom name="Caveman Ugh-Lympics [1988] [5.25] [1 of 4].img" size="368640" crc="e2b6a566" sha1="92be8b5883718a2df46eee48f30b8db1088ab39c" offset="0"/>
			</dataarea>
		</part>
		<part name="flop2" interface="floppy_5_25">
			<dataarea name="flop" size = "368640">
				<rom name="Caveman Ugh-Lympics [1988] [5.25] [2 of 4].img" size="368640" crc="d83db289" sha1="fb7e5838b8fbbc504e79093c57b4fb9533dc0baf" offset="0"/>
			</dataarea>
		</part>
		<part name="flop3" interface="floppy_5_25">
			<dataarea name="flop" size = "368640">
				<rom name="Caveman Ugh-Lympics [1988] [5.25] [3 of 4].img" size="368640" crc="e5164e7f" sha1="b42ddf8089fa2a2eb1f0a2a7103a54a7c528a790" offset="0"/>
			</dataarea>
		</part>
		<part name="flop4" interface="floppy_5_25">
			<dataarea name="flop" size = "368640">
				<rom name="Caveman Ugh-Lympics [1988] [5.25] [4 of 4].img" size="368640" crc="0091cb19" sha1="aeaf3725bbdf49a4ace38c7430183492a5da4384" offset="0"/>
			</dataarea>
		</part>
	</software>

	<software name="chipdale">
		<description>Chip 'N Dale Rescue Rangers - The Adventure in Nimnul's Castle</description>
		<year>1990</year>
		<publisher>Hi-Tech Expressions, Inc.</publisher>
		<part name="flop1" interface="floppy_5_25">
			<dataarea name="flop" size="368640">
				<rom name="chip and dale.img" size="368640" crc="5393ba1b" sha1="775683872ea2ef6a81fde73e4d9737f204636362" offset="0" />
			</dataarea>
		</part>
	</software>

	<software name="keen123">
		<description>Commander Keen in Invasion of the Vorticons (v1.31, 5.25")</description>
		<year>1991</year>
		<publisher>Apogee Software</publisher>
		<info name="developer" value="id Software" />
		<part name="flop1" interface="floppy_5_25">
			<dataarea name="flop" size = "368640">
				<rom name="Commander Keen in Invasion of the Vorticons (USA) (v1.31) (5.25'') (Disk 1).img" size="368640" crc="3beb1b23" sha1="32e83f4f6870e587e61c3079f9b0e03dbadeb839" offset="0"/>
			</dataarea>
		</part>
		<part name="flop2" interface="floppy_5_25">
			<dataarea name="flop" size = "368640">
				<rom name="Commander Keen in Invasion of the Vorticons (USA) (v1.31) (5.25'') (Disk 2).img" size="368640" crc="66446934" sha1="fe9099633582c3a185167429aeba9ffadb02c6ec" offset="0"/>
			</dataarea>
		</part>
	</software>

	<software name="keen123a" cloneof="keen123">
		<description>Commander Keen in Invasion of the Vorticons (v1.31, 3.5")</description>
		<year>1991</year>
		<publisher>Apogee Software</publisher>
		<info name="developer" value="id Software" />
		<part name="flop1" interface="floppy_3_5">
			<dataarea name="flop" size = "737280">
				<rom name="Commander Keen in Invasion of the Vorticons (USA) (v1.31) (3.5'').img" size="737280" crc="11937494" sha1="17f7cbf72aec5a09961aa84eae1cd362e4b7af39" offset="0"/>
			</dataarea>
		</part>
	</software>

	<software name="keen1g" cloneof="keen123">
		<description>Commander Keen in Invasion of the Vorticons (v1.32, 5.25", Gravis pack-in)</description>
		<year>1991</year>
		<publisher>Advanced Gravis</publisher>
		<info name="developer" value="id Software" />
		<part name="flop1" interface="floppy_5_25">
			<dataarea name="flop" size = "368640">
				<rom name="Commander Keen in Invasion of the Vorticons (USA) (v1.32) (5.25'').img" size="368640" crc="7b11eb91" sha1="e76a6425d91a0194bb3fc34e16c7fb7dfded8786" offset="0"/>
			</dataarea>
		</part>
	</software>

	<software name="kdreams">
		<description>Commander Keen in Keen Dreams (Version 1.92 Rev(0))</description>
		<year>1993</year>
		<publisher>Softdisk</publisher>
		<info name="developer" value="id Software" />
		<part name="flop1" interface="floppy_3_5">
			<dataarea name="flop" size = "737280">
				<rom name="Commander Keen in Keen Dreams (USA).img" size="737280" crc="a080a939" sha1="02d296965f32d84b5a180132062f11dc13005394" offset="0"/>
			</dataarea>
		</part>
	</software>

	<software name="crimewav">
		<description>Crime Wave</description>
		<year>1990</year>
		<publisher>Access Software, Inc.</publisher>
		<info name="version" value="2.0" />
		<info name="developer" value="Access Software, Inc." />
		<part name="flop1" interface="floppy_3_5">
			<dataarea name="flop" size = "737280">
				<rom name="Crime Wave [Access Software Inc] [1990] [3.5DD] [disk 1 of 4].img" size="737280" crc="2e051a02" sha1="7856ca4b29a0fcd07d164fc7e28a926572384819" offset="0"/>
			</dataarea>
		</part>
		<part name="flop2" interface="floppy_3_5">
			<dataarea name="flop" size = "737280">
				<rom name="Crime Wave [Access Software Inc] [1990] [3.5DD] [disk 2 of 4].img" size="737280" crc="e1565d97" sha1="e8ade2b4bbc5f79f638eb82103f16e42971a7264" offset="0"/>
			</dataarea>
		</part>
		<part name="flop3" interface="floppy_3_5">
			<dataarea name="flop" size = "737280">
				<rom name="Crime Wave [Access Software Inc] [1990] [3.5DD] [disk 3 of 4].img" size="737280" crc="0878f47d" sha1="397e629b7491391c65fb207aca0f2d04a66f5688" offset="0"/>
			</dataarea>
		</part>
		<part name="flop4" interface="floppy_3_5">
			<dataarea name="flop" size = "737280">
				<rom name="Crime Wave [Access Software Inc] [1990] [3.5DD] [disk 4 of 4].img" size="737280" crc="b0621879" sha1="0d1c8091dd95384f41d91709daa9b21ef5181e7b" offset="0"/>
			</dataarea>
		</part>
	</software>

	<software name="diehard">
		<description>Die Hard (5.25")</description>
		<year>1989</year>
		<publisher>Activision</publisher>
		<info name="developer" value="Dynamix" />
		<part name="flop1" interface="floppy_5_25">
			<feature name="disk_serial" value="PD-209-1-04" />
			<dataarea name="flop" size = "368640">
				<rom name="Die Hard [1989] [Activision] [1 of 2].img" size="368640" crc="9e2a69ba" sha1="ea809c2b59719a7cf9a3518ded7ab6a099f17954" offset="0"/>
			</dataarea>
		</part>
		<part name="flop2" interface="floppy_5_25">
			<feature name="disk_serial" value="PD-209-2-04" />
			<dataarea name="flop" size = "368640">
				<rom name="Die Hard [1989] [Activision] [2 of 2].img" size="368640" crc="688a99d3" sha1="c65650ab19f7fe7fdfb70e41f6381ba61b783c29" offset="0"/>
			</dataarea>
		</part>
	</software>

	<software name="diehard35" cloneof="diehard">
		<description>Die Hard (3.5")</description>
		<year>1989</year>
		<publisher>Activision</publisher>
		<info name="developer" value="Dynamix" />
		<part name="flop1" interface="floppy_3_5">
			<feature name="disk_serial" value="PD-209-04T" />
			<dataarea name="flop" size = "737280">
				<rom name="Die Hard [1989] [Activision] [1 of 1].img" size="737280" crc="3822f52d" sha1="93e5d4bec30de4a8aa2ce357fbb36eb147cb8c04" offset="0"/>
			</dataarea>
		</part>
	</software>

	<!-- copied disks with copy utility watermark on final track -->
	<software name="cyeagaft">
		<description>Chuck Yeager's Advanced Flight Trainer (French)</description>
		<year>1989</year>
		<publisher>Electronic Arts</publisher>
		<info name="version" value="2.0" />
		<part name="flop1" interface="floppy_5_25">
			<dataarea name="flop" size = "387072">
				<rom name="[PC] Chuck Yeager's AFT D1.2 [5.25].img" size="387072" crc="66b5ed52" sha1="9d99f5ef5ee1aefbd65729e77e0c2f474443597d" offset="0" status="baddump"/>
			</dataarea>
		</part>
		<part name="flop2" interface="floppy_5_25">
			<dataarea name="flop" size = "387072">
				<rom name="[PC] Chuck Yeager's AFT D2.2 [5.25].img" size="387072" crc="3d2fecd4" sha1="6224ba3cca920cab74ada05304e7e4767c2c687e" offset="0" status="baddump"/>
			</dataarea>
		</part>
	</software>

	<software name="dmnstomb">
		<description>Demon's Tomb - The Awakening</description>
		<year>1989</year>
		<publisher>Virgin Mastertronic</publisher>
		<info name="developer" value="Silhouette Software" />
		<part name="flop1" interface="floppy_5_25">
			<dataarea name="flop" size = "368640">
				<rom name="Demon's Tomb - The Awakening [1989] [Virgin Mastertronic] [5.25] [1 of 2].img" size="368640" crc="c63d8ff1" sha1="8282a157ec5a5c6020d5e5a9912dd2fd06212a85" offset="0"/>
			</dataarea>
		</part>
		<part name="flop2" interface="floppy_5_25">
			<dataarea name="flop" size = "368640">
				<rom name="Demon's Tomb - The Awakening [1989] [Virgin Mastertronic] [5.25] [2 of 2].img" size="368640" crc="5bce4b3f" sha1="c4b3c19fc60e4cf99bbf1a0ec2f52830f55d1536" offset="0"/>
			</dataarea>
		</part>
	</software>

	<software name="ddragon">
		<description>Double Dragon (5.25")</description>
		<year>1988</year>
		<publisher>Arcadia</publisher>
		<part name="flop1" interface="floppy_5_25">
			<dataarea name="flop" size = "368640">
				<rom name="Double Dragon (World) (5.25'') (Disk 1).img" size="368640" crc="35bcf889" sha1="1bf43db289dceb544cd3ebbdc5d95159a20ba089" offset="0"/>
			</dataarea>
		</part>
		<part name="flop2" interface="floppy_5_25">
			<dataarea name="flop" size = "368640">
				<rom name="Double Dragon (World) (5.25'') (Disk 2).img" size="368640" crc="4428f9b8" sha1="4b5e413a99aa7ed43d0d1ad7f70afcf8386d85b5" offset="0"/>
			</dataarea>
		</part>
	</software>

	<software name="ddragon35" cloneof="ddragon">
		<description>Double Dragon (3.5")</description>
		<year>1988</year>
		<publisher>Arcadia</publisher>
		<part name="flop1" interface="floppy_3_5">
			<dataarea name="flop" size = "737280">
				<rom name="Double Dragon (World) (3.5'').img" size="737280" crc="8627a3a9" sha1="02e9a8aeaa60416e9661ac8d1e162599d99b7fc8" offset="0"/>
			</dataarea>
		</part>
	</software>

	<software name="ddragona" cloneof="ddragon">
		<description>Double Dragon (5.25", older)</description>
		<year>1988</year>
		<publisher>Arcadia</publisher>
		<part name="flop1" interface="floppy_5_25">
			<dataarea name="flop" size = "368640">
				<rom name="[PC] Double Dragon D1.2 [5.25].img" size="368640" crc="1ff27d27" sha1="4276093a6c49ca2a44c0b6d104ae8b506f27165f" offset="0"/>
			</dataarea>
		</part>
		<part name="flop2" interface="floppy_5_25">
			<dataarea name="flop" size = "368640">
				<rom name="[PC] Double Dragon D2.2 [5.25].img" size="368640" crc="bef457ee" sha1="93314e374a7ff907fbd57d69076b94d0c3c09944" offset="0"/>
			</dataarea>
		</part>
	</software>

	<software name="ddragon2">
		<description>Double Dragon II - The Revenge</description>
		<year>1989</year>
		<publisher>Virgin Mastertronic</publisher>
		<info name="developer" value="Binary Design" />
		<part name="flop1" interface="floppy_5_25">
			<dataarea name="flop" size = "368640">
				<rom name="Double Dragon II - The Revenge (World) (5.25'') (Disk 1).img" size="368640" crc="63c06bbf" sha1="239937ac0ed7907c4a0e12587316c56c66933ea5" offset="0"/>
			</dataarea>
		</part>
		<part name="flop2" interface="floppy_5_25">
			<dataarea name="flop" size = "368640">
				<rom name="Double Dragon II - The Revenge (World) (5.25'') (Disk 2).img" size="368640" crc="810712bb" sha1="4188e5acbd1c37d4718fee7f26e9debbf04e9a96" offset="0"/>
			</dataarea>
		</part>
		<part name="flop3" interface="floppy_5_25">
			<dataarea name="flop" size = "368640">
				<rom name="Double Dragon II - The Revenge (World) (5.25'') (Disk 3).img" size="368640" crc="bdfe685a" sha1="076f827a949cd2480f7ab996ed3defa0c580edf3" offset="0"/>
			</dataarea>
		</part>
	</software>

	<software name="ddragon3">
		<description>Double Dragon III - The Rosetta Stone</description>
		<year>1992</year>
		<publisher>Virgin Games</publisher>
		<info name="usage" value="VGA required" />
		<part name="flop1" interface="floppy_5_25">
			<dataarea name="flop" size = "368640">
				<rom name="Double Dragon III - The Rosetta Stone (World) (5.25'') (Disk 1).img" size="368640" crc="00df1c23" sha1="4dac479867367f9b91936cd6d3b42e2f8197b126" offset="0"/>
			</dataarea>
		</part>
		<part name="flop2" interface="floppy_5_25">
			<dataarea name="flop" size = "368640">
				<rom name="Double Dragon III - The Rosetta Stone (World) (5.25'') (Disk 2).img" size="368640" crc="fb5a97a4" sha1="a46b44548145024479a5889482e88446d4b25f9e" offset="0"/>
			</dataarea>
		</part>
	</software>

	<software name="ferrarf1">
		<description>Ferrari Formula One</description>
		<year>1989</year>
		<publisher>Electronic Arts</publisher>
		<info name="developer" value="Imagitec Design" />
		<part name="flop1" interface="floppy_5_25">
			<dataarea name="flop" size = "368640">
				<rom name="[PC] Ferrari Formula One [5.25][1 of 2].img" size="368640" crc="e9f05a53" sha1="ca767c546a26bdcf57f0d30f8bc6c1d834c58a81" offset="0"/>
			</dataarea>
		</part>
		<part name="flop2" interface="floppy_5_25">
			<dataarea name="flop" size = "368640">
				<rom name="[PC] Ferrari Formula One [5.25][2 of 2].img" size="368640" crc="9815c5b6" sha1="ddb8e3bcea701b3a325a0e2a4359c491fde47a59" offset="0"/>
			</dataarea>
		</part>
	</software>

	<software name="1samurai" supported="no">
		<description>First Samurai</description>
		<year>1992</year>
		<publisher>Vivid Image</publisher>
		<part name="flop1" interface="floppy_3_5">
			<dataarea name="flop" size = "737280">
				<rom name="[PC] First Samurai.img" size="737280" crc="49264976" sha1="3178d690ad32a3565e4fa6c68a84b4232acea251" offset="0"/>
			</dataarea>
		</part>
	</software>

	<software name="goldrush">
		<description>Gold Rush (Version 2.01, 5.25")</description>
		<year>1988</year>
		<publisher>Sierra</publisher>
		<info name="version" value="2.01" />
		<part name="flop1" interface="floppy_5_25">
			<dataarea name="flop" size = "368640">
				<rom name="Gold Rush [1988] [Sierra On-Line] [5.25] [1 of 5].img" size="368640" crc="1120e384" sha1="8b80213593f8d76f7903380e5003904a0232beea" offset="0"/>
			</dataarea>
		</part>
		<part name="flop2" interface="floppy_5_25">
			<dataarea name="flop" size = "368640">
				<rom name="Gold Rush [1988] [Sierra On-Line] [5.25] [2 of 5].img" size="368640" crc="ae812659" sha1="af0a62d6ab8882bf1c517756394395c8304653f3" offset="0"/>
			</dataarea>
		</part>
		<part name="flop3" interface="floppy_5_25">
			<dataarea name="flop" size = "368640">
				<rom name="Gold Rush [1988] [Sierra On-Line] [5.25] [3 of 5].img" size="368640" crc="6c6d7d41" sha1="e379988de70cf4d6be9d151b70927ff21e560189" offset="0"/>
			</dataarea>
		</part>
		<part name="flop4" interface="floppy_5_25">
			<dataarea name="flop" size = "368640">
				<rom name="Gold Rush [1988] [Sierra On-Line] [5.25] [4 of 5].img" size="368640" crc="eb1ca8f0" sha1="d6b916f003e01af904c57ddd9ee0f76cd00200b7" offset="0"/>
			</dataarea>
		</part>
		<part name="flop5" interface="floppy_5_25">
			<dataarea name="flop" size = "368640">
				<rom name="Gold Rush [1988] [Sierra On-Line] [5.25] [5 of 5].img" size="368640" crc="ad940acf" sha1="592edc5c1da10fcfb689bc89660cf120a7e15102" offset="0"/>
			</dataarea>
		</part>
	</software>

	<software name="goldrush35" cloneof="goldrush">
		<description>Gold Rush (Version 2.01, 3.5")</description>
		<year>1988</year>
		<publisher>Sierra</publisher>
		<info name="version" value="2.01" />
		<part name="flop1" interface="floppy_3_5">
			<dataarea name="flop" size = "737280">
				<rom name="Gold Rush [1988] [Sierra On-Line] [3.5] [1 of 2].img" size="737280" crc="5d6de39c" sha1="3b230cc9456ff93cd08123606a2e05630ff73556" offset="0"/>
			</dataarea>
		</part>
		<part name="flop2" interface="floppy_3_5">
			<dataarea name="flop" size = "737280">
				<rom name="Gold Rush [1988] [Sierra On-Line] [3.5] [2 of 2].img" size="737280" crc="db6bcf7e" sha1="bafeaca31872785f4b7b22496beac2dc12816c72" offset="0"/>
			</dataarea>
		</part>
	</software>

	<software name="goldnaxe">
		<description>Golden Axe (5.25")</description>
		<year>1990</year>
		<publisher>Sega</publisher>
		<info name="developer" value="Sega" />
		<part name="flop1" interface="floppy_5_25">
			<dataarea name="flop" size = "327680">
				<rom name="Golden Axe [Sega] [1990] [5.25] [1 of 2].img" size="368640" crc="9d919d85" sha1="9203ecedd274d2436b6c39aa166fabd0e5d089d4" offset="0"/>
			</dataarea>
		</part>
		<part name="flop2" interface="floppy_5_25">
			<dataarea name="flop" size = "327680">
				<rom name="Golden Axe [Sega] [1990] [5.25] [2 of 2].img" size="368640" crc="8684a3dd" sha1="3200f3a97d5912812dc4b53b8b733a371c2bf140" offset="0"/>
			</dataarea>
		</part>
	</software>

	<software name="goldnaxea" cloneof="goldnaxe">
		<description>Golden Axe (5.25", Alt)</description>
		<year>1990</year>
		<publisher>Sega</publisher>
		<info name="developer" value="Sega" />
		<part name="flop1" interface="floppy_5_25">
			<dataarea name="flop" size = "368640">
				<!-- differs from the 9d919d85 image in the FAT label only -->
				<rom name="Golden Axe (World) (Disk 1).img" size="368640" crc="9f777068" sha1="9eb620a54c2885c4e1e650e7fa860258d9d4cea7" offset="0"/>
			</dataarea>
		</part>
		<part name="flop2" interface="floppy_5_25">
			<dataarea name="flop" size = "368640">
				<rom name="Golden Axe (World) (Disk 2).img" size="368640" crc="8684a3dd" sha1="3200f3a97d5912812dc4b53b8b733a371c2bf140" offset="0"/>
			</dataarea>
		</part>
	</software>

	<software name="gunboat">
		<description>Gunboat: River Combat Simulation</description>
		<year>1990</year>
		<publisher>Accolade</publisher>
		<info name="developer" value="Accolade" />
		<part name="flop1" interface="floppy_3_5">
			<dataarea name="flop" size = "737280">
				<rom name="Gunboat [Accolade] [1990] [3.5DD] [Disk 1 of 1].img" size="737280" crc="5c82a583" sha1="1f627bce038f342ae5554d18718f8e9e4428c4c9" offset="0"/>
			</dataarea>
		</part>
	</software>

	<software name="armorik">
		<description>Les 8 Conquêtes d'Armorik le Viking</description>
		<year>1988</year>
		<publisher>Infogrames</publisher>
		<info name="developer" value="Frédéric Sénégas" />
		<part name="flop1" interface="floppy_5_25">
			<dataarea name="flop" size = "368640">
				<rom name="Armorik le Viking (Fr).img" size="368640" crc="3445e3da" sha1="c3496901029e162c0e59a028a28e3c6286ca987f" offset="0"/>
			</dataarea>
		</part>
	</software>

	<software name="homealon">
		<description>Home Alone - A Family Game Without the Family</description>
		<year>1991</year>
		<publisher>Capstone</publisher>
		<info name="version" value="1.0" />
		<info name="developer" value="Manley &amp; Associates, Inc" />
		<part name="flop1" interface="floppy_3_5">
			<dataarea name="flop" size = "737280">
				<rom name="Home Alone [Capstone] [1991] [3.5].img" size="737280" crc="4cb8e8c4" sha1="27929ce82de6cbfaa5e45ce3afcde086efe8244a" offset="0"/>
			</dataarea>
		</part>
	</software>

	<software name="huntred">
		<!-- 1994 Slash Corporation re-release -->
		<description>The Hunt for Red October</description>
		<year>1988</year>
		<publisher>Datasoft</publisher>
		<part name="flop1" interface="floppy_3_5">
			<dataarea name="flop" size = "737280">
				<rom name="The Hunt for Red October [Datasoft] [1988] [3.5].img" size="737280" crc="1a943c80" sha1="99a52ddcfeae6785afa46eceea061d64020a9e05" offset="0"/>
			</dataarea>
		</part>
	</software>

	<software name="indy500">
		<description>Indianapolis 500: The Simulation (5.25")</description>
		<year>1989</year>
		<publisher>Electronic Arts</publisher>
		<part name="flop1" interface="floppy_5_25">
			<dataarea name="flop" size = "368640">
				<rom name="Indianapolis 500 - The Simulation [1989] [5.25] [1 of 2].img" size="368640" crc="5d8f3b23" sha1="c3abf7a4cbc444ee1d60c5de278812502e529932" offset="0"/>
			</dataarea>
		</part>
		<part name="flop2" interface="floppy_5_25">
			<dataarea name="flop" size = "368640">
				<rom name="Indianapolis 500 - The Simulation [1989] [5.25] [2 of 2].img" size="368640" crc="ca21e0ee" sha1="875c81518345d100444457b610873d36061c3602" offset="0"/>
			</dataarea>
		</part>
	</software>

	<software name="indy500_35" cloneof="indy500">
		<!-- Dumped via Kryoflux, shows as good and unmodified -->
		<description>Indianapolis 500: The Simulation (3.5", newer)</description>
		<year>1989</year>
		<publisher>Electronic Arts</publisher>
		<part name="flop1" interface="floppy_3_5">
			<feature name="disk_serial" value="ZC/35/93 P/N : 0400000310" />
			<dataarea name="flop" size = "737280">
				<rom name="[PC] Indianapolis 500 The Simulation.img" size="737280" crc="76e41cc3" sha1="aa21e32da1c091a9302de80f1c4285fc085e353d" offset="0"/>
			</dataarea>
		</part>
	</software>

	<software name="indy500_35a" cloneof="indy500">
		<description>Indianapolis 500: The Simulation (3.5")</description>
		<year>1989</year>
		<publisher>Electronic Arts</publisher>
		<part name="flop1" interface="floppy_3_5">
			<dataarea name="flop" size="737280">
				<rom name="0400000310.img" size="737280" crc="560105a6" sha1="e811279417f70b2ed641b3b189091675c406409c" offset="0" />
			</dataarea>
		</part>
	</software>

	<software name="ironmnso">
		<description>Ivan "Ironman" Stewart's Super Off Road</description>
		<year>1990</year>
		<publisher>Virgin Games, Inc.</publisher>
		<info name="developer" value="Leland Corporation" />
		<part name="flop1" interface="floppy_5_25">
			<dataarea name="flop" size = "368640">
				<rom name="Ivan Ironman Stewart's Super Off Road [Virgin Games] [1990] [5.25DD] [Disk 1 of 2].img" size="368640" crc="3a0c4afb" sha1="80573c911f579ad3958fd6938fe6946755ba04c6" offset="0"/>
			</dataarea>
		</part>
		<part name="flop2" interface="floppy_5_25">
			<dataarea name="flop" size = "368640">
				<rom name="Ivan Ironman Stewart's Super Off Road [Virgin Games] [1990] [5.25DD] [Disk 2 of 2].img" size="368640" crc="f47dab95" sha1="e0d663c60a432034d94a1be3c04e888c228a3284" offset="0"/>
			</dataarea>
		</part>
	</software>

	<software name="shogun">
		<description>James Clavell's Shogun (set 1)</description>
		<year>1987</year>
		<publisher>Mastertronic Group</publisher>
		<part name="flop1" interface="floppy_5_25">
			<dataarea name="flop" size = "327680">
				<rom name="Shogun [1987] [Mastertronic Group] [5.25] [1 of 1] [a2].img" size="327680" crc="24730354" sha1="0278ca7aae1c254aaf362940f5a67479cf9638ea" offset="0"/>
			</dataarea>
		</part>
	</software>

	<software name="shoguna">
		<description>James Clavell's Shogun (set 2)</description>
		<year>1987</year>
		<publisher>Mastertronic Group</publisher>
		<part name="flop1" interface="floppy_5_25">
			<dataarea name="flop" size = "184320">
				<rom name="Shogun [1987] [Mastertronic Group] [5.25] [1 of 1].img" size="184320" crc="87dec0fb" sha1="4158a195e267687639bc0540638f3ce4f48e6226" offset="0"/>
			</dataarea>
		</part>
	</software>

	<software name="shogunb">
		<description>James Clavell's Shogun (set 3)</description>
		<year>1987</year>
		<publisher>Mastertronic Group</publisher>
		<part name="flop1" interface="floppy_5_25">
			<dataarea name="flop" size = "184320">
				<rom name="Shogun [1987] [Mastertronic Group] [5.25] [1 of 1] [a1].img" size="184320" crc="4a4daf48" sha1="337c9934218a351bce352996c84ae14f45435485" offset="0"/>
			</dataarea>
		</part>
	</software>

	<software name="jetfight" supported="no">
		<!-- Dumped via Kryoflux, shows as good and unmodified -->
		<description>JetFighter I: The Adventure</description>
		<year>1991</year>
		<publisher>Velocity</publisher>
		<part name="flop1" interface="floppy_3_5">
			<feature name="disk_serial" value="24LB-JFT02" />
			<dataarea name="flop" size = "737280">
				<rom name="[PC] Jetfighter I [3.5].img" size="737280" crc="907b4d46" sha1="259a15e7aa6b45aa0328566c86ceffe36c97db24" offset="0"/>
			</dataarea>
		</part>
	</software>

	<software name="jordbird">
		<description>Jordan vs. Bird: One on One</description>
		<year>1988</year>
		<publisher>Electronic Arts, Inc.</publisher>
		<part name="flop1" interface="floppy_5_25">
			<dataarea name="flop" size = "368640">
				<rom name="Jordan vs. Bird - One on One [Electronic Arts] [1988] [5.25DD] [Disk 1 of 2].img" size="368640" crc="069dc971" sha1="0c733967470620774f6c5f9bc080f9eb643c23d1" offset="0"/>
			</dataarea>
		</part>
		<part name="flop2" interface="floppy_5_25">
			<dataarea name="flop" size = "368640">
				<rom name="Jordan vs. Bird - One on One [Electronic Arts] [1988] [5.25DD] [Disk 2 of 2].img" size="368640" crc="b94d8331" sha1="72345eab2610a26a41b372fc232345310d62d562" offset="0"/>
			</dataarea>
		</part>
	</software>

	<software name="karateka">
		<description>Karateka</description>
		<year>1986</year>
		<publisher>Brøderbund Software</publisher>
		<info name="version" value="1.1" />
		<part name="flop1" interface="floppy_5_25">
			<dataarea name="flop" size = "211218">
				<rom name="Karateka [1986] [5.25] [1 of 1].td0" size="211218" crc="deef4ce2" sha1="8e4b167469c0d1dae9a63a652ac9358019e68d2a" offset="0"/>
			</dataarea>
		</part>
	</software>

	<software name="karatekap" cloneof="karateka">
		<description>Karateka (Beta 1986-03-03)</description>
		<year>1986</year>
		<publisher>Brøderbund Software</publisher>
		<part name="flop1" interface="floppy_5_25">
			<dataarea name="flop" size="368640">
				<rom name="Karateka - IBM Beta (1986-03-03) (ID 952).img" size="368640" crc="bae37409" sha1="2997a137038e9cd98ad95931cbf22b03cb6c6ad7" offset="0" />
			</dataarea>
		</part>
	</software>

	<software name="kingqst4_35" cloneof="kingqst4">
		<!-- Dumped via Kryoflux, shows as good and unmodified -->
		<description>King's Quest IV: The Perils of Rosella (Version #2.2, 3.5")</description>
		<year>1988</year>
		<publisher>Sierra</publisher>
		<part name="flop1" interface="floppy_3_5">
			<feature name="part_id" value="Disk 1 of 3" />
			<dataarea name="flop" size="737280">
				<rom name="disk1_35.img" size="737280" crc="afc8464c" sha1="a8a40b48be021b070378834d2ceb428f32f9b883" offset="0" />
			</dataarea>
		</part>
		<part name="flop2" interface="floppy_3_5">
			<feature name="part_id" value="Disk 2 of 3" />
			<dataarea name="flop" size="737280">
				<rom name="disk2_35.img" size="737280" crc="022c3c12" sha1="89a4b0a4145257ae4d4270d4546dcf238c6b8b1d" offset="0" />
			</dataarea>
		</part>
		<part name="flop3" interface="floppy_3_5">
			<feature name="part_id" value="Disk 3 of 3" />
			<dataarea name="flop" size="737280">
				<rom name="disk3_35.img" size="737280" crc="c2230f34" sha1="28173b45a4b605fa99234b3567bf49e606bae78f" offset="0" />
			</dataarea>
		</part>
	</software>

	<software name="kingqst4">
		<!-- Dumped via Kryoflux, shows as good and unmodified -->
		<description>King's Quest IV: The Perils of Rosella (Version #2.2, 5.25")</description>
		<year>1988</year>
		<publisher>Sierra</publisher>
		<part name="flop1" interface="floppy_5_25">
			<feature name="part_id" value="Disk 1 of 6" />
			<dataarea name="flop" size="368640">
				<rom name="disk1_525.img" size="368640" crc="d183e114" sha1="1569458b0588a1667ca99ef0a5206102742a34b5" offset="0" />
			</dataarea>
		</part>
		<part name="flop2" interface="floppy_5_25">
			<feature name="part_id" value="Disk 2 of 6" />
			<dataarea name="flop" size="368640">
				<rom name="disk2_525.img" size="368640" crc="a22e8248" sha1="cf6b5e0bd7847d0021ccc992cc7fd10b5d01a754" offset="0" />
			</dataarea>
		</part>
		<part name="flop3" interface="floppy_5_25">
			<feature name="part_id" value="Disk 3 of 6" />
			<dataarea name="flop" size="368640">
				<rom name="disk3_525.img" size="368640" crc="43943dd4" sha1="375a2d158563a1148bd17b8c383d984ae43ea209" offset="0" />
			</dataarea>
		</part>
		<part name="flop4" interface="floppy_5_25">
			<feature name="part_id" value="Disk 4 of 6" />
			<dataarea name="flop" size="368640">
				<rom name="disk4_525.img" size="368640" crc="e39c62f4" sha1="8f579c93d72b1d362d94ba2fb493ebad77b4fafd" offset="0" />
			</dataarea>
		</part>
		<part name="flop5" interface="floppy_5_25">
			<feature name="part_id" value="Disk 5 of 6" />
			<dataarea name="flop" size="368640">
				<rom name="disk5_525.img" size="368640" crc="3d1517b0" sha1="8e5b3ff93b858e11e808776f440546da1858f20c" offset="0" />
			</dataarea>
		</part>
		<part name="flop6" interface="floppy_5_25">
			<feature name="part_id" value="Disk 6 of 6" />
			<dataarea name="flop" size="368640">
				<rom name="disk6_525.img" size="368640" crc="3852ba12" sha1="09767b94985c3ef81547bca74964d6bff95faf00" offset="0" />
			</dataarea>
		</part>
	</software>

	<software name="kotb">
		<description>Kings of the Beach</description>
		<year>1988</year>
		<publisher>Electronic Arts, Inc.</publisher>
		<info name="developer" value="Electronic Arts, Inc." />
		<part name="flop1" interface="floppy_5_25">
			<dataarea name="flop" size = "368640">
				<rom name="Kings of the Beach [Electronic Arts] [1988] [5.25DD] [Disk 1 of 2].img" size="368640" crc="6ec6dae7" sha1="03116faf66e9d7d88307fe763f6fe40b52680ec9" offset="0"/>
			</dataarea>
		</part>
		<part name="flop2" interface="floppy_5_25">
			<dataarea name="flop" size = "368640">
				<rom name="Kings of the Beach [Electronic Arts] [1988] [5.25DD] [Disk 2 of 2].img" size="368640" crc="fd79aea4" sha1="0e0f145db7a47a66670b02c88f7f641622771281" offset="0"/>
			</dataarea>
		</part>
	</software>

	<software name="kult">
		<description>Kult [cr]</description>
		<year>1989</year>
		<publisher>Infogrames Multimedia SA</publisher>
		<info name="developer" value="Exxos/ERE Informatique" />
		<part name="flop1" interface="floppy_5_25">
			<dataarea name="flop" size = "368640">
				<rom name="Kult (1989) (cracked).img" size="368640" crc="fddcaf43" sha1="e0789a5656461e6abd21c293c490b3d52cc89c9e" offset="0"/>
			</dataarea>
		</part>
	</software>

	<software name="lasrsurg">
		<description>Laser Surgeon - The Microscopic Mission</description>
		<year>1987</year>
		<publisher>Activision</publisher>
		<part name="flop1" interface="floppy_5_25">
			<dataarea name="flop" size = "327680">
				<rom name="Laser Surgeon - The Microscopic Mission [1987] [Activision] [5.25] [1 of 1].img" size="327680" crc="728e2c05" sha1="f5293c2860fa6dea89d89d00d2d63cdc4c8f8e6b" offset="0"/>
			</dataarea>
		</part>
	</software>

	<software name="leatherg">
		<description>Leather Goddesses of Phobos</description>
		<year>1988</year>
		<publisher>Infocom</publisher>
		<part name="flop1" interface="floppy_5_25">
			<dataarea name="flop" size = "368640">
				<rom name="Leather Goddesses of Phobos [1988] [5.25] [1 of 1].img" size="368640" crc="8e586c8d" sha1="865cf5dc0de66b0ef06e7bd710eee8a6b0351154" offset="0"/>
			</dataarea>
		</part>
	</software>

	<software name="lic2kill">
		<description>Licence to Kill</description>
		<year>1989</year>
		<publisher>Domark</publisher>
		<part name="flop1" interface="floppy_5_25">
			<dataarea name="flop" size = "368640">
				<rom name="[PC] Licence To Kill [5.25].img" size="368640" crc="725f268e" sha1="7e908d1cd8c10109859638113f99a5c0655b08ac" offset="0"/>
			</dataarea>
		</part>
	</software>

	<software name="infocom">
		<description>The Lost Treasures of Infocom</description>
		<year>1991</year>
		<publisher>Infocom</publisher>
		<part name="flop1" interface="floppy_3_5">
			<dataarea name="flop" size = "737280">
				<rom name="Lost Treasures of Infocom, The (USA) (Disk 1).img" size="737280" crc="a492f4fd" sha1="939ca3d32761b7293cf7d3219603568a1647df46" offset="0"/>
			</dataarea>
		</part>
		<part name="flop2" interface="floppy_3_5">
			<dataarea name="flop" size = "737280">
				<rom name="Lost Treasures of Infocom, The (USA) (Disk 2).img" size="737280" crc="7ee8846b" sha1="7bc3ed5dede7cdc9cf25b4ed82deb415a84cd197" offset="0"/>
			</dataarea>
		</part>
		<part name="flop3" interface="floppy_3_5">
			<dataarea name="flop" size = "737280">
				<rom name="Lost Treasures of Infocom, The (USA) (Disk 3).img" size="737280" crc="7bef3a8f" sha1="b9372196640db8a6f1fd294d384c1408a6a1c9c0" offset="0"/>
			</dataarea>
		</part>
		<part name="flop4" interface="floppy_3_5">
			<dataarea name="flop" size = "737280">
				<rom name="Lost Treasures of Infocom, The (USA) (Disk 4).img" size="737280" crc="7a129d8d" sha1="7c0b07f1dfedb03cb8ddab679a5246eb2780d5bb" offset="0"/>
			</dataarea>
		</part>
		<part name="flop5" interface="floppy_3_5">
			<dataarea name="flop" size = "737280">
				<rom name="Lost Treasures of Infocom, The (USA) (Disk 5).img" size="737280" crc="ef482956" sha1="79570daae5786ceacffd16698512c7ae9b036b1c" offset="0"/>
			</dataarea>
		</part>
	</software>

	<software name="infocom2">
		<description>The Lost Treasures of Infocom II</description>
		<year>1992</year>
		<publisher>Infocom</publisher>
		<info name="version" value="1.00" />
		<part name="flop1" interface="floppy_3_5">
			<dataarea name="flop" size = "737280">
				<rom name="Lost Treasures of Infocom II, The (USA) (Disk 1).img" size="737280" crc="596566c7" sha1="e01a35d006435c1f70d17b3f25496c6b64b846bd" offset="0"/>
			</dataarea>
		</part>
		<part name="flop2" interface="floppy_3_5">
			<dataarea name="flop" size = "737280">
				<rom name="Lost Treasures of Infocom II, The (USA) (Disk 2).img" size="737280" crc="ef055a56" sha1="a41b1947b604e60ae8db82f27e70cf84844982f4" offset="0"/>
			</dataarea>
		</part>
		<part name="flop3" interface="floppy_3_5">
			<dataarea name="flop" size = "737280">
				<rom name="Lost Treasures of Infocom II, The (USA) (Disk 3).img" size="737280" crc="658fb10e" sha1="4fd25943edb3d2fde097fb782320325e1608ce6d" offset="0"/>
			</dataarea>
		</part>
		<part name="flop4" interface="floppy_3_5">
			<dataarea name="flop" size = "737280">
				<rom name="Lost Treasures of Infocom II, The (USA) (Disk 4).img" size="737280" crc="5cf5d235" sha1="e5b8756f2de8140ae5475fe5843c0c28dcf7574b" offset="0"/>
			</dataarea>
		</part>
	</software>

	<software name="lurkingh">
		<description>The Lurking Horror</description>
		<year>1987</year>
		<publisher>Infocom</publisher>
		<part name="flop1" interface="floppy_5_25">
			<dataarea name="flop" size = "368640">
				<rom name="The Lurking Horror [1987] [5.25] [1 of 1].img" size="368640" crc="4dbd2ab2" sha1="175a7890f776f93c1b7ef6f0a3bc8afc4b634cc1" offset="0"/>
			</dataarea>
		</part>
	</software>

	<software name="megaman">
		<description>Mega Man</description>
		<year>1990</year>
		<publisher>Capcom</publisher>
		<part name="flop1" interface="floppy_5_25">
			<dataarea name="flop" size = "368640">
				<rom name="Mega Man (USA).img" size="368640" crc="1d82bd43" sha1="39f02096d6c9b20cf19bdc3542f3129f2e464bc2" offset="0"/>
			</dataarea>
		</part>
	</software>

	<software name="megaman3">
		<description>Mega Man III (5.25")</description>
		<year>1992</year>
		<publisher>Hi Tech Expressions</publisher>
		<part name="flop1" interface="floppy_5_25">
			<dataarea name="flop" size = "368640">
				<rom name="Mega Man 3 (USA) (v1.2) (5.25'') (Disk 1).img" size="368640" crc="c179fcd5" sha1="69d396c08f2401f650b012d6f2636a9c9fe9781e" offset="0"/>
			</dataarea>
		</part>
		<part name="flop2" interface="floppy_5_25">
			<dataarea name="flop" size = "368640">
				<rom name="Mega Man 3 (USA) (v1.2) (5.25'') (Disk 2).img" size="368640" crc="08605dac" sha1="e39671b35d36b3ab3661ca880e3ea19815c34c6a" offset="0"/>
			</dataarea>
		</part>
	</software>

	<software name="megaman3_35" cloneof="megaman3">
		<description>Mega Man III (3.5")</description>
		<year>1992</year>
		<publisher>Hi Tech Expressions</publisher>
		<part name="flop1" interface="floppy_3_5">
			<dataarea name="flop" size = "737280">
				<rom name="Mega Man 3 (USA) (v1.2) (3.5'').img" size="737280" crc="9f40613b" sha1="f196af28dd74526294b4a790de76e81bbffc4c81" offset="0"/>
			</dataarea>
		</part>
	</software>

	<software name="menace">
		<description>Menace</description>
		<year>1989</year>
		<publisher>Psygnosis</publisher>
		<info name="developer" value="DMA Design Limited" />
		<part name="flop1" interface="floppy_5_25">
			<dataarea name="flop" size = "368640">
				<rom name="Menace [Psygnosis] [1989] [5.25DD] [Disk 1 of 2].img" size="368640" crc="7746a156" sha1="cd0d944da7486d141922357b09cc22a2809cfd64" offset="0"/>
			</dataarea>
		</part>
		<part name="flop2" interface="floppy_5_25">
			<dataarea name="flop" size = "368640">
				<rom name="Menace [Psygnosis] [1989] [5.25DD] [Disk 2 of 2].img" size="368640" crc="634084e8" sha1="b0a103cb6dcc30486f3e585b1accbe1393afbada" offset="0"/>
			</dataarea>
		</part>
	</software>

	<software name="mgear">
		<description>Metal Gear</description>
		<year>1990</year>
		<publisher>Ultra Software</publisher>
		<part name="flop1" interface="floppy_5_25">
			<dataarea name="flop" size = "368640">
				<rom name="Metal Gear (USA) (5.25'').img" size="368640" crc="837e245f" sha1="367f55a67525d4afd7a2eca9ff2f2239d07e75ea" offset="0"/>
			</dataarea>
		</part>
	</software>

	<software name="opwolf">
		<description>Operation Wolf</description>
		<year>1989</year>
		<publisher>Taito Corporation</publisher>
		<info name="developer" value="Taito Corporation" />
		<part name="flop1" interface="floppy_5_25">
			<dataarea name="flop" size = "368640">
				<rom name="Operation Wolf [Taito Corporation] [1989] [5.25] [disk 1 of 2].img" size="368640" crc="fd9f35d4" sha1="356c16b69b424ecfec117054ef5530c9b0414651" offset="0"/>
			</dataarea>
		</part>
		<part name="flop2" interface="floppy_5_25">
			<dataarea name="flop" size = "368640">
				<rom name="Operation Wolf [Taito Corporation] [1989] [5.25] [disk 2 of 2].img" size="368640" crc="61685134" sha1="e0f1f60365e7d2b59b18ab6e7ebde0e98c82a459" offset="0"/>
			</dataarea>
		</part>
	</software>

	<software name="ptomb">
		<description>Pharaoh's Tomb</description>
		<year>1990</year>
		<publisher>Apogee</publisher>
		<info name="developer" value="Micro F/X" />
		<info name="version" value="3.0" />
		<part name="flop1" interface="floppy_3_5">
			<dataarea name="flop" size = "737280">
				<rom name="Pharaoh's Tomb (USA) (v3.0).img" size="737280" crc="0923275f" sha1="cab3ad6cecda45f44d1721b9da1a93d6b4cfc6d6" offset="0"/>
			</dataarea>
		</part>
	</software>

	<software name="pickpile">
		<description>Pick'n Pile</description>
		<year>1991</year>
		<publisher>Ubi Soft</publisher>
		<part name="flop1" interface="floppy_5_25">
			<dataarea name="flop" size = "368640">
				<rom name="[PC] Pick'n Pile [5.25].img" size="368640" crc="82b72c98" sha1="afc3130b69c4d1e36b1e182020ef058a6c21f046" offset="0"/>
			</dataarea>
		</part>
	</software>

	<software name="platoon">
		<description>Platoon</description>
		<year>1987</year>
		<publisher>Data East Corporation</publisher>
		<info name="developer" value="Ocean Software Ltd." />
		<part name="flop1" interface="floppy_5_25">
			<dataarea name="flop" size = "368640">
				<rom name="Platoon [Data East] [1987] [5.25DD] [Disk 1 of 2].img" size="368640" crc="78008871" sha1="51bf517cdc22460565a37100a97b9dbccf630e2e" offset="0"/>
			</dataarea>
		</part>
		<part name="flop2" interface="floppy_5_25">
			<dataarea name="flop" size = "368640">
				<rom name="Platoon [Data East] [1987] [5.25DD] [Disk 2 of 2].img" size="368640" crc="d7ffc94f" sha1="7e2abcd1ea0173a66ec7f93827cd6b2223a8c232" offset="0"/>
			</dataarea>
		</part>
	</software>

	<software name="prehist">
		<description>Prehistorik</description>
		<year>1991</year>
		<publisher>Titus</publisher>
		<part name="flop1" interface="floppy_5_25">
			<dataarea name="flop" size = "368640">
				<rom name="[PC] Prehistorik D1.2 [5.25].img" size="368640" crc="f60f5fe5" sha1="5b7d07f5c43c00e78b9821ae74c1565d8e13acf5" offset="0"/>
			</dataarea>
		</part>
		<part name="flop2" interface="floppy_5_25">
			<dataarea name="flop" size = "368640">
				<rom name="[PC] Prehistorik D2.2 [5.25].img" size="368640" crc="83e839da" sha1="4f8906e08e912eb957ba2eacf5be959aee001f6e" offset="0"/>
			</dataarea>
		</part>
	</software>

	<software name="ppersia">
		<description>Prince of Persia (5.25", v1.3)</description>
		<year>1990</year>
		<publisher>Brøderbund Software</publisher>
		<info name="version" value="V1.3" />
		<part name="flop1" interface="floppy_5_25">
			<dataarea name="flop" size = "368640">
				<rom name="Prince of Persia (World) (v1.3) (5.25'') (Disk 1).img" size="368640" crc="0cdb1b44" sha1="c795ac4c7290a25982f18f23cb1efbd2a33d324d" offset="0"/>
			</dataarea>
		</part>
		<part name="flop2" interface="floppy_5_25">
			<dataarea name="flop" size = "368640">
				<rom name="Prince of Persia (World) (v1.3) (5.25'') (Disk 2).img" size="368640" crc="15b13749" sha1="196b1f4b7334f54f2228234aa1aae4aeef92f3c4" offset="0"/>
			</dataarea>
		</part>
	</software>

	<software name="ppersia35" cloneof="ppersia">
		<description>Prince of Persia (3.5", v1.3)</description>
		<year>1990</year>
		<publisher>Brøderbund Software</publisher>
		<info name="version" value="V1.3" />
		<part name="flop1" interface="floppy_3_5">
			<dataarea name="flop" size = "737280">
				<rom name="Prince of Persia (World) (v1.3) (3.5'').img" size="737280" crc="62336557" sha1="adb0b10899baa7cb0e53b612e12e6ae7ac929400" offset="0"/>
			</dataarea>
		</part>
	</software>

	<software name="ppersiaa" cloneof="ppersia">
		<description>Prince of Persia (5.25", v1.1)</description>
		<year>1990</year>
		<publisher>Brøderbund Software</publisher>
		<info name="version" value="V1.1" />
		<part name="flop1" interface="floppy_5_25">
			<dataarea name="flop" size = "368640">
				<rom name="Prince of Persia v1.1 [Broderbund] [1990] [5.25DD] [Disk 1 of 2].img" size="368640" crc="4c7c4a09" sha1="652db2abb739c548b7b61b16824f7748f272d510" offset="0"/>
			</dataarea>
		</part>
		<part name="flop2" interface="floppy_5_25">
			<dataarea name="flop" size = "368640">
				<rom name="Prince of Persia v1.1 [Broderbund] [1990] [5.25DD] [Disk 2 of 2].img" size="368640" crc="52bef4d2" sha1="c5b44f5c8844eb53a9eec851aa8dc11c54db4a9f" offset="0"/>
			</dataarea>
		</part>
	</software>

	<software name="ppersia35a" cloneof="ppersia">
		<description>Prince of Persia (3.5", v1.1)</description>
		<year>1990</year>
		<publisher>Brøderbund Software</publisher>
		<info name="version" value="V1.1" />
		<part name="flop1" interface="floppy_3_5">
			<dataarea name="flop" size = "737280">
				<rom name="Prince of Persia (World) (v1.1) (Hit Squad).img" size="737280" crc="0c386185" sha1="b194505c710acd1da5aeea34415b1ae5bb4979dd" offset="0"/>
			</dataarea>
		</part>
	</software>

	<software name="ppersiab" cloneof="ppersia">
		<description>Prince of Persia (5.25", v1.0)</description>
		<year>1990</year>
		<publisher>Brøderbund Software</publisher>
		<info name="version" value="V1.0" />
		<part name="flop1" interface="floppy_5_25">
			<dataarea name="flop" size = "368640">
				<rom name="Prince of Persia v1.0 [Broderbund] [1990] [5.25DD] [1 of 2].img" size="368640" crc="70920913" sha1="938b7e75ce0b00a34d61512173100b7c65ffb3df" offset="0"/>
			</dataarea>
		</part>
		<part name="flop2" interface="floppy_5_25">
			<dataarea name="flop" size = "368640">
				<rom name="Prince of Persia v1.0 [Broderbund] [1990] [5.25DD] [2 of 2].img" size="368640" crc="d47f68c6" sha1="ba6493bcea8bf556a9804a968420c6a89e3d1037" offset="0"/>
			</dataarea>
		</part>
	</software>

	<software name="ppersia35b" cloneof="ppersia">
		<description>Prince of Persia (3.5", v1.0)</description>
		<year>1990</year>
		<publisher>Brøderbund Software</publisher>
		<info name="version" value="V1.0" />
		<part name="flop1" interface="floppy_3_5">
			<dataarea name="flop" size = "737280">
				<rom name="Prince of Persia v1.0 [Broderbund] [1990] [3.5DD].img" size="737280" crc="d5e966bf" sha1="d45c2299a2d48de0897e9e5a7a366090192eb5f7" offset="0"/>
			</dataarea>
		</part>
	</software>

	<software name="ppersia35fr" cloneof="ppersia">
		<description>Prince of Persia (3.5", v1.0, French)</description>
		<year>1990</year>
		<publisher>Brøderbund Software</publisher>
		<info name="version" value="V1.0" />
		<part name="flop1" interface="floppy_3_5">
			<dataarea name="flop" size = "737280">
				<rom name="Prince of Persia v1.0 (French) [Broderbund] [1990] [3.5DD].img" size="737280" crc="45d00b42" sha1="541b653a58491e21f45f151b0643646145cd616a" offset="0"/>
			</dataarea>
		</part>
	</software>

	<!-- Fatal error: Incorrect layout on track 39 head 0, expected_size=100000, current_size=103360 -->
	<software name="purplesa" supported="no">
		<description>Purple Saturn Day</description>
		<year>1989</year>
		<publisher>Epyx</publisher>
		<part name="flop1" interface="floppy_5_25">
			<dataarea name="flop" size = "354497">
				<rom name="Purple Saturn Day [1989] [5.25] [1 of 2].td0" size="354497" crc="8832e9eb" sha1="84a4d1f85ad8f34f11686d3f8c5725a5f332b652" offset="0"/>
			</dataarea>
		</part>
		<part name="flop2" interface="floppy_5_25">
			<dataarea name="flop" size = "339570">
				<rom name="Purple Saturn Day [1989] [5.25] [2 of 2].td0" size="339570" crc="c9170d4c" sha1="158295366af0822a741fb1ebd34c0a52eced5825" offset="0"/>
			</dataarea>
		</part>
	</software>

	<software name="riskywd">
		<description>Risky Woods</description>
		<year>1992</year>
		<publisher>Electronic Arts</publisher>
		<info name="developer" value="Dinamic Software, Zeus Software" />
		<part name="flop1" interface="floppy_5_25">
			<dataarea name="flop" size = "368640">
				<rom name="Risky Woods [Electronic Arts] [1992] [5.25DD] [Disk 1 of 2].ima" size="368640" crc="3d1ee514" sha1="9ee5930d182b38cfb6104b43f4ed685af4188910" offset="0"/>
			</dataarea>
		</part>
		<part name="flop2" interface="floppy_5_25">
			<dataarea name="flop" size = "368640">
				<rom name="Risky Woods [Electronic Arts] [1992] [5.25DD] [Disk 2 of 2].ima" size="368640" crc="911c6137" sha1="75ec08599bda5dbe5233d211b4b930b598618f11" offset="0"/>
			</dataarea>
		</part>
	</software>

	<software name="robocop">
		<description>RoboCop</description>
		<year>1989</year>
		<publisher>Data East</publisher>
		<part name="flop1" interface="floppy_5_25">
			<feature name="part_id" value="Disk A" />
			<dataarea name="flop" size = "368640">
				<rom name="RoboCop (USA) (Disk 1).img" size="368640" crc="e835c199" sha1="9209b03a25ac6b0b56ad97e5dd07bb253a4d9396" offset="0"/>
			</dataarea>
		</part>
		<part name="flop2" interface="floppy_5_25">
			<feature name="part_id" value="Disk B" />
			<dataarea name="flop" size = "368640">
				<rom name="RoboCop (USA) (Disk 2).img" size="368640" crc="eaa03d9a" sha1="250ed513f84de58ed7724a1cddcae40989922963" offset="0"/>
			</dataarea>
		</part>
		<part name="flop3" interface="floppy_5_25">
			<feature name="part_id" value="Disk C" />
			<dataarea name="flop" size = "368640">
				<rom name="RoboCop (USA) (Disk 3).img" size="368640" crc="1d2f1444" sha1="2cfb47a07ec8067f1bb52d19d44a4c34fd6aa8ec" offset="0"/>
			</dataarea>
		</part>
		<part name="flop4" interface="floppy_5_25">
			<feature name="part_id" value="Disk D" />
			<dataarea name="flop" size = "368640">
				<rom name="RoboCop (USA) (Disk 4).img" size="368640" crc="64190df0" sha1="48c8faafebaa4bf6c089e7aefb817241f9e4f0b7" offset="0"/>
			</dataarea>
		</part>
	</software>

	<software name="rockford">
		<description>Rockford</description>
		<year>1987</year>
		<publisher>Mastertronic</publisher>
		<info name="developer" value="Synergistic Software" />
		<part name="flop1" interface="floppy_5_25">
			<dataarea name="flop" size = "368640">
				<rom name="[PC] Rockford D1.2 [5.25].img" size="368640" crc="fef39278" sha1="9b60e3c2397412507116000279798aefb4e38371" offset="0"/>
			</dataarea>
		</part>
		<part name="flop2" interface="floppy_5_25">
			<dataarea name="flop" size = "368640">
				<rom name="[PC] Rockford D2.2 [5.25].img" size="368640" crc="28fc4d51" sha1="baa9482064b253add90e830597a370186897daa3" offset="0"/>
			</dataarea>
		</part>
	</software>

	<software name="savage">
		<description>Savage</description>
		<year>1989</year>
		<publisher>Probe</publisher>
		<part name="flop1" interface="floppy_5_25">
			<dataarea name="flop" size = "368640">
				<rom name="[PC] Savage [5.25].img" size="368640" crc="336dd3b9" sha1="68ba386d590f2bd85c64adabcceb4e7d1679c5ca" offset="0"/>
			</dataarea>
		</part>
	</software>

	<software name="agidemos">
		<description>Sierra Demo</description>
		<year>1987</year>
		<publisher>Sierra</publisher>
		<part name="flop1" interface="floppy_5_25">
			<dataarea name="flop" size = "368640">
				<rom name="agidemos.dsk" size="368640" crc="2441c877" sha1="fe0302191a2173727eeb69316c1dc3e814761f85" offset="0"/>
			</dataarea>
		</part>
	</software>

	<software name="simearth">
		<description>SimEarth: The Living Planet</description>
		<year>1990</year>
		<publisher>Maxis Software Inc.</publisher>
		<info name="developer" value="Maxis Software Inc." />
		<part name="flop1" interface="floppy_3_5">
			<dataarea name="flop" size = "737280">
				<rom name="SimEarth [Maxis] [1990] [3.5DD] [Disk 1 of 2].img" size="737280" crc="cdd4e652" sha1="4024b10089787a7c76ca01b773fbb48325cd807e" offset="0"/>
			</dataarea>
		</part>
		<part name="flop2" interface="floppy_3_5">
			<dataarea name="flop" size = "737280">
				<rom name="SimEarth [Maxis] [1990] [3.5DD] [Disk 2 of 2].img" size="737280" crc="72ebd131" sha1="4a3aabedfe6df4920b1f24fbcc9e88d7a116ea46" offset="0"/>
			</dataarea>
		</part>
	</software>

	<software name="skatedie">
		<description>Skate or Die (5.25")</description>
		<year>1988</year>
		<publisher>Electronic Arts</publisher>
		<part name="flop1" interface="floppy_5_25">
			<dataarea name="flop" size = "368640">
				<rom name="Skate or Die [1988] [Electronic Arts] [5.25] [1 of 2].img" size="368640" crc="20788bdf" sha1="45f13ce79ef36c019cb2870faacab6d64ab0a26a" offset="0"/>
			</dataarea>
		</part>
		<part name="flop2" interface="floppy_5_25">
			<dataarea name="flop" size = "368640">
				<rom name="Skate or Die [1988] [Electronic Arts] [5.25] [2 of 2].img" size="368640" crc="f6595453" sha1="48add340eec8961f6b14395a252d9c7e4d59bf5f" offset="0"/>
			</dataarea>
		</part>
	</software>

	<software name="skatedie35" cloneof="skatedie">
		<description>Skate or Die (3.5")</description>
		<year>1988</year>
		<publisher>Electronic Arts</publisher>
		<part name="flop1" interface="floppy_3_5">
			<dataarea name="flop" size = "737280">
				<rom name="Skate or Die [1988] [Electronic Arts] [3.5] [1 of 1].img" size="737280" crc="ad1fb4e3" sha1="60a315b8f744258d66c221538830808ae7184f47" offset="0"/>
			</dataarea>
		</part>
	</software>

	<software name="skweek">
		<description>Skweek</description>
		<year>1989</year>
		<publisher>Loriciels</publisher>
		<part name="flop1" interface="floppy_5_25">
			<dataarea name="flop" size = "368640">
				<rom name="[PC] Skweek D1.2 [5.25].img" size="368640" crc="2a66e086" sha1="51139705882ab153c06ad844c6cd1030ccb3961a" offset="0"/>
			</dataarea>
		</part>
		<part name="flop2" interface="floppy_5_25">
			<dataarea name="flop" size = "368640">
				<rom name="[PC] Skweek D2.2 [5.25].img" size="368640" crc="29fb059e" sha1="c93d3411ec866b6c489bfad5b7825c89d79b6f90" offset="0"/>
			</dataarea>
		</part>
	</software>

	<software name="starflg2">
		<description>Starflight 2: Trade Routes of the Cloud Nebula</description>
		<year>1989</year>
		<publisher>Electronic Arts</publisher>
		<info name="developer" value="Binary Systems" />
		<part name="flop1" interface="floppy_5_25">
			<feature name="part_id" value="Disk 1" />
			<dataarea name="flop" size = "346788">
				<rom name="Starflight 2 - Trade Routes Of The Cloud Nebula [1989] [5.25] [1 of 2].td0" size="346788" crc="f5dbaa16" sha1="7598cf40e631cd762501030f98b43fa284be8cf3" offset="0"/>
			</dataarea>
		</part>
		<part name="flop2" interface="floppy_5_25">
			<feature name="part_id" value="Disk 2" />
			<dataarea name="flop" size = "347616">
				<rom name="Starflight 2 - Trade Routes Of The Cloud Nebula [1989] [5.25] [2 of 2].td0" size="347616" crc="ca35b501" sha1="bcd941785a84b5fb36b23077a7c41686ed2cb188" offset="0"/>
			</dataarea>
		</part>
	</software>

	<software name="starflg2a" cloneof="starflg2">
		<description>Starflight 2: Trade Routes of the Cloud Nebula (Alt)</description>
		<year>1989</year>
		<publisher>Electronic Arts</publisher>
		<info name="developer" value="Binary Systems" />
		<part name="flop1" interface="floppy_5_25">
			<dataarea name="flop" size = "368640">
				<rom name="Starflight 2 Disk 1.bin" size="368640" crc="223da6ee" sha1="e3ee6eefe9f6b6109e6723691db496d7944130b7" offset="0"/>
			</dataarea>
		</part>
		<part name="flop2" interface="floppy_5_25">
			<dataarea name="flop" size = "368640">
				<rom name="Starflight 2 Disk 2.bin" size="368640" crc="be83f4cb" sha1="04f4450fd1aad9558e882d925b96ebb1397b9d46" offset="0"/>
			</dataarea>
		</part>
	</software>

	<software name="strkforc">
		<description>Strike Force</description>
		<!-- compilation of Striker, Flightmare, The Red Baron, and Kamikazi Alien -->
		<year>1987</year>
		<publisher>Keypunch Software</publisher>
		<part name="flop1" interface="floppy_5_25">
			<dataarea name="flop" size = "368640">
				<rom name="Strike Force.img" size="368640" crc="285ff956" sha1="d7d364682d17ca3958f100cb82f544af5807ca43" offset="0"/>
			</dataarea>
		</part>
	</software>

	<software name="superman">
		<description>Superman - The Man of Steel</description>
		<year>1989</year>
		<publisher>First Star Software</publisher>
		<info name="developer" value="Tynesoft" />
		<part name="flop1" interface="floppy_5_25">
			<dataarea name="flop" size = "368640">
				<rom name="Superman - The Man of Steel [1989] [First Star Software] [5.25] [1 of 2].img" size="368640" crc="3d4265ef" sha1="291a90461751ab9241119f1d2911e4cdabe300c1" offset="0"/>
			</dataarea>
		</part>
		<part name="flop2" interface="floppy_5_25">
			<dataarea name="flop" size = "368640">
				<rom name="Superman - The Man of Steel [1989] [First Star Software] [5.25] [2 of 2].img" size="368640" crc="e904711c" sha1="d66e64bd467b1dd0dedbe613b087e1ea63fcb38f" offset="0"/>
			</dataarea>
		</part>
	</software>

	<software name="term2">
		<description>Terminator 2: Judgment Day</description>
		<year>1991</year>
		<publisher>Ocean Software Ltd.</publisher>
		<info name="developer" value="Dementia" />
		<part name="flop1" interface="floppy_3_5">
			<dataarea name="flop" size = "737280">
				<rom name="Terminator 2 Judgment Day [Ocean] [1991] [3.5DD] [Disk 1 of 2].img" size="737280" crc="d0935eef" sha1="5816a1ab889f293ec4d1492abfdcdbc232176554" offset="0"/>
			</dataarea>
		</part>
		<part name="flop2" interface="floppy_3_5">
			<dataarea name="flop" size = "737280">
				<rom name="Terminator 2 Judgment Day [Ocean] [1991] [3.5DD] [Disk 2 of 2].img" size="737280" crc="1ce42358" sha1="bdce14d4f6dd17a79391c0fffe6d8e6d7a2f4c5d" offset="0"/>
			</dataarea>
		</part>
	</software>

	<software name="tetris">
		<description>Tetris (5.25")</description>
		<year>1987</year>
		<publisher>Spectrum Holobyte</publisher>
		<part name="flop1" interface="floppy_5_25">
			<dataarea name="flop" size = "249700">
				<rom name="Tetris [1987] [5.25] [1 of 1].td0" size="249700" crc="52cc8d82" sha1="36fbecba43a112c600595fe2c0a4b009379c63f5" offset="0"/>
			</dataarea>
		</part>
	</software>

	<software name="tetris35">
		<description>Tetris (3.5")</description>
		<year>1987</year>
		<publisher>Spectrum Holobyte</publisher>
		<part name="flop1" interface="floppy_3_5">
			<dataarea name="flop" size = "242382">
				<rom name="Tetris [1987] [3.5] [1 of 1].td0" size="242382" crc="a64eb149" sha1="a467d7d8bed7bd268374e282de1f92c298b665c9" offset="0"/>
			</dataarea>
		</part>
	</software>

	<software name="turbdriv" supported="no">
		<description>Turbo Driver</description>
		<year>1987</year>
		<publisher>France Image Logiciel</publisher>
		<part name="flop1" interface="floppy_5_25">
			<dataarea name="flop" size = "368640">
				<!-- modified with high scores, user-created circuits, etc. -->
				<rom name="[PC] Turbo Driver [5.25].img" size="368640" crc="cac778cc" sha1="e2d725c8dc3d530231489cab827bc1b938af4bdc" offset="0" status="baddump"/>
			</dataarea>
		</part>
	</software>

	<software name="wayneg">
		<description>Wayne Gretzky Hockey (5.25")</description>
		<year>1989</year>
		<publisher>Bethesda</publisher>
		<part name="flop1" interface="floppy_5_25">
			<dataarea name="flop" size = "368640">
				<rom name="Wayne Gretzky Hockey [Bethesda] [1989] [5.25] [1].img" size="368640" crc="3e97b79e" sha1="2d638a2550340b4d7bab0e351e5598450e882557" offset="0"/>
			</dataarea>
		</part>
		<part name="flop2" interface="floppy_5_25">
			<dataarea name="flop" size = "368640">
				<rom name="Wayne Gretzky Hockey [Bethesda] [1989] [5.25] [2].img" size="368640" crc="ad2930c9" sha1="6cf9adf8b97682e61d02e10ee86e9575debcf53b" offset="0"/>
			</dataarea>
		</part>
		<part name="flop3" interface="floppy_5_25">
			<dataarea name="flop" size = "368640">
				<rom name="Wayne Gretzky Hockey [Bethesda] [1989] [5.25] [3].img" size="368640" crc="ac5525ea" sha1="03617ad99a6a154cf338cb4ae901044e1b782cfd" offset="0"/>
			</dataarea>
		</part>
	</software>

	<software name="wayneg35" cloneof="wayneg">
		<description>Wayne Gretzky Hockey (3.5")</description>
		<year>1989</year>
		<publisher>Bethesda</publisher>
		<part name="flop1" interface="floppy_3_5">
			<dataarea name="flop" size = "737280">
				<rom name="Wayne Gretzky Hockey [Bethesda] [1989] [3.5] [1].img" size="737280" crc="219b4be7" sha1="f463208fd0a89e43bc17005bba52e53048efe59b" offset="0"/>
			</dataarea>
		</part>
		<part name="flop2" interface="floppy_3_5">
			<dataarea name="flop" size = "737280">
				<rom name="Wayne Gretzky Hockey [Bethesda] [1989] [3.5] [2].img" size="737280" crc="e88466f0" sha1="09666337e905aabb33770b785c47e13f4d7b76e1" offset="0"/>
			</dataarea>
		</part>
	</software>

	<software name="weirddrm">
		<description>Weird Dreams</description>
		<year>1989</year>
		<publisher>MicroProse</publisher>
		<part name="flop1" interface="floppy_3_5">
			<dataarea name="flop" size = "737280">
				<rom name="Weird Dreams [MicroProse] [1989] [3.5].img" size="737280" crc="cc8996dd" sha1="ecd07fbf4b23ffac08f50c970a9f0acdaf86781c" offset="0"/>
			</dataarea>
		</part>
	</software>

	<software name="wclead">
		<description>World Class Leader Board</description>
		<year>1988</year>
		<publisher>Access Software</publisher>
		<part name="flop1" interface="floppy_5_25">
			<dataarea name="flop" size = "368640">
				<rom name="World Class Leader Board [1988] [Access Software] [5.25] [1 of 1].img" size="368640" crc="73172ed6" sha1="08fdd895bcaace7ec060fb82a4461871603c9816" offset="0"/>
			</dataarea>
		</part>
	</software>

	<software name="wrathdem">
		<description>Wrath of the Demon</description>
		<year>1991</year>
		<publisher>ReadySoft Incorporated</publisher>
		<info name="developer" value="Abstrax" />
		<part name="flop1" interface="floppy_3_5">
			<dataarea name="flop" size = "737280">
				<rom name="Wrath of the Demon [ReadySoft] [1991] [3.5DD] [Disk 1 of 3].img" size="737280" crc="598700f4" sha1="3335455db2d800513a9a850ba7ad7a50957a3b45" offset="0"/>
			</dataarea>
		</part>
		<part name="flop2" interface="floppy_3_5">
			<dataarea name="flop" size = "737280">
				<rom name="Wrath of the Demon [ReadySoft] [1991] [3.5DD] [Disk 2 of 3].img" size="737280" crc="564ca362" sha1="d40dd3f858fc3ca9d418d3274817547631b0f7e1" offset="0"/>
			</dataarea>
		</part>
		<part name="flop3" interface="floppy_3_5">
			<dataarea name="flop" size = "737280">
				<rom name="Wrath of the Demon [ReadySoft] [1991] [3.5DD] [Disk 3 of 3].img" size="737280" crc="94bf555d" sha1="d7840469273ff4e1be35ac5449a7b90f844e7fb4" offset="0"/>
			</dataarea>
		</part>
	</software>

<<<<<<< HEAD
=======
	<software name="xenon">
		<description>Xenon</description>
		<year>1988</year>
		<publisher>Melbourne House</publisher>
		<info name="developer" value="The Bitmap Brothers" />
		<part name="flop1" interface="floppy_5_25">
			<dataarea name="flop" size = "368640">
				<rom name="Xenon [Melbourne House] [1988] [5.25DD] [Disk 1 of 2].img" size="368640" crc="4fdbb490" sha1="e2b174953e254c5bd77a7ee816748ca19d417c41" offset="0"/>
			</dataarea>
		</part>
		<part name="flop2" interface="floppy_5_25">
			<dataarea name="flop" size = "368640">
				<rom name="Xenon [Melbourne House] [1988] [5.25DD] [Disk 2 of 2].img" size="368640" crc="7b4c8346" sha1="050e699aa3babb52b84cfa9dfe7530859a9d7c14" offset="0"/>
			</dataarea>
		</part>
	</software>

>>>>>>> 0884695c
	<software name="zanygolf">
		<description>Zany Golf</description>
		<year>1988</year>
		<publisher>Electronic Arts</publisher>
		<part name="flop1" interface="floppy_5_25">
			<dataarea name="flop" size = "368640">
				<rom name="Zany Golf Program Disk 1.bin" size="368640" crc="cd607615" sha1="f1c61f4a88628c855c4f766055b892cc6f51f7f0" offset="0"/>
			</dataarea>
		</part>
		<part name="flop2" interface="floppy_5_25">
			<dataarea name="flop" size = "368640">
				<rom name="Zany Golf Program Disk 2.bin" size="368640" crc="a8cddc3d" sha1="1302026fe22d921dc4513330d33bc16566b583b8" offset="0"/>
			</dataarea>
		</part>
	</software>

	<!-- Demoscene -->

	<software name="8088mph" supported="partial">
		<description>8088 MPH (Final Version)</description>
		<year>2015</year>
		<publisher>Hornet + CRTC + DESiRE</publisher>
		<part name="flop1" interface="floppy_5_25">
			<dataarea name="flop" size = "368640">
				<rom name="8088mph final.360" size="368640" crc="a30504e8" sha1="5f637b83dca774b7104fed0d20195dd769e0838b" offset="0"/>
			</dataarea>
		</part>
	</software>

	<software name="8088mphp" cloneof="8088mph" supported="partial">
		<description>8088 MPH (Revision 2015 Party version)</description>
		<year>2015</year>
		<publisher>Hornet + CRTC + DESiRE</publisher>
		<part name="flop1" interface="floppy_5_25">
			<dataarea name="flop" size = "368640">
				<rom name="8088mph.360" size="368640" crc="4f5f4871" sha1="b7f61ad133edf7e80d2ccd0bc7767baf0b13f34d" offset="0"/>
			</dataarea>
		</part>
	</software>

</softwarelist><|MERGE_RESOLUTION|>--- conflicted
+++ resolved
@@ -6771,8 +6771,6 @@
 		</part>
 	</software>
 
-<<<<<<< HEAD
-=======
 	<software name="xenon">
 		<description>Xenon</description>
 		<year>1988</year>
@@ -6790,7 +6788,6 @@
 		</part>
 	</software>
 
->>>>>>> 0884695c
 	<software name="zanygolf">
 		<description>Zany Golf</description>
 		<year>1988</year>
