###########################################################################
#
#   sdl.mak
#
#   SDL-specific makefile
#
#   Copyright (c) 1996-2013, Nicola Salmoria and the MAME Team.
#   Visit http://mamedev.org for licensing and usage restrictions.
#
#   SDLMAME by Olivier Galibert and R. Belmont
#
###########################################################################

###########################################################################
#################   BEGIN USER-CONFIGURABLE OPTIONS   #####################
###########################################################################


#-------------------------------------------------
# specify build options; see each option below
# for details
#-------------------------------------------------

# uncomment and edit next line to specify a distribution
# supported debian-stable, ubuntu-intrepid

# DISTRO = debian-stable
# DISTRO = ubuntu-intrepid
# DISTRO = gcc44-generic

# uncomment next line to build without OpenGL support

# NO_OPENGL = 1

# uncomment next line to build without X11 support (TARGETOS=unix only)
# this also implies, that no debugger will be builtin.

# NO_X11 = 1

# uncomment next line to disable XInput support for e.g. multiple lightguns and mice on X11 systems
# using Wiimote driver (see http://spritesmods.com/?art=wiimote-mamegun for more info)
# enabling NO_X11 also implies no XInput support, of course.
# (currently defaults disabled due to causing issues with mouse capture, esp. in MESS)

NO_USE_XINPUT = 1

# uncomment and adapt next line to link against specific GL-Library
# this will also add a rpath to the executable
# MESA_INSTALL_ROOT = /usr/local/dfb_GL

# uncomment the next line to build a binary using
# GL-dispatching.
# This option takes precedence over MESA_INSTALL_ROOT

USE_DISPATCH_GL = 1

# The following settings are currently supported for unix only.
# There is no need to play with this option unless you are doing
# active development on sdlmame or SDL.

# uncomment the next line to use couriersud's multi-keyboard patch for SDL 2.1? (this API was removed prior to the 2.0 release)
# SDL2_MULTIAPI = 1

# uncomment the next line to specify where you have installed
# SDL. Equivalent to the ./configure --prefix=<path>
# SDL_INSTALL_ROOT = /usr/local/sdl20

# uncomment to disable the Qt debugger (on non-OSX this disables all debugging)
# NO_USE_QTDEBUG = 1

# uncomment to disable MIDI
# NO_USE_MIDI = 1

# uncomment to disable implementations based on assembler code
# NOASM = 1

# change for custom OS X installations
SDL_FRAMEWORK_PATH = /Library/Frameworks/

# uncomment to use SDL1.2 (depracated)
# SDL_LIBVER = sdl

# uncomment to use BGFX

# USE_BGFX = 1

###########################################################################
##################   END USER-CONFIGURABLE OPTIONS   ######################
###########################################################################
OSDSRC = $(SRC)/osd
OSDOBJ = $(OBJ)/osd

# add a define identifying the target osd
DEFS += -DOSD_SDL

# default to SDL2 for non-OS/2 builds now
ifndef SDL_LIBVER
ifneq ($(TARGETOS),os2)
SDL_LIBVER = sdl2
else
SDL_LIBVER = sdl
endif
endif

ifndef NO_USE_QTDEBUG
OBJDIRS += $(OSDOBJ)/modules/debugger/qt
endif

ifdef SDL_INSTALL_ROOT
SDL_CONFIG = $(SDL_INSTALL_ROOT)/bin/$(SDL_LIBVER)-config
else
SDL_CONFIG = $(SDL_LIBVER)-config
endif

ifeq ($(SDL_LIBVER),sdl2)
DEFS += -DSDLMAME_SDL2=1
	ifeq ($(SDL2_MULTIAPI),1)
	DEFS += -DSDL2_MULTIAPI
	endif
else
DEFS += -DSDLMAME_SDL2=0
endif

# minimal preliminary ARM support
ifeq ($(findstring arm,$(UNAME)),arm)
	NOASM = 1
	DEFS += -DSDLMAME_ARM
endif

ifdef NOASM
DEFS += -DSDLMAME_NOASM
endif

# patch up problems with new zlib
DEFS += -D_LFS64_LARGEFILE=0

# bring in external flags for RPM build
CCOMFLAGS += $(OPT_FLAGS)

#-------------------------------------------------
# distribution may change things
#-------------------------------------------------

ifeq ($(DISTRO),)
DISTRO = generic
else
ifeq ($(DISTRO),debian-stable)
DEFS += -DNO_AFFINITY_NP
else
ifeq ($(DISTRO),ubuntu-intrepid)
# Force gcc-4.2 on ubuntu-intrepid
CC = @gcc -V 4.2
LD = @g++-4.2
else
ifeq ($(DISTRO),gcc44-generic)
CC = @gcc-4.4
LD = @g++-4.4
else
ifeq ($(DISTRO),gcc45-generic)
CC = @gcc-4.5
LD = @g++-4.5
else
ifeq ($(DISTRO),gcc46-generic)
CC = @gcc-4.6
LD = @g++-4.6
else
ifeq ($(DISTRO),gcc47-generic)
CC = @gcc-4.7
LD = @g++-4.7
else
$(error DISTRO $(DISTRO) unknown)
endif
endif
endif
endif
endif
endif
endif

DEFS += -DDISTRO=$(DISTRO)

#-------------------------------------------------
# sanity check the configuration
#-------------------------------------------------

ifdef BIGENDIAN
X86_MIPS3_DRC =
X86_PPC_DRC =
FORCE_DRC_C_BACKEND = 1
endif

ifdef NOASM
X86_MIPS3_DRC =
X86_PPC_DRC =
FORCE_DRC_C_BACKEND = 1
endif

#-------------------------------------------------
# compile and linking flags
#-------------------------------------------------

# add SDLMAME BASE_TARGETOS definitions

ifeq ($(TARGETOS),unix)
BASE_TARGETOS = unix
SYNC_IMPLEMENTATION = tc
endif

ifeq ($(TARGETOS),linux)
BASE_TARGETOS = unix
SYNC_IMPLEMENTATION = tc
SDL_NETWORK = taptun

ifndef NO_USE_MIDI
ALSACFLAGS := $(shell pkg-config --cflags alsa)
ALSALIBS := $(shell pkg-config --libs alsa)

INCPATH += $(ALSACFLAGS)
LIBS += $(ALSALIBS)
endif

endif

ifeq ($(TARGETOS),freebsd)
BASE_TARGETOS = unix
SYNC_IMPLEMENTATION = tc
DEFS += -DNO_AFFINITY_NP
LIBS += -lutil
# /usr/local/include is not considered a system include directory
# on FreeBSD. GL.h resides there and throws warnings
CCOMFLAGS += -isystem /usr/local/include
NO_USE_MIDI = 1
endif

ifeq ($(TARGETOS),openbsd)
BASE_TARGETOS = unix
SYNC_IMPLEMENTATION = ntc
LIBS += -lutil
NO_USE_MIDI = 1
endif

ifeq ($(TARGETOS),netbsd)
BASE_TARGETOS = unix
SYNC_IMPLEMENTATION = ntc
LIBS += -lutil
NO_USE_MIDI = 1
SDL_NETWORK = pcap
endif

ifeq ($(TARGETOS),solaris)
BASE_TARGETOS = unix
#DEFS += -DNO_AFFINITY_NP -UHAVE_VSNPRINTF -DNO_vsnprintf
DEFS += -DNO_AFFINITY_NP
SYNC_IMPLEMENTATION = tc
NO_USE_MIDI = 1
NO_USE_QTDEBUG = 1
endif

ifeq ($(TARGETOS),haiku)
BASE_TARGETOS = unix
SYNC_IMPLEMENTATION = ntc
NO_X11 = 1
NO_USE_XINPUT = 1
NO_USE_MIDI = 1
NO_USE_QTDEBUG = 1
LIBS += -lnetwork -lbsd
endif

ifeq ($(TARGETOS),emscripten)
BASE_TARGETOS = unix
SYNC_IMPLEMENTATION = mini
NO_DEBUGGER = 1
NO_X11 = 1
NO_USE_XINPUT = 1
NO_USE_MIDI = 1
NO_USE_QTDEBUG = 1
DONT_USE_NETWORK = 1
endif

ifeq ($(TARGETOS),macosx)
NO_USE_QTDEBUG = 1
BASE_TARGETOS = unix
DEFS += -DSDLMAME_UNIX -DSDLMAME_MACOSX -DSDLMAME_DARWIN

ifndef NO_USE_MIDI
LIBS += -framework CoreAudio -framework CoreMIDI
endif

ifdef NO_USE_QTDEBUG

OBJDIRS += $(OSDOBJ)/modules/debugger/osx

DEBUGOBJS = \
	$(OSDOBJ)/modules/debugger/debugosx.o \
	$(OSDOBJ)/modules/debugger/osx/breakpointsview.o \
	$(OSDOBJ)/modules/debugger/osx/consoleview.o \
	$(OSDOBJ)/modules/debugger/osx/debugcommandhistory.o \
	$(OSDOBJ)/modules/debugger/osx/debugconsole.o \
	$(OSDOBJ)/modules/debugger/osx/debugview.o \
	$(OSDOBJ)/modules/debugger/osx/debugwindowhandler.o \
	$(OSDOBJ)/modules/debugger/osx/deviceinfoviewer.o \
	$(OSDOBJ)/modules/debugger/osx/devicesviewer.o \
	$(OSDOBJ)/modules/debugger/osx/disassemblyview.o \
	$(OSDOBJ)/modules/debugger/osx/disassemblyviewer.o \
	$(OSDOBJ)/modules/debugger/osx/errorlogview.o \
	$(OSDOBJ)/modules/debugger/osx/errorlogviewer.o \
	$(OSDOBJ)/modules/debugger/osx/memoryview.o \
	$(OSDOBJ)/modules/debugger/osx/memoryviewer.o \
	$(OSDOBJ)/modules/debugger/osx/pointsviewer.o \
	$(OSDOBJ)/modules/debugger/osx/registersview.o \
	$(OSDOBJ)/modules/debugger/osx/watchpointsview.o

endif

SYNC_IMPLEMENTATION = ntc

# SDLMain_tmpl isn't necessary for SDL2
ifneq ($(SDL_LIBVER),sdl2)
SDLMAIN = $(SDLOBJ)/SDLMain_tmpl.o
SDLUTILMAIN = $(SDLOBJ)/SDLMain_tmpl.o
endif

SDL_NETWORK = pcap
MAINLDFLAGS = -Xlinker -all_load
NO_X11 = 1
NO_USE_XINPUT = 1

ifdef BIGENDIAN
DEFS += -DOSX_PPC=1
CCOMFLAGS += -Wno-unused-label
ifdef SYMBOLS
CCOMFLAGS += -mlong-branch
endif   # SYMBOLS
ifeq ($(PTR64),1)
CCOMFLAGS += -arch ppc64
LDFLAGS += -arch ppc64
else
CCOMFLAGS += -arch ppc
LDFLAGS += -arch ppc
endif
$(OBJ)/emu/cpu/tms57002/tms57002.o : CCOMFLAGS += -O0
else    # BIGENDIAN
ifeq ($(PTR64),1)
CCOMFLAGS += -arch x86_64
LDFLAGS += -arch x86_64
else
CCOMFLAGS += -m32 -arch i386
LDFLAGS += -m32 -arch i386
endif
endif   # BIGENDIAN

endif

ifeq ($(TARGETOS),win32)
BASE_TARGETOS = win32
SYNC_IMPLEMENTATION = windows
NO_X11 = 1
NO_USE_XINPUT = 1
DEFS += -DSDLMAME_WIN32 -DX64_WINDOWS_ABI
LIBGL = -lopengl32
SDLMAIN = $(SDLOBJ)/main.o
# needed for unidasm
LDFLAGS += -Wl,--allow-multiple-definition
SDL_NETWORK = pcap
INCPATH += -I$(3RDPARTY)/winpcap/Include

# enable UNICODE
DEFS += -Dmain=utf8_main -DUNICODE -D_UNICODE 
LDFLAGS += -municode 

# Qt
ifndef NO_USE_QTDEBUG
QT_INSTALL_HEADERS = $(shell qmake -query QT_INSTALL_HEADERS)
INCPATH += -I$(QT_INSTALL_HEADERS)/QtCore -I$(QT_INSTALL_HEADERS)/QtGui -I$(QT_INSTALL_HEADERS)
BASELIBS += -lcomdlg32 -loleaut32 -limm32 -lwinspool -lmsimg32 -lole32 -luuid -lws2_32 -lshell32 -lkernel32
LIBS += -L$(shell qmake -query QT_INSTALL_LIBS) -lqtmain -lQtGui4 -lQtCore4 -lcomdlg32 -loleaut32 -limm32 -lwinspool -lmsimg32 -lole32 -luuid -lws2_32 -lshell32 -lkernel32
endif
endif

ifeq ($(TARGETOS),macosx)
ifndef NO_USE_QTDEBUG
MOC = @moc

QT_INSTALL_LIBS = $(shell qmake -query QT_INSTALL_LIBS)
INCPATH += -I$(QT_INSTALL_LIBS)/QtGui.framework/Versions/4/Headers -I$(QT_INSTALL_LIBS)/QtCore.framework/Versions/4/Headers -F$(QT_INSTALL_LIBS)
LIBS += -L$(QT_INSTALL_LIBS) -F$(QT_INSTALL_LIBS) -framework QtCore -framework QtGui
endif
endif

ifeq ($(TARGETOS),os2)
BASE_TARGETOS = os2
DEFS += -DSDLMAME_OS2
SYNC_IMPLEMENTATION = os2
NO_DEBUGGER = 1
NO_X11 = 1
NO_USE_XINPUT = 1
NO_USE_MIDI = 1
NO_USE_QTDEBUG = 1
# OS/2 can't have OpenGL (aww)
NO_OPENGL = 1
endif

#-------------------------------------------------
# Sanity checks
#-------------------------------------------------

ifeq ($(BASE_TARGETOS),)
$(error $(TARGETOS) not supported !)
endif

# if no Qt and not OS X, no debugger
ifneq ($(TARGETOS),macosx)
ifdef NO_USE_QTDEBUG
NO_DEBUGGER = 1
endif
endif

#-------------------------------------------------
# object and source roots
#-------------------------------------------------

SDLSRC = $(SRC)/osd/$(OSD)
SDLOBJ = $(OBJ)/osd/$(OSD)

OBJDIRS += $(SDLOBJ) \
	$(OSDOBJ)/modules/sync \
	$(OSDOBJ)/modules/lib \
	$(OSDOBJ)/modules/midi \
	$(OSDOBJ)/modules/font \
	$(OSDOBJ)/modules/netdev \

#-------------------------------------------------
# OSD core library
#-------------------------------------------------

OSDCOREOBJS = \
	$(SDLOBJ)/strconv.o \
	$(SDLOBJ)/sdldir.o  \
	$(SDLOBJ)/sdlfile.o     \
	$(SDLOBJ)/sdlptty_$(BASE_TARGETOS).o    \
	$(SDLOBJ)/sdlsocket.o   \
	$(SDLOBJ)/sdlos_$(SDLOS_TARGETOS).o \
	$(OSDOBJ)/modules/lib/osdlib_$(SDLOS_TARGETOS).o \
	$(OSDOBJ)/modules/sync/sync_$(SYNC_IMPLEMENTATION).o \
	$(OSDOBJ)/modules/osdmodule.o \

ifdef NOASM
OSDCOREOBJS += $(OSDOBJ)/modules/sync/work_mini.o
else
OSDCOREOBJS += $(OSDOBJ)/modules/sync/work_osd.o
endif

# any "main" must be in LIBOSD or else the build will fail!
# for the windows build, we just add it to libocore as well.
OSDOBJS = \
	$(SDLMAIN) \
	$(SDLOBJ)/sdlmain.o \
	$(SDLOBJ)/input.o \
	$(OSDOBJ)/modules/sound/js_sound.o  \
	$(OSDOBJ)/modules/sound/direct_sound.o  \
	$(OSDOBJ)/modules/sound/sdl_sound.o  \
	$(OSDOBJ)/modules/sound/none.o  \
	$(SDLOBJ)/video.o \
	$(SDLOBJ)/drawsdl.o \
	$(SDLOBJ)/window.o \
	$(SDLOBJ)/output.o \
	$(SDLOBJ)/watchdog.o \
	$(OSDOBJ)/modules/lib/osdobj_common.o  \
	$(OSDOBJ)/modules/font/font_sdl.o \
	$(OSDOBJ)/modules/font/font_windows.o \
	$(OSDOBJ)/modules/font/font_osx.o \
	$(OSDOBJ)/modules/font/font_none.o \
	$(OSDOBJ)/modules/netdev/taptun.o \
	$(OSDOBJ)/modules/netdev/pcap.o \
	$(OSDOBJ)/modules/netdev/none.o \
	$(OSDOBJ)/modules/midi/portmidi.o \
	$(OSDOBJ)/modules/midi/none.o \

ifdef NO_USE_MIDI
	DEFS += -DNO_USE_MIDI
else
endif

# Add SDL2.0 support

ifeq ($(SDL_LIBVER),sdl2)
OSDOBJS += $(SDLOBJ)/draw13.o
endif

# add an ARCH define
DEFS += -DSDLMAME_ARCH="$(ARCHOPTS)" -DSYNC_IMPLEMENTATION=$(SYNC_IMPLEMENTATION)

#-------------------------------------------------
# Generic defines and additions
#-------------------------------------------------

OSDCLEAN = sdlclean

# copy off the include paths before the sdlprefix & sdl-config stuff shows up
MOCINCPATH := $(INCPATH)

# add the prefix file
INCPATH += -include $(SDLSRC)/sdlprefix.h


#-------------------------------------------------
# BASE_TARGETOS specific configurations
#-------------------------------------------------

SDLOS_TARGETOS = $(BASE_TARGETOS)

#-------------------------------------------------
# TEST_GCC for GCC version-specific stuff
#-------------------------------------------------

ifneq ($(TARGETOS),emscripten)
TEST_GCC = $(shell gcc --version)

# Ubuntu 12.10 GCC 4.7.2 autodetect
ifeq ($(findstring 4.7.2-2ubuntu1,$(TEST_GCC)),4.7.2-2ubuntu1)
GCC46TST = $(shell which g++-4.6 2>/dev/null)
ifeq '$(GCC46TST)' ''
$(error Ubuntu 12.10 detected.  Please install the gcc-4.6 and g++-4.6 packages)
endif
CC = @gcc-4.6
LD = @g++-4.6
endif
endif

include $(SRC)/build/cc_detection.mak

#-------------------------------------------------
# Unix
#-------------------------------------------------
ifeq ($(BASE_TARGETOS),unix)

#-------------------------------------------------
# Mac OS X
#-------------------------------------------------

ifeq ($(TARGETOS),macosx)
OSDCOREOBJS += $(SDLOBJ)/osxutils.o
SDLOS_TARGETOS = macosx

ifeq ($(TARGET),mame)
MACOSX_EMBED_INFO_PLIST = 1
endif
ifeq ($(TARGET),mess)
MACOSX_EMBED_INFO_PLIST = 1
endif
ifeq ($(TARGET),ume)
MACOSX_EMBED_INFO_PLIST = 1
endif
ifdef MACOSX_EMBED_INFO_PLIST
INFOPLIST = $(SDLOBJ)/$(TARGET)-Info.plist
LDFLAGSEMULATOR += -sectcreate __TEXT __info_plist $(INFOPLIST)
$(EMULATOR): $(INFOPLIST)
$(INFOPLIST): $(SRC)/build/verinfo.py $(SRC)/version.c
	@echo Emitting $@...
	$(PYTHON) $(SRC)/build/verinfo.py -b $(TARGET) -p $(SRC)/version.c > $@
endif

ifndef MACOSX_USE_LIBSDL
# Compile using framework (compile using libSDL is the exception)
ifeq ($(SDL_LIBVER),sdl2)
LIBS += -F$(SDL_FRAMEWORK_PATH) -framework SDL2 -framework Cocoa -framework OpenGL -lpthread
BASELIBS += -F$(SDL_FRAMEWORK_PATH) -framework SDL2 -framework Cocoa -framework OpenGL -lpthread
else
LIBS += -F$(SDL_FRAMEWORK_PATH) -framework SDL -framework Cocoa -framework OpenGL -lpthread
BASELIBS += -F$(SDL_FRAMEWORK_PATH) -framework SDL -framework Cocoa -framework OpenGL -lpthread
endif
INCPATH += -F$(SDL_FRAMEWORK_PATH)
else
# Compile using installed libSDL (Fink or MacPorts):
#
# Remove the "/SDL" component from the include path so that we can compile

# files (header files are #include "SDL/something.h", so the extra "/SDL"
# causes a significant problem)
SDLCFLAGS := $(shell $(SDL_CONFIG) --cflags | sed 's:/SDL::')
# Remove libSDLmain, as its symbols conflict with SDLMain_tmpl.m
<<<<<<< HEAD
LIBS += `$(SDL_CONFIG) --libs | sed 's/-lSDLmain//'` -lpthread -framework Cocoa -framework OpenGL
BASELIBS += `$(SDL_CONFIG) --libs | sed 's/-lSDLmain//'` -lpthread -framework Cocoa -framework OpenGL
=======
SDLLIBS := $(shell $(SDL_CONFIG) --libs | sed 's/-lSDLmain//')

INCPATH += $(SDLCFLAGS)
CCOMFLAGS += -DNO_SDL_GLEXT
LIBS += $(SDLLIBS) -lpthread -framework Cocoa -framework OpenGL
>>>>>>> 2d1e9b16
DEFS += -DMACOSX_USE_LIBSDL
endif   # MACOSX_USE_LIBSDL

else   # ifeq ($(TARGETOS),macosx)

DEFS += -DSDLMAME_UNIX

ifndef NO_USE_QTDEBUG
MOCTST = $(shell which moc-qt4 2>/dev/null)
ifeq '$(MOCTST)' ''
MOCTST = $(shell which moc 2>/dev/null)
ifeq '$(MOCTST)' ''
$(error Qt's Meta Object Compiler (moc) wasn't found!)
else
MOC = @$(MOCTST)
endif
else
MOC = @$(MOCTST)
endif
# Qt on Linux/UNIX
QMAKE = $(shell which qmake-qt4 2>/dev/null)
ifeq '$(QMAKE)' ''
QMAKE = $(shell which qmake 2>/dev/null)
ifeq '$(QMAKE)' ''
$(error qmake wasn't found!)
endif
endif
QT_INSTALL_HEADERS = $(shell $(QMAKE) -query QT_INSTALL_HEADERS)
INCPATH += -I$(QT_INSTALL_HEADERS)/QtCore -I$(QT_INSTALL_HEADERS)/QtGui -I$(QT_INSTALL_HEADERS)
LIBS += -L$(shell $(QMAKE) -query QT_INSTALL_LIBS) -lQtGui -lQtCore
endif

LIBGL = -lGL

ifeq ($(NO_X11),1)
NO_DEBUGGER = 1
endif

<<<<<<< HEAD
INCPATH += `$(SDL_CONFIG) --cflags  | sed -e 's:/SDL[2]*::' -e 's:\(-D[^ ]*\)::g'`
CCOMFLAGS += `$(SDL_CONFIG) --cflags  | sed -e 's:/SDL[2]*::' -e 's:\(-I[^ ]*\)::g'`
=======
SDLINCLUDES := $(shell $(SDL_CONFIG) --cflags  | sed -e 's:/SDL[2]*::' -e 's:\(-D[^ ]*\)::g')
SDLDEFINES := $(shell $(SDL_CONFIG) --cflags  | sed -e 's:/SDL[2]*::' -e 's:\(-I[^ ]*\)::g')
SDLLIBS := $(shell $(SDL_CONFIG) --libs)

# Don't pull in the system includes if we are compiling for Emscripten, which has its own headers
ifneq ($(TARGETOS),emscripten)
INCPATH += $(SDLINCLUDES)
endif
CCOMFLAGS += $(SDLDEFINES)
>>>>>>> 2d1e9b16

BASELIBS += $(SDLLIBS)
LIBS += $(SDLLIBS)

ifeq ($(SDL_LIBVER),sdl2)
ifdef SDL_INSTALL_ROOT
# FIXME: remove the directfb ref. later. This is just there for now to work around an issue with SDL1.3 and SDL2.0
INCPATH += -I$(SDL_INSTALL_ROOT)/include/directfb
endif
endif

FONTCONFIGCFLAGS := $(shell pkg-config --cflags fontconfig)
FONTCONFIGLIBS := $(shell pkg-config --libs fontconfig)

ifneq ($(TARGETOS),emscripten)
INCPATH += $(FONTCONFIGCFLAGS)
endif
LIBS += $(FONTCONFIGLIBS)

ifeq ($(SDL_LIBVER),sdl2)
LIBS += -lSDL2_ttf
else
LIBS += -lSDL_ttf
endif

# FIXME: should be dealt with elsewhere
# libs that Haiku doesn't want but are mandatory on *IX
ifneq ($(TARGETOS),haiku)
BASELIBS += -lm -lpthread
LIBS += -lm -lpthread
ifneq ($(TARGETOS),solaris)
BASELIBS += -lutil
LIBS += -lutil
else
SUPPORTSM32M64 = 1
BASELIBS += -lsocket -lnsl
LIBS += -lsocket -lnsl
endif
endif


endif # not Mac OS X

ifneq (,$(findstring ppc,$(UNAME)))
# override for preprocessor weirdness on PPC Linux
CFLAGS += -Upowerpc
SUPPORTSM32M64 = 1
endif

ifneq (,$(findstring amd64,$(UNAME)))
SUPPORTSM32M64 = 1
endif
ifneq (,$(findstring x86_64,$(UNAME)))
SUPPORTSM32M64 = 1
endif
ifneq (,$(findstring i386,$(UNAME)))
SUPPORTSM32M64 = 1
endif

ifeq ($(SUPPORTSM32M64),1)
ifeq ($(PTR64),1)
CCOMFLAGS += -m64
LDFLAGS += -m64
else
CCOMFLAGS += -m32
LDFLAGS += -m32
endif
endif

endif # Unix

#-------------------------------------------------
# Windows
#-------------------------------------------------

# Win32: add the necessary libraries
ifeq ($(BASE_TARGETOS),win32)

# Add to osdcoreobjs so tools will build
OSDCOREOBJS += $(SDLMAIN)

ifdef SDL_INSTALL_ROOT
INCPATH += -I$(SDL_INSTALL_ROOT)/include
LIBS += -L$(SDL_INSTALL_ROOT)/lib
#-Wl,-rpath,$(SDL_INSTALL_ROOT)/lib
endif

# LIBS += -lmingw32 -lSDL
# Static linking

LDFLAGS += -static-libgcc
ifeq (,$(findstring clang,$(CC)))
ifeq ($(findstring 4.4,$(TEST_GCC)),)
	#if we use new tools
	LDFLAGS += -static-libstdc++
endif
endif

ifndef NO_USE_QTDEBUG
MOC = @moc
endif

ifeq ($(SDL_LIBVER),sdl2)
LIBS += -lSDL2 -limm32 -lversion -lole32 -loleaut32 -lws2_32 -static
BASELIBS += -lSDL2 -limm32 -lversion -lole32 -loleaut32 -lws2_32 -static
else
LIBS += -lSDL -static
BASELIBS += -lSDL -static
endif
LIBS += -luser32 -lgdi32 -lddraw -ldsound -ldxguid -lwinmm -ladvapi32 -lcomctl32 -lshlwapi
BASELIBS += -luser32 -lgdi32 -lddraw -ldsound -ldxguid -lwinmm -ladvapi32 -lcomctl32 -lshlwapi
endif   # Win32

#-------------------------------------------------
# OS/2
#-------------------------------------------------

ifeq ($(BASE_TARGETOS),os2)

SDLCFLAGS := $(shell sdl-config --cflags)
SDLLIBS := $(shell sdl-config --libs)

INCPATH += $(SDLCFLAGS)
LIBS += $(SDLLIBS) -lpthread

endif # OS2

#-------------------------------------------------
# Debugging
#-------------------------------------------------

ifndef NO_USE_QTDEBUG
$(OSDOBJ)/%.moc.c: $(OSDSRC)/%.h
	$(MOC) $(MOCINCPATH) $< -o $@

DEBUGOBJS = \
	$(OSDOBJ)/modules/debugger/qt/debuggerview.o \
	$(OSDOBJ)/modules/debugger/qt/windowqt.o \
	$(OSDOBJ)/modules/debugger/qt/logwindow.o \
	$(OSDOBJ)/modules/debugger/qt/dasmwindow.o \
	$(OSDOBJ)/modules/debugger/qt/mainwindow.o \
	$(OSDOBJ)/modules/debugger/qt/memorywindow.o \
	$(OSDOBJ)/modules/debugger/qt/breakpointswindow.o \
	$(OSDOBJ)/modules/debugger/qt/deviceswindow.o \
	$(OSDOBJ)/modules/debugger/qt/deviceinformationwindow.o \
	$(OSDOBJ)/modules/debugger/qt/debuggerview.moc.o \
	$(OSDOBJ)/modules/debugger/qt/windowqt.moc.o \
	$(OSDOBJ)/modules/debugger/qt/logwindow.moc.o \
	$(OSDOBJ)/modules/debugger/qt/dasmwindow.moc.o \
	$(OSDOBJ)/modules/debugger/qt/mainwindow.moc.o \
	$(OSDOBJ)/modules/debugger/qt/memorywindow.moc.o \
	$(OSDOBJ)/modules/debugger/qt/breakpointswindow.moc.o \
	$(OSDOBJ)/modules/debugger/qt/deviceswindow.moc.o \
	$(OSDOBJ)/modules/debugger/qt/deviceinformationwindow.moc.o

DEFS += -DUSE_QTDEBUG=1

else
DEFS += -DUSE_QTDEBUG=0
endif

ifeq ($(NO_DEBUGGER),1)
DEFS += -DNO_DEBUGGER
else
OSDOBJS += $(DEBUGOBJS)
endif # NO_DEBUGGER

# Always add these
OSDOBJS += \
	$(OSDOBJ)/modules/debugger/none.o \
	$(OSDOBJ)/modules/debugger/debugint.o \
	$(OSDOBJ)/modules/debugger/debugwin.o \
	$(OSDOBJ)/modules/debugger/debugqt.o

#-------------------------------------------------
# BGFX
#-------------------------------------------------

ifdef USE_BGFX
DEFS += -DUSE_BGFX
OSDOBJS += $(SDLOBJ)/drawbgfx.o 
INCPATH += -I$(3RDPARTY)/bgfx/include -I$(3RDPARTY)/bx/include
USE_DISPATCH_GL = 0
BGFX_LIB = $(OBJ)/libbgfx.a
endif

#-------------------------------------------------
# OPENGL
#-------------------------------------------------

ifeq ($(NO_OPENGL),1)
DEFS += -DUSE_OPENGL=0
else
OSDOBJS += $(SDLOBJ)/drawogl.o $(SDLOBJ)/gl_shader_tool.o $(SDLOBJ)/gl_shader_mgr.o
DEFS += -DUSE_OPENGL=1
ifeq ($(USE_DISPATCH_GL),1)
DEFS += -DUSE_DISPATCH_GL=1
else
LIBS += $(LIBGL)
endif
endif

ifneq ($(USE_DISPATCH_GL),1)
ifdef MESA_INSTALL_ROOT
LIBS += -L$(MESA_INSTALL_ROOT)/lib
LDFLAGS += -Wl,-rpath=$(MESA_INSTALL_ROOT)/lib
INCPATH += -I$(MESA_INSTALL_ROOT)/include
endif
endif

#-------------------------------------------------
# X11
#-------------------------------------------------

ifeq ($(NO_X11),1)
DEFS += -DSDLMAME_NO_X11
else
# Default libs
DEFS += -DSDLMAME_X11
LIBS += -lX11 -lXinerama
ifneq ($(SDL_LIBVER),sdl2)
BASELIBS += -lX11
endif

# The newer debugger uses QT
ifndef NO_USE_QTDEBUG
QTCFLAGS := $(shell pkg-config --cflags QtGui)
QTLIBS := $(shell pkg-config --libs QtGui)

INCPATH += $(QTCFLAGS)
LIBS += $(QTLIBS)
endif

# some systems still put important things in a different prefix
LIBS += -L/usr/X11/lib -L/usr/X11R6/lib -L/usr/openwin/lib
# make sure we can find X headers
INCPATH += -I/usr/X11/include -I/usr/X11R6/include -I/usr/openwin/include
endif # NO_X11

# can't use native libs with emscripten
ifeq ($(TARGETOS),emscripten)
LIBS =
endif

#-------------------------------------------------
# XInput
#-------------------------------------------------

ifeq ($(NO_USE_XINPUT),1)
DEFS += -DUSE_XINPUT=0
else
DEFS += -DUSE_XINPUT=1 -DUSE_XINPUT_DEBUG=0
LIBS += -lXext -lXi
endif # USE_XINPUT

#-------------------------------------------------
# Network (TAP/TUN)
#-------------------------------------------------

ifndef DONT_USE_NETWORK

ifeq ($(SDL_NETWORK),taptun)

DEFS += -DSDLMAME_NET_TAPTUN
endif

ifeq ($(SDL_NETWORK),pcap)

DEFS += -DSDLMAME_NET_PCAP

# dynamically linked ...
#ifneq ($(TARGETOS),win32)
#LIBS += -lpcap
#endif

endif # ifeq ($(SDL_NETWORK),pcap)

endif # ifndef DONT_USE_NETWORK

#-------------------------------------------------
# Dependencies
#-------------------------------------------------

# due to quirks of using /bin/sh, we need to explicitly specify the current path
CURPATH = ./

ifeq ($(BASE_TARGETOS),os2)
# to avoid name clash of '_brk'
$(OBJ)/emu/cpu/h6280/6280dasm.o : CDEFS += -D__STRICT_ANSI__
endif # OS2

ifeq ($(TARGETOS),solaris)
# solaris only has gcc-4.3 by default and is reporting a false positive
$(OBJ)/emu/video/tms9927.o : CCOMFLAGS += -Wno-error
endif # solaris

# drawSDL depends on the core software renderer, so make sure it exists
$(SDLOBJ)/drawsdl.o : $(SRC)/emu/rendersw.inc $(SDLSRC)/drawogl.c

# draw13 depends on blit13.h
$(SDLOBJ)/draw13.o : $(SDLSRC)/blit13.h

#$(OSDCOREOBJS): $(SDLSRC)/sdl.mak

#$(OSDOBJS): $(SDLSRC)/sdl.mak


$(LIBOCORE): $(OSDCOREOBJS)

$(LIBOSD): $(OSDOBJS)


#-------------------------------------------------
# Tools
#-------------------------------------------------

TOOLS += \
	$(BIN)testkeys$(EXE)

$(SDLOBJ)/testkeys.o: $(SDLSRC)/testkeys.c
	@echo Compiling $<...
	$(CC)  $(CFLAGS) $(DEFS) -c $< -o $@

TESTKEYSOBJS = \
	$(SDLOBJ)/testkeys.o \

$(BIN)testkeys$(EXE): $(TESTKEYSOBJS) $(LIBUTIL) $(LIBOCORE) $(SDLUTILMAIN)
	@echo Linking $@...
	$(LD) $(LDFLAGS) $^ $(BASELIBS) -o $@

#-------------------------------------------------
# clean up
#-------------------------------------------------

$(OSDCLEAN):
	@rm -f .depend_*

#-------------------------------------------------
# various support targets
#-------------------------------------------------

testlib:
	@echo LIBS: $(LIBS)
	@echo INCPATH: $(INCPATH)
	@echo DEFS: $(DEFS)
	@echo CORE: $(OSDCOREOBJS)

ifneq ($(TARGETOS),win32)
BUILD_VERSION = $(shell grep 'build_version\[\] =' src/version.c | sed -e "s/.*= \"//g" -e "s/ .*//g")
DISTFILES = test_dist.sh whatsnew.txt whatsnew_$(BUILD_VERSION).txt makefile  docs/ src/
EXCLUDES = -x "*/.svn/*"

zip:
	zip -rq ../mame_$(BUILD_VERSION).zip $(DISTFILES) $(EXCLUDES)

endif
<|MERGE_RESOLUTION|>--- conflicted
+++ resolved
@@ -579,16 +579,12 @@
 # causes a significant problem)
 SDLCFLAGS := $(shell $(SDL_CONFIG) --cflags | sed 's:/SDL::')
 # Remove libSDLmain, as its symbols conflict with SDLMain_tmpl.m
-<<<<<<< HEAD
-LIBS += `$(SDL_CONFIG) --libs | sed 's/-lSDLmain//'` -lpthread -framework Cocoa -framework OpenGL
-BASELIBS += `$(SDL_CONFIG) --libs | sed 's/-lSDLmain//'` -lpthread -framework Cocoa -framework OpenGL
-=======
 SDLLIBS := $(shell $(SDL_CONFIG) --libs | sed 's/-lSDLmain//')
 
 INCPATH += $(SDLCFLAGS)
 CCOMFLAGS += -DNO_SDL_GLEXT
 LIBS += $(SDLLIBS) -lpthread -framework Cocoa -framework OpenGL
->>>>>>> 2d1e9b16
+BASELIBS += $(SDLLIBS) -lpthread -framework Cocoa -framework OpenGL
 DEFS += -DMACOSX_USE_LIBSDL
 endif   # MACOSX_USE_LIBSDL
 
@@ -627,21 +623,12 @@
 NO_DEBUGGER = 1
 endif
 
-<<<<<<< HEAD
-INCPATH += `$(SDL_CONFIG) --cflags  | sed -e 's:/SDL[2]*::' -e 's:\(-D[^ ]*\)::g'`
-CCOMFLAGS += `$(SDL_CONFIG) --cflags  | sed -e 's:/SDL[2]*::' -e 's:\(-I[^ ]*\)::g'`
-=======
 SDLINCLUDES := $(shell $(SDL_CONFIG) --cflags  | sed -e 's:/SDL[2]*::' -e 's:\(-D[^ ]*\)::g')
 SDLDEFINES := $(shell $(SDL_CONFIG) --cflags  | sed -e 's:/SDL[2]*::' -e 's:\(-I[^ ]*\)::g')
 SDLLIBS := $(shell $(SDL_CONFIG) --libs)
 
-# Don't pull in the system includes if we are compiling for Emscripten, which has its own headers
-ifneq ($(TARGETOS),emscripten)
 INCPATH += $(SDLINCLUDES)
-endif
 CCOMFLAGS += $(SDLDEFINES)
->>>>>>> 2d1e9b16
-
 BASELIBS += $(SDLLIBS)
 LIBS += $(SDLLIBS)
 
