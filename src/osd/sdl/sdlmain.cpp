// license:BSD-3-Clause
// copyright-holders:Olivier Galibert, R. Belmont
//============================================================
//
//  sdlmain.c - main file for SDLMAME.
//
//  SDLMAME by Olivier Galibert and R. Belmont
//
//============================================================


#ifdef SDLMAME_UNIX
#if (!defined(SDLMAME_MACOSX)) && (!defined(SDLMAME_EMSCRIPTEN))
#ifndef SDLMAME_HAIKU
#include <fontconfig/fontconfig.h>
#endif
#endif
#ifdef SDLMAME_MACOSX
#include <Carbon/Carbon.h>
#endif
#endif

// standard includes
#if !defined(SDLMAME_WIN32)
#include <unistd.h>
#endif

// only for strconv.h
#if defined(SDLMAME_WIN32)
#define WIN32_LEAN_AND_MEAN
#include <windows.h>
#endif

#include "sdlinc.h"

// MAME headers
#include "osdepend.h"
#include "emu.h"
#include "clifront.h"
#include "emuopts.h"
#include "strconv.h"

// OSD headers
#include "video.h"
#include "osdsdl.h"
#include "modules/lib/osdlib.h"

// we override SDL's normal startup on Win32
// please see sdlprefix.h as well

#if defined(SDLMAME_X11) && (SDL_MAJOR_VERSION == 1) && (SDL_MINOR_VERSION == 2)
#include <X11/Xlib.h>
#include <X11/Xutil.h>
#endif

#include "watchdog.h"

//============================================================
//  OPTIONS
//============================================================

#ifndef INI_PATH
#if defined(SDLMAME_WIN32)
	#define INI_PATH ".;ini"
#elif defined(SDLMAME_MACOSX)
	#define INI_PATH "$HOME/Library/Application Support/APP_NAME;$HOME/.APP_NAME;.;ini"
#else
	#define INI_PATH "$HOME/.APP_NAME;.;ini"
#endif // MACOSX
#endif // INI_PATH


//============================================================
//  Global variables
//============================================================

#if defined(SDLMAME_UNIX) || defined(SDLMAME_WIN32)
int sdl_entered_debugger;
#endif

//============================================================
//  Local variables
//============================================================

const options_entry sdl_options::s_option_entries[] =
{
	{ SDLOPTION_INIPATH,                     INI_PATH,    OPTION_STRING,     "path to ini files" },

	// performance options
	{ NULL,                                   NULL,       OPTION_HEADER,     "SDL PERFORMANCE OPTIONS" },
	{ SDLOPTION_SDLVIDEOFPS,                  "0",        OPTION_BOOLEAN,    "show sdl video performance" },
	// video options
	{ NULL,                                   NULL,       OPTION_HEADER,     "SDL VIDEO OPTIONS" },
// OS X can be trusted to have working hardware OpenGL, so default to it on for the best user experience
	{ SDLOPTION_CENTERH,                      "1",        OPTION_BOOLEAN,    "center horizontally within the view area" },
	{ SDLOPTION_CENTERV,                      "1",        OPTION_BOOLEAN,    "center vertically within the view area" },
	{ SDLOPTION_SCALEMODE ";sm",         OSDOPTVAL_NONE,  OPTION_STRING,     "Scale mode: none, hwblit, hwbest, yv12, yuy2, yv12x2, yuy2x2 (-video soft only)" },

	// full screen options
	#ifdef SDLMAME_X11
	{ NULL,                                   NULL,  OPTION_HEADER,     "SDL FULL SCREEN OPTIONS" },
	{ SDLOPTION_USEALLHEADS,                 "0",     OPTION_BOOLEAN,    "split full screen image across monitors" },
	#endif

	// keyboard mapping
	{ NULL,                                   NULL,  OPTION_HEADER,     "SDL KEYBOARD MAPPING" },
	{ SDLOPTION_KEYMAP,                      "0",    OPTION_BOOLEAN,    "enable keymap" },
	{ SDLOPTION_KEYMAP_FILE,                 "keymap.dat", OPTION_STRING, "keymap filename" },

	// joystick mapping
	{ NULL,                                  NULL,   OPTION_HEADER,     "SDL JOYSTICK MAPPING" },
	{ SDLOPTION_JOYINDEX "1",                OSDOPTVAL_AUTO, OPTION_STRING,         "name of joystick mapped to joystick #1" },
	{ SDLOPTION_JOYINDEX "2",                OSDOPTVAL_AUTO, OPTION_STRING,         "name of joystick mapped to joystick #2" },
	{ SDLOPTION_JOYINDEX "3",                OSDOPTVAL_AUTO, OPTION_STRING,         "name of joystick mapped to joystick #3" },
	{ SDLOPTION_JOYINDEX "4",                OSDOPTVAL_AUTO, OPTION_STRING,         "name of joystick mapped to joystick #4" },
	{ SDLOPTION_JOYINDEX "5",                OSDOPTVAL_AUTO, OPTION_STRING,         "name of joystick mapped to joystick #5" },
	{ SDLOPTION_JOYINDEX "6",                OSDOPTVAL_AUTO, OPTION_STRING,         "name of joystick mapped to joystick #6" },
	{ SDLOPTION_JOYINDEX "7",                OSDOPTVAL_AUTO, OPTION_STRING,         "name of joystick mapped to joystick #7" },
	{ SDLOPTION_JOYINDEX "8",                OSDOPTVAL_AUTO, OPTION_STRING,         "name of joystick mapped to joystick #8" },
	{ SDLOPTION_SIXAXIS,                     "0",    OPTION_BOOLEAN,    "Use special handling for PS3 Sixaxis controllers" },

#if (USE_XINPUT)
	// lightgun mapping
	{ NULL,                                  NULL,   OPTION_HEADER,     "SDL LIGHTGUN MAPPING" },
	{ SDLOPTION_LIGHTGUNINDEX "1",           OSDOPTVAL_AUTO, OPTION_STRING,         "name of lightgun mapped to lightgun #1" },
	{ SDLOPTION_LIGHTGUNINDEX "2",           OSDOPTVAL_AUTO, OPTION_STRING,         "name of lightgun mapped to lightgun #2" },
	{ SDLOPTION_LIGHTGUNINDEX "3",           OSDOPTVAL_AUTO, OPTION_STRING,         "name of lightgun mapped to lightgun #3" },
	{ SDLOPTION_LIGHTGUNINDEX "4",           OSDOPTVAL_AUTO, OPTION_STRING,         "name of lightgun mapped to lightgun #4" },
	{ SDLOPTION_LIGHTGUNINDEX "5",           OSDOPTVAL_AUTO, OPTION_STRING,         "name of lightgun mapped to lightgun #5" },
	{ SDLOPTION_LIGHTGUNINDEX "6",           OSDOPTVAL_AUTO, OPTION_STRING,         "name of lightgun mapped to lightgun #6" },
	{ SDLOPTION_LIGHTGUNINDEX "7",           OSDOPTVAL_AUTO, OPTION_STRING,         "name of lightgun mapped to lightgun #7" },
	{ SDLOPTION_LIGHTGUNINDEX "8",           OSDOPTVAL_AUTO, OPTION_STRING,         "name of lightgun mapped to lightgun #8" },
#endif

	{ NULL,                                  NULL,   OPTION_HEADER,     "SDL MOUSE MAPPING" },
	{ SDLOPTION_MOUSEINDEX "1",              OSDOPTVAL_AUTO, OPTION_STRING,         "name of mouse mapped to mouse #1" },
	{ SDLOPTION_MOUSEINDEX "2",              OSDOPTVAL_AUTO, OPTION_STRING,         "name of mouse mapped to mouse #2" },
	{ SDLOPTION_MOUSEINDEX "3",              OSDOPTVAL_AUTO, OPTION_STRING,         "name of mouse mapped to mouse #3" },
	{ SDLOPTION_MOUSEINDEX "4",              OSDOPTVAL_AUTO, OPTION_STRING,         "name of mouse mapped to mouse #4" },
	{ SDLOPTION_MOUSEINDEX "5",              OSDOPTVAL_AUTO, OPTION_STRING,         "name of mouse mapped to mouse #5" },
	{ SDLOPTION_MOUSEINDEX "6",              OSDOPTVAL_AUTO, OPTION_STRING,         "name of mouse mapped to mouse #6" },
	{ SDLOPTION_MOUSEINDEX "7",              OSDOPTVAL_AUTO, OPTION_STRING,         "name of mouse mapped to mouse #7" },
	{ SDLOPTION_MOUSEINDEX "8",              OSDOPTVAL_AUTO, OPTION_STRING,         "name of mouse mapped to mouse #8" },

	{ NULL,                                  NULL,   OPTION_HEADER,     "SDL KEYBOARD MAPPING" },
	{ SDLOPTION_KEYBINDEX "1",               OSDOPTVAL_AUTO, OPTION_STRING,         "name of keyboard mapped to keyboard #1" },
	{ SDLOPTION_KEYBINDEX "2",               OSDOPTVAL_AUTO, OPTION_STRING,         "name of keyboard mapped to keyboard #2" },
	{ SDLOPTION_KEYBINDEX "3",               OSDOPTVAL_AUTO, OPTION_STRING,         "name of keyboard mapped to keyboard #3" },
	{ SDLOPTION_KEYBINDEX "4",               OSDOPTVAL_AUTO, OPTION_STRING,         "name of keyboard mapped to keyboard #4" },
	{ SDLOPTION_KEYBINDEX "5",               OSDOPTVAL_AUTO, OPTION_STRING,         "name of keyboard mapped to keyboard #5" },
	{ SDLOPTION_KEYBINDEX "6",               OSDOPTVAL_AUTO, OPTION_STRING,         "name of keyboard mapped to keyboard #6" },
	{ SDLOPTION_KEYBINDEX "7",               OSDOPTVAL_AUTO, OPTION_STRING,         "name of keyboard mapped to keyboard #7" },
	{ SDLOPTION_KEYBINDEX "8",               OSDOPTVAL_AUTO, OPTION_STRING,         "name of keyboard mapped to keyboard #8" },

	// SDL low level driver options
	{ NULL,                                  NULL,   OPTION_HEADER,     "SDL LOWLEVEL DRIVER OPTIONS" },
	{ SDLOPTION_VIDEODRIVER ";vd",           OSDOPTVAL_AUTO,  OPTION_STRING,        "sdl video driver to use ('x11', 'directfb', ... or 'auto' for SDL default" },
	{ SDLOPTION_RENDERDRIVER ";rd",          OSDOPTVAL_AUTO,  OPTION_STRING,        "sdl render driver to use ('software', 'opengl', 'directfb' ... or 'auto' for SDL default" },
	{ SDLOPTION_AUDIODRIVER ";ad",           OSDOPTVAL_AUTO,  OPTION_STRING,        "sdl audio driver to use ('alsa', 'arts', ... or 'auto' for SDL default" },
#if USE_OPENGL
	{ SDLOPTION_GL_LIB,                      SDLOPTVAL_GLLIB, OPTION_STRING,        "alternative libGL.so to use; 'auto' for system default" },
#endif

	// End of list
	{ NULL }
};

//============================================================
//  sdl_options
//============================================================

sdl_options::sdl_options()
: osd_options()
{
	std::string ini_path(INI_PATH);
	add_entries(sdl_options::s_option_entries);
	strreplace(ini_path,"APP_NAME", emulator_info::get_appname_lower());
	set_default_value(SDLOPTION_INIPATH, ini_path.c_str());
}

//============================================================
//  main
//============================================================

// we do some special sauce on Win32...

#if defined(SDLMAME_WIN32)
/* gee */
extern "C" DECLSPEC void SDLCALL SDL_SetModuleHandle(void *hInst);
#endif

// translated to utf8_main
int main(int argc, char *argv[])
{
	int res = 0;

	// disable I/O buffering
	setvbuf(stdout, (char *) NULL, _IONBF, 0);
	setvbuf(stderr, (char *) NULL, _IONBF, 0);

	// FIXME: this should be done differently

#ifdef SDLMAME_UNIX
	sdl_entered_debugger = 0;
#if (!defined(SDLMAME_MACOSX)) && (!defined(SDLMAME_HAIKU)) && (!defined(SDLMAME_EMSCRIPTEN))
	FcInit();
#endif
#endif

	{
		sdl_options options;
		sdl_osd_interface osd(options);
		osd.register_options();
		cli_frontend frontend(options, osd);
		res = frontend.execute(argc, argv);
	}

#ifdef SDLMAME_UNIX
#if (!defined(SDLMAME_MACOSX)) && (!defined(SDLMAME_HAIKU)) && (!defined(SDLMAME_EMSCRIPTEN))
	if (!sdl_entered_debugger)
	{
		FcFini();
	}
#endif
#endif

	exit(res);
}



//============================================================
//  output_oslog
//============================================================

static void output_oslog(const running_machine &machine, const char *buffer)
{
	fputs(buffer, stderr);
}



//============================================================
//  constructor
//============================================================

sdl_osd_interface::sdl_osd_interface(sdl_options &options)
: osd_common_t(options), m_options(options)
{
	m_watchdog = NULL;
}


//============================================================
//  destructor
//============================================================

sdl_osd_interface::~sdl_osd_interface()
{
}


//============================================================
//  osd_exit
//============================================================

void sdl_osd_interface::osd_exit()
{
	osd_common_t::osd_exit();

	if (!SDLMAME_INIT_IN_WORKER_THREAD)
	{
		/* FixMe: Bug in SDL2.0, Quitting joystick will cause SIGSEGV */
		SDL_QuitSubSystem(SDL_INIT_TIMER| SDL_INIT_VIDEO /*| SDL_INIT_JOYSTICK */);
	}
}

//============================================================
//  defines_verbose
//============================================================

#define MAC_EXPAND_STR(_m) #_m
#define MACRO_VERBOSE(_mac) \
	do { \
		if (strcmp(MAC_EXPAND_STR(_mac), #_mac) != 0) \
			osd_printf_verbose("%s=%s ", #_mac, MAC_EXPAND_STR(_mac)); \
	} while (0)

#define _SDL_VER #SDL_MAJOR_VERSION "." #SDL_MINOR_VERSION "." #SDL_PATCHLEVEL

static void defines_verbose(void)
{
	osd_printf_verbose("Build version:      %s\n", build_version);
	osd_printf_verbose("Build architecure:  ");
	MACRO_VERBOSE(SDLMAME_ARCH);
	osd_printf_verbose("\n");
	osd_printf_verbose("Build defines 1:    ");
	MACRO_VERBOSE(SDLMAME_UNIX);
	MACRO_VERBOSE(SDLMAME_X11);
	MACRO_VERBOSE(SDLMAME_WIN32);
	MACRO_VERBOSE(SDLMAME_MACOSX);
	MACRO_VERBOSE(SDLMAME_DARWIN);
	MACRO_VERBOSE(SDLMAME_LINUX);
	MACRO_VERBOSE(SDLMAME_SOLARIS);
	MACRO_VERBOSE(SDLMAME_IRIX);
	MACRO_VERBOSE(SDLMAME_BSD);
	osd_printf_verbose("\n");
	osd_printf_verbose("Build defines 1:    ");
	MACRO_VERBOSE(LSB_FIRST);
	MACRO_VERBOSE(PTR64);
	MACRO_VERBOSE(MAME_NOASM);
	MACRO_VERBOSE(MAME_DEBUG);
	MACRO_VERBOSE(BIGENDIAN);
	MACRO_VERBOSE(CPP_COMPILE);
	MACRO_VERBOSE(SYNC_IMPLEMENTATION);
	osd_printf_verbose("\n");
	osd_printf_verbose("SDL/OpenGL defines: ");
	osd_printf_verbose("SDL_COMPILEDVERSION=%d ", SDL_COMPILEDVERSION);
	MACRO_VERBOSE(USE_OPENGL);
	MACRO_VERBOSE(USE_DISPATCH_GL);
	osd_printf_verbose("\n");
	osd_printf_verbose("Compiler defines A: ");
	MACRO_VERBOSE(__GNUC__);
	MACRO_VERBOSE(__GNUC_MINOR__);
	MACRO_VERBOSE(__GNUC_PATCHLEVEL__);
	MACRO_VERBOSE(__VERSION__);
	osd_printf_verbose("\n");
	osd_printf_verbose("Compiler defines B: ");
	MACRO_VERBOSE(__amd64__);
	MACRO_VERBOSE(__x86_64__);
	MACRO_VERBOSE(__unix__);
	MACRO_VERBOSE(__i386__);
	MACRO_VERBOSE(__ppc__);
	MACRO_VERBOSE(__ppc64__);
	osd_printf_verbose("\n");
	osd_printf_verbose("Compiler defines C: ");
	MACRO_VERBOSE(_FORTIFY_SOURCE);
	MACRO_VERBOSE(__USE_FORTIFY_LEVEL);
	osd_printf_verbose("\n");
}

//============================================================
//  osd_sdl_info
//============================================================

static void osd_sdl_info(void)
{
	int i, num = SDL_GetNumVideoDrivers();

	osd_printf_verbose("Available videodrivers: ");
	for (i=0;i<num;i++)
	{
		const char *name = SDL_GetVideoDriver(i);
		osd_printf_verbose("%s ", name);
	}
	osd_printf_verbose("\n");
	osd_printf_verbose("Current Videodriver: %s\n", SDL_GetCurrentVideoDriver());
	num = SDL_GetNumVideoDisplays();
	for (i=0;i<num;i++)
	{
		SDL_DisplayMode mode;
		int j;

		osd_printf_verbose("\tDisplay #%d\n", i);
		if (SDL_GetDesktopDisplayMode(i, &mode))
			osd_printf_verbose("\t\tDesktop Mode:         %dx%d-%d@%d\n", mode.w, mode.h, SDL_BITSPERPIXEL(mode.format), mode.refresh_rate);
		if (SDL_GetCurrentDisplayMode(i, &mode))
			osd_printf_verbose("\t\tCurrent Display Mode: %dx%d-%d@%d\n", mode.w, mode.h, SDL_BITSPERPIXEL(mode.format), mode.refresh_rate);
		osd_printf_verbose("\t\tRenderdrivers:\n");
		for (j=0; j<SDL_GetNumRenderDrivers(); j++)
		{
			SDL_RendererInfo info;
			SDL_GetRenderDriverInfo(j, &info);
			osd_printf_verbose("\t\t\t%10s (%dx%d)\n", info.name, info.max_texture_width, info.max_texture_height);
		}
	}

	osd_printf_verbose("Available audio drivers: \n");
	num = SDL_GetNumAudioDrivers();
	for (i=0;i<num;i++)
	{
		osd_printf_verbose("\t%-20s\n", SDL_GetAudioDriver(i));
	}
}


//============================================================
//  video_register
//============================================================

void sdl_osd_interface::video_register()
{
	video_options_add("soft", NULL);
	video_options_add("opengl", NULL);
	video_options_add("bgfx", NULL);
	//video_options_add("auto", NULL); // making d3d video default one
}

//============================================================
//  init
//============================================================


void sdl_osd_interface::init(running_machine &machine)
{
	// call our parent
	osd_common_t::init(machine);

	const char *stemp;

	// determine if we are benchmarking, and adjust options appropriately
	int bench = options().bench();
	std::string error_string;
	if (bench > 0)
	{
		options().set_value(OPTION_THROTTLE, false, OPTION_PRIORITY_MAXIMUM, error_string);
		options().set_value(OSDOPTION_SOUND, "none", OPTION_PRIORITY_MAXIMUM, error_string);
		options().set_value(OSDOPTION_VIDEO, "none", OPTION_PRIORITY_MAXIMUM, error_string);
		options().set_value(OPTION_SECONDS_TO_RUN, bench, OPTION_PRIORITY_MAXIMUM, error_string);
		assert(error_string.c_str()[0] == 0);
	}

	// Some driver options - must be before audio init!
	stemp = options().audio_driver();
	if (stemp != NULL && strcmp(stemp, OSDOPTVAL_AUTO) != 0)
	{
		osd_printf_verbose("Setting SDL audiodriver '%s' ...\n", stemp);
		osd_setenv(SDLENV_AUDIODRIVER, stemp, 1);
	}

	stemp = options().video_driver();
	if (stemp != NULL && strcmp(stemp, OSDOPTVAL_AUTO) != 0)
	{
		osd_printf_verbose("Setting SDL videodriver '%s' ...\n", stemp);
		osd_setenv(SDLENV_VIDEODRIVER, stemp, 1);
	}

		stemp = options().render_driver();
		if (stemp != NULL)
		{
			if (strcmp(stemp, OSDOPTVAL_AUTO) != 0)
			{
				osd_printf_verbose("Setting SDL renderdriver '%s' ...\n", stemp);
				//osd_setenv(SDLENV_RENDERDRIVER, stemp, 1);
				SDL_SetHint(SDL_HINT_RENDER_DRIVER, stemp);
			}
			else
			{
#if defined(SDLMAME_WIN32)
				// OpenGL renderer has less issues with mode switching on windows
				osd_printf_verbose("Setting SDL renderdriver '%s' ...\n", "opengl");
				//osd_setenv(SDLENV_RENDERDRIVER, stemp, 1);
				SDL_SetHint(SDL_HINT_RENDER_DRIVER, "opengl");
#endif
			}
		}

	/* Set the SDL environment variable for drivers wanting to load the
	 * lib at startup.
	 */
#if USE_OPENGL
	/* FIXME: move lib loading code from drawogl.c here */

	stemp = options().gl_lib();
	if (stemp != NULL && strcmp(stemp, OSDOPTVAL_AUTO) != 0)
	{
		osd_setenv("SDL_VIDEO_GL_DRIVER", stemp, 1);
		osd_printf_verbose("Setting SDL_VIDEO_GL_DRIVER = '%s' ...\n", stemp);
	}
#endif

	/* get number of processors */
	stemp = options().numprocessors();

	osd_num_processors = 0;

	if (strcmp(stemp, "auto") != 0)
	{
		osd_num_processors = atoi(stemp);
		if (osd_num_processors < 1)
		{
			osd_printf_warning("numprocessors < 1 doesn't make much sense. Assuming auto ...\n");
			osd_num_processors = 0;
		}
	}

	/* Initialize SDL */

	if (!SDLMAME_INIT_IN_WORKER_THREAD)
	{
#ifdef SDLMAME_EMSCRIPTEN
		// timer brings in threads which are not supported in Emscripten
		if (SDL_InitSubSystem(SDL_INIT_VIDEO| SDL_INIT_JOYSTICK|SDL_INIT_NOPARACHUTE)) {
#else
		if (SDL_InitSubSystem(SDL_INIT_TIMER| SDL_INIT_VIDEO| SDL_INIT_JOYSTICK|SDL_INIT_NOPARACHUTE)) {
#endif
			osd_printf_error("Could not initialize SDL %s\n", SDL_GetError());
			exit(-1);
		}
		osd_sdl_info();
	}

	defines_verbose();

	osd_common_t::init_subsystems();

	if (options().oslog())
		machine.add_logerror_callback(output_oslog);

	/* now setup watchdog */

	int watchdog_timeout = options().watchdog();

	if (watchdog_timeout != 0)
	{
		m_watchdog = auto_alloc(machine, watchdog);
		m_watchdog->setTimeout(watchdog_timeout);
	}

#ifdef SDLMAME_EMSCRIPTEN
	SDL_EventState(SDL_TEXTINPUT, SDL_FALSE);
#else
	SDL_EventState(SDL_TEXTINPUT, SDL_TRUE);
#endif
<<<<<<< HEAD
}
=======
#else
	SDL_EnableUNICODE(SDL_TRUE);
#endif
}
>>>>>>> 7dfb5785
<|MERGE_RESOLUTION|>--- conflicted
+++ resolved
@@ -522,11 +522,4 @@
 #else
 	SDL_EventState(SDL_TEXTINPUT, SDL_TRUE);
 #endif
-<<<<<<< HEAD
-}
-=======
-#else
-	SDL_EnableUNICODE(SDL_TRUE);
-#endif
-}
->>>>>>> 7dfb5785
+}
