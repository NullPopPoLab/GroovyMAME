// license:LGPL-2.1+
// copyright-holders:Angelo Salese
/***************************************************************************

    TC009xLVC device emulation

    Written by Angelo Salese, based off Taito L implementation

    TODO:
    - non-video stuff needs to be ported there as well
    - Verify difference between TC0090LVC and TC0091LVC

***************************************************************************/

#include "emu.h"
#include "machine/tc009xlvc.h"

#include "emupal.h"
#include "screen.h"


DEFINE_DEVICE_TYPE(TC0090LVC, tc0090lvc_device, "tc0090lvc", "Taito TC0090LVC")
DEFINE_DEVICE_TYPE(TC0091LVC, tc0091lvc_device, "tc0091lvc", "Taito TC0091LVC")

void tc0090lvc_device::vram_w(offs_t offset, u8 data)
{
	// TODO: offset 0x0000 - 0x3fff is not used?

	m_vram[offset] = data;
	gfx(2)->mark_dirty(offset / 32);
	if (offset >= 0x8000 && offset < 0x9000) // 0x8000-0x9000 bg 0
	{
		offset -= 0x8000;
		bg_tilemap[0]->mark_tile_dirty(offset/2);
	}
	else if (offset >= 0x9000 && offset < 0xa000) // 0x9000-0xa000 bg 1
	{
		offset -= 0x9000;
		bg_tilemap[1]->mark_tile_dirty(offset/2);
	}
	else if (offset >= 0xa000 && offset < 0xb000) // 0xa000-0xb000 text
	{
		offset -= 0xa000;
		tx_tilemap->mark_tile_dirty(offset/2);
	}
	// 0xb000-0xb3ff sprites
}

void tc0090lvc_device::vregs_w(offs_t offset, u8 data)
{
	if ((offset & 0xfc) == 0)
	{
		bg_tilemap[0]->mark_all_dirty();
		bg_tilemap[1]->mark_all_dirty();
	}

	m_vregs[offset] = data;
}

void tc0090lvc_device::ram_bank_w(offs_t offset, u8 data)
{
	m_ram_bank[offset] = data;
	m_bankdev[offset]->set_bank(m_ram_bank[offset]);
}

static const gfx_layout layout_8x8 =
{
	8, 8,
	RGN_FRAC(1,1),
	4,
	{ 8, 12, 0, 4 },
	{ STEP4(3,-1), STEP4(4*4+3,-1) },
	{ STEP8(0,4*4*2) },
	8*8*4
};

static const gfx_layout layout_16x16 =
{
	16, 16,
	RGN_FRAC(1,1),
	4,
	{ 8, 12, 0, 4 },
	{ STEP4(3,-1), STEP4(4*4+3,-1), STEP4(8*8*4+3,-1), STEP4(8*8*4+4*4+3,-1) },
	{ STEP8(0,4*4*2), STEP8(8*8*4*2,4*4*2) },
	8*8*4*4
};

GFXDECODE_MEMBER(tc0090lvc_device::gfxinfo)
	GFXDECODE_DEVICE("gfx",      0, layout_8x8,   0, 16)
	GFXDECODE_DEVICE("gfx",      0, layout_16x16, 0, 16)
	GFXDECODE_DEVICE_RAM("vram", 0, layout_8x8,   0, 16)
GFXDECODE_END

void tc0090lvc_device::cpu_map(address_map &map)
{
	// 0x0000-0x7fff ROM (0x0000-0x5fff Fixed, 0x6000-0x7fff Bankswitched)
	map(0x0000, 0x5fff).r(FUNC(tc0090lvc_device::rom_r));
	map(0x6000, 0x7fff).lr8(NAME([this] (offs_t offset) { return rom_r((m_rom_bank << 13) | (offset & 0x1fff)); }));

	// 0x8000-0xbfff External mappable area

	// 0xc000-0xfdff RAM banks (Connected in VRAMs, 4KB boundary)
	map(0xc000, 0xcfff).m(m_bankdev[0], FUNC(address_map_bank_device::amap8));
	map(0xd000, 0xdfff).m(m_bankdev[1], FUNC(address_map_bank_device::amap8));
	map(0xe000, 0xefff).m(m_bankdev[2], FUNC(address_map_bank_device::amap8));
	map(0xf000, 0xfdff).m(m_bankdev[3], FUNC(address_map_bank_device::amap8));

	// 0xfe00-0xffff Internal functions
}

void tc0090lvc_device::banked_map(address_map &map)
{
	map(0x010000, 0x01ffff).readonly().share("vram");
	// note, the way tiles are addressed suggests that 0x0000-0x3fff of this might be usable,
	//       but we don't map it anywhere, so the first tiles are always blank at the moment.
	map(0x014000, 0x01ffff).lw8(NAME([this] (offs_t offset, u8 data) { vram_w(offset + 0x4000, data); }));
	map(0x040000, 0x05ffff).ram().share("bitmap_ram");
	map(0x080000, 0x0801ff).ram().mirror(0x00e00).w("palette", FUNC(palette_device::write8)).share("palette");
}

tc0090lvc_device::tc0090lvc_device(const machine_config &mconfig, const char *tag, device_t *owner, u32 clock)
	: tc0090lvc_device(mconfig, TC0090LVC, tag, owner, clock)
{
}

tc0090lvc_device::tc0090lvc_device(const machine_config &mconfig, device_type &type, const char *tag, device_t *owner, u32 clock)
	: device_t(mconfig, type, tag, owner, clock)
	, device_gfx_interface(mconfig, *this, gfxinfo, "palette")
	, m_tilemap_xoffs(0)
	, m_tilemap_yoffs(0)
	, m_tilemap_flipped_xoffs(0)
	, m_tilemap_flipped_yoffs(0)
	, m_irq_enable(0)
	, m_bankdev(*this, "bankdev_%u", 0U)
	, m_vram(*this, "vram")
	, m_bitmap_ram(*this, "bitmap_ram")
	, m_rom(*this, DEVICE_SELF)
	, m_tile_cb(*this)
{
}

tc0091lvc_device::tc0091lvc_device(const machine_config &mconfig, const char *tag, device_t *owner, u32 clock)
	: tc0090lvc_device(mconfig, TC0091LVC, tag, owner, clock)
{
}

/*
    Scroll Tilemap format (2 bytes per tiles, 64x32 tilemap)

    Offset Bits     Description
           76543210
    00     xxxxxxxx Code (bit 0-7)
    01     ------xx Code (bit 8-9)
           ----xx-- Bank select (0x400 code boundary)
           xxxx---- Palette select (16 color boundary)
*/

template<unsigned Offset>
TILE_GET_INFO_MEMBER(tc0090lvc_device::get_tile_info)
{
	const u16 attr = m_vram[Offset + (2 * tile_index) + 1];
	u32 code = m_vram[Offset + (2 * tile_index)]
			| ((attr & 0x03) << 8)
			| ((tilebank((attr & 0xc) >> 2)) << 10);

<<<<<<< HEAD
=======
	if (!m_tile_cb.isnull())
		m_tile_cb(code);

>>>>>>> e8a0e046
	tileinfo.set(0,
			code,
			(attr & 0xf0) >> 4,
			0);
}

/*
    Fixed Tilemap format (2 bytes per tiles, 64x32 tilemap)

    Offset Bits     Description
           76543210
    00     xxxxxxxx Code (bit 0-7)
    01     -----xxx Code (bit 8-10)
           xxxx---- Palette select (16 color boundary)
*/

TILE_GET_INFO_MEMBER(tc0090lvc_device::get_tx_tile_info)
{
	const u16 attr = m_vram[0xa000 + (2 * tile_index) + 1];
	const u16 code = m_vram[0xa000 + (2 * tile_index)]
			| ((attr & 0x07) << 8);

	tileinfo.set(2,
			code,
			(attr & 0xf0) >> 4,
			0);
}


void tc0090lvc_device::device_add_mconfig(machine_config &config)
{
	for (int i = 0; i < 4; i++)
	{
		ADDRESS_MAP_BANK(config, m_bankdev[i]).set_map(&tc0090lvc_device::banked_map).set_options(ENDIANNESS_LITTLE, 8, 20, 0x1000);
	}
	PALETTE(config, "palette", palette_device::BLACK).set_format(palette_device::xBGRBBBBGGGGRRRR_bit0, 0x100);
}


void tc0090lvc_device::device_post_load()
{
	for (int i = 0; i < 4; i++)
		m_bankdev[i]->set_bank(m_ram_bank[i]);
}


void tc0090lvc_device::device_start()
{
	m_tile_cb.resolve();

	std::fill_n(&m_vram[0], m_vram.bytes(), 0);
	std::fill_n(&m_bitmap_ram[0], m_bitmap_ram.bytes(), 0);
	std::fill(std::begin(m_ram_bank), std::end(m_ram_bank), 0);
	for (int i = 0; i < 4; i++)
		m_bankdev[i]->set_bank(m_ram_bank[i]);

	m_vregs = make_unique_clear<u8[]>(0x100);
	m_sprram_buffer = make_unique_clear<u8[]>(0x400);

	tx_tilemap    = &machine().tilemap().create(*this, tilemap_get_info_delegate(*this, FUNC(tc0090lvc_device::get_tx_tile_info)),      TILEMAP_SCAN_ROWS, 8, 8, 64, 32);
	bg_tilemap[0] = &machine().tilemap().create(*this, tilemap_get_info_delegate(*this, FUNC(tc0090lvc_device::get_tile_info<0x8000>)), TILEMAP_SCAN_ROWS, 8, 8, 64, 32);
	bg_tilemap[1] = &machine().tilemap().create(*this, tilemap_get_info_delegate(*this, FUNC(tc0090lvc_device::get_tile_info<0x9000>)), TILEMAP_SCAN_ROWS, 8, 8, 64, 32);

	tx_tilemap->set_transparent_pen(0);
	bg_tilemap[0]->set_transparent_pen(0);
	bg_tilemap[1]->set_transparent_pen(0);

	tx_tilemap->set_scrolldx((-8) + m_tilemap_xoffs, (-8) + m_tilemap_flipped_xoffs);
	bg_tilemap[0]->set_scrolldx(28 + m_tilemap_xoffs, (-11) + m_tilemap_flipped_xoffs);
	bg_tilemap[1]->set_scrolldx(38 + m_tilemap_xoffs, (-21) + m_tilemap_flipped_xoffs);

	tx_tilemap->set_scrolldy(m_tilemap_yoffs, m_tilemap_flipped_yoffs);
	bg_tilemap[0]->set_scrolldy(m_tilemap_yoffs, m_tilemap_flipped_yoffs);
	bg_tilemap[1]->set_scrolldy(m_tilemap_yoffs, m_tilemap_flipped_yoffs);

	save_item(NAME(m_irq_vector));
	save_item(NAME(m_irq_enable));
	save_item(NAME(m_ram_bank));
	save_item(NAME(m_rom_bank));
	save_pointer(NAME(m_vregs), 0x100);
	save_pointer(NAME(m_sprram_buffer), 0x400);
}

void tc0090lvc_device::device_reset()
{
	// needs for taito_l.cpp
	for (int i = 0; i < 3; i++)
		m_irq_vector[i] = 0;

	m_irq_enable = 0;

	for (int i = 0; i < 4; i++)
	{
		m_ram_bank[i] = 0x80;
		m_bankdev[i]->set_bank(m_ram_bank[i]);
	}

	m_rom_bank = 0;

	/* video related */
	m_vregs[0] = m_vregs[1] = m_vregs[2] = m_vregs[3] = m_vregs[4] = 0;
}

void tc0090lvc_device::mark_all_layer_dirty()
{
	tx_tilemap->mark_all_dirty();
	bg_tilemap[0]->mark_all_dirty();
	bg_tilemap[1]->mark_all_dirty();
}

/*
    Sprite format (8 bytes per sprites, max 125 entries (0x3e8 bytes))

    Offset Bits     Description
           76543210
    00     xxxxxxxx Code (bit 0-7)
    01     xxxxxxxx Code (bit 8-15)
    02     ----xxxx Palette select (16 color boundary)
    03     ------x- Flip Y
           -------x Flip X
    04     xxxxxxxx X position (bit 0-7)
    05     -------x X position (bit 8, unsigned)
    06     xxxxxxxx Y position (unsigned)
    07     xxxxxxxx unknown / ignored? Seems just garbage in many cases, e.g
                    plgirs2 bullets and raimais big bosses.
*/

void tc0090lvc_device::draw_sprites(screen_device &screen, bitmap_ind16 &bitmap, const rectangle &cliprect)
{
	for (int count = 0; count < 0x3e7; count += 8)
	{
		u32 code = m_sprram_buffer[count + 0] | (m_sprram_buffer[count + 1] << 8);
		int x = m_sprram_buffer[count + 4] | ((m_sprram_buffer[count + 5] & 1) << 8);
		if (x >= cliprect.max_x)
			x -= 512;
		int y = m_sprram_buffer[count + 6];
		if (y >= cliprect.max_y)
			y -= 256;
		const u32 col = m_sprram_buffer[count + 2] & 0x0f;
		int fx = m_sprram_buffer[count + 3] & 0x1;
		int fy = m_sprram_buffer[count + 3] & 0x2;

		if (!m_tile_cb.isnull())
		{
			// each sprite is 4 8x8 tile group, actually tile number for each tile is << 2 of real address
			code <<= 2;
			m_tile_cb(code);
			code >>= 2;
		}

		if (global_flip())
		{
			x = 304 - x;
			y = 240 - y;
			fx = !fx;
			fy = !fy;
		}

		gfx(1)->prio_transpen(bitmap, cliprect, code, col, fx, fy, x, y, screen.priority(), (col & 0x08) ? 0xaa : 0x00, 0);
	}
}

u32 tc0090lvc_device::screen_update(screen_device &screen, bitmap_ind16 &bitmap, const rectangle &cliprect)
{
	if (!screen_enable())
	{
		bitmap.fill(palette().black_pen(), cliprect);
		return 0;
	}

	if (bitmap_mode()) // 8bpp bitmap enabled
	{
		for (int y = cliprect.min_y; y <= cliprect.max_y; y++)
		{
			const int res_y = (global_flip()) ? 256 - y : y;
			u32 count = (res_y & 0xff) * 512;

			for (int x = cliprect.min_x; x <= cliprect.max_x; x++)
			{
				const int res_x = (global_flip()) ? 320 - x : x;

				bitmap.pix16(y, x) = palette().pen(m_bitmap_ram[count + (res_x & 0x1ff)]);
			}
		}
	}
	else
	{
		update_scroll(&m_vram[0xb000]); // TODO: not buffered?

		machine().tilemap().set_flip_all(global_flip() ? (TILEMAP_FLIPY | TILEMAP_FLIPX) : 0);

		int dx = m_bg_scroll[0][0] | (m_bg_scroll[0][1] << 8);
		if (global_flip()) { dx = ((dx & 0xfffc) | ((dx - 3) & 0x0003)) ^ 0xf; }
		int dy = m_bg_scroll[0][2];

		bg_tilemap[0]->set_scrollx(0, -dx);
		bg_tilemap[0]->set_scrolly(0, -dy);

		dx = m_bg_scroll[1][0] | (m_bg_scroll[1][1] << 8);
		if (global_flip()) { dx = ((dx & 0xfffc) | ((dx - 3) & 0x0003)) ^ 0xf; }
		dy = m_bg_scroll[1][2];

		bg_tilemap[1]->set_scrollx(0, -dx);
		bg_tilemap[1]->set_scrolly(0, -dy);

		screen.priority().fill(0, cliprect);
		bg_tilemap[1]->draw(screen, bitmap, cliprect, TILEMAP_DRAW_OPAQUE, 0); // TODO: opaque?
		bg_tilemap[0]->draw(screen, bitmap, cliprect, 0, (bg0_pri()) ? 0 : 1);
		draw_sprites(screen, bitmap, cliprect);
		tx_tilemap->draw(screen, bitmap, cliprect, 0, 0);
	}
	return 0;
}

u32 tc0091lvc_device::screen_update(screen_device &screen, bitmap_ind16 &bitmap, const rectangle &cliprect)
{
	bitmap.fill(palette().black_pen(), cliprect);

	if (!screen_enable())
		return 0;

	if (bitmap_mode()) // 8bpp bitmap enabled
	{
		for (int y = cliprect.min_y; y <= cliprect.max_y; y++)
		{
			const int res_y = (global_flip()) ? 256 - y : y;
			u32 count = (res_y & 0xff) * 512;

			for (int x = cliprect.min_x; x <= cliprect.max_x; x++)
			{
				const int res_x = (global_flip()) ? 320 - x : x;

				bitmap.pix16(y, x) = palette().pen(m_bitmap_ram[count + (res_x & 0x1ff)]);
			}
		}
	}
	else
	{
		machine().tilemap().set_flip_all(global_flip() ? (TILEMAP_FLIPY | TILEMAP_FLIPX) : 0);

		int dx = m_bg_scroll[0][0] | (m_bg_scroll[0][1] << 8);
		if (global_flip()) { dx = ((dx & 0xfffc) | ((dx - 3) & 0x0003)) ^ 0xf; }
		int dy = m_bg_scroll[0][2];

		bg_tilemap[0]->set_scrollx(0, -dx);
		bg_tilemap[0]->set_scrolly(0, -dy);

		dx = m_bg_scroll[1][0] | (m_bg_scroll[1][1] << 8);
		if (global_flip()) { dx = ((dx & 0xfffc) | ((dx - 3) & 0x0003)) ^ 0xf; }
		dy = m_bg_scroll[1][2];

		bg_tilemap[1]->set_scrollx(0, -dx);
		bg_tilemap[1]->set_scrolly(0, -dy);

		screen.priority().fill(0, cliprect);
		bg_tilemap[1]->draw(screen, bitmap, cliprect, 0, 0); // not opaque?
		bg_tilemap[0]->draw(screen, bitmap, cliprect, 0, (bg0_pri()) ? 0 : 1);
		draw_sprites(screen, bitmap, cliprect);
		tx_tilemap->draw(screen, bitmap, cliprect, 0, 0);
	}
	return 0;
}

void tc0090lvc_device::screen_eof()
{
	std::copy_n(&m_vram[0xb000], 0x400, &m_sprram_buffer[0]);
}

void tc0091lvc_device::screen_eof()
{
	tc0090lvc_device::screen_eof();
	update_scroll(m_sprram_buffer.get()); // buffered in TC0091LVC?
}

void tc0090lvc_device::update_scroll(u8 *ram)
{
	m_bg_scroll[0][0] = ram[0x3f4];
	m_bg_scroll[0][1] = ram[0x3f5];
	m_bg_scroll[0][2] = ram[0x3f6];

	m_bg_scroll[1][0] = ram[0x3fc];
	m_bg_scroll[1][1] = ram[0x3fd];
	m_bg_scroll[1][2] = ram[0x3fe];
}<|MERGE_RESOLUTION|>--- conflicted
+++ resolved
@@ -163,12 +163,9 @@
 			| ((attr & 0x03) << 8)
 			| ((tilebank((attr & 0xc) >> 2)) << 10);
 
-<<<<<<< HEAD
-=======
 	if (!m_tile_cb.isnull())
 		m_tile_cb(code);
 
->>>>>>> e8a0e046
 	tileinfo.set(0,
 			code,
 			(attr & 0xf0) >> 4,
