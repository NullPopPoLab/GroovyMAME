--- conflicted
+++ resolved
@@ -379,14 +379,6 @@
 
 void tms9901_device::write_bit(int offset, bool data)
 {
-<<<<<<< HEAD
-	write_bit(offset, data!=0);
-}
-
-void tms9901_device::write_bit(int offset, bool data)
-{
-=======
->>>>>>> e8a0e046
 	int crubit = offset & 0x001f;
 
 	if (crubit >= 16)
