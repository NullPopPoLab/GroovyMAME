--- conflicted
+++ resolved
@@ -264,11 +264,7 @@
 			case 0xc: cond = (m_r[R_PSW] & F_Z) || ((m_r[R_PSW] & F_N) && !(m_r[R_PSW] & F_V)) || ((m_r[R_PSW] & F_V) && !(m_r[R_PSW] & F_N)); break;
 			case 0xd: cond = ((m_r[R_PSW] & F_N) && (m_r[R_PSW] & F_V)) || (!(m_r[R_PSW] & F_V) && !(m_r[R_PSW] & F_N)); break;
 			case 0xe: cond = ((m_r[R_PSW] & F_N) && !(m_r[R_PSW] & F_V)) || ((m_r[R_PSW] & F_V) && !(m_r[R_PSW] & F_N)); break;
-<<<<<<< HEAD
-			case 0xf: cond = true; break;
-=======
 			case 0xf: default: cond = true; break;
->>>>>>> e8a0e046
 			}
 			if(cond) {
 				if(opcode & 0x200)
@@ -359,11 +355,7 @@
 				case 0: res = v1 > v2 ? v1 : v2; break;
 				case 1: res = s16(v1) > s16(v2) ? v1 : v2; break;
 				case 2: res = v1 < v2 ? v1 : v2; break;
-<<<<<<< HEAD
-				case 3: res = s16(v1) < s16(v2) ? v1 : v2; break;
-=======
 				case 3: default: res = s16(v1) < s16(v2) ? v1 : v2; break;
->>>>>>> e8a0e046
 				}
 				m_r[(opcode >> 8) & 7] = res;
 				break;
@@ -585,11 +577,7 @@
 				m_r[R_PC] += 2;
 
 				m_r[r] --;
-<<<<<<< HEAD
-				if(m_r[r] != 0xffff)
-=======
 				if(m_r[r] != 0)
->>>>>>> e8a0e046
 					m_r[R_PC] = a;
 				break;
 			}
