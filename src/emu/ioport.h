--- conflicted
+++ resolved
@@ -80,327 +80,6 @@
 };
 
 
-<<<<<<< HEAD
-// various input port types
-enum ioport_type
-{
-	// pseudo-port types
-	IPT_INVALID = 0,
-	IPT_UNUSED,
-	IPT_END,
-	IPT_UNKNOWN,
-	IPT_PORT,
-	IPT_DIPSWITCH,
-	IPT_CONFIG,
-
-	// start buttons
-	IPT_START1,
-	IPT_START2,
-	IPT_START3,
-	IPT_START4,
-	IPT_START5,
-	IPT_START6,
-	IPT_START7,
-	IPT_START8,
-	IPT_START9,
-	IPT_START10,
-
-	// coin slots
-	IPT_COIN1,
-	IPT_COIN2,
-	IPT_COIN3,
-	IPT_COIN4,
-	IPT_COIN5,
-	IPT_COIN6,
-	IPT_COIN7,
-	IPT_COIN8,
-	IPT_COIN9,
-	IPT_COIN10,
-	IPT_COIN11,
-	IPT_COIN12,
-	IPT_BILL1,
-
-	// service coin
-	IPT_SERVICE1,
-	IPT_SERVICE2,
-	IPT_SERVICE3,
-	IPT_SERVICE4,
-
-	// tilt inputs
-	IPT_TILT1,
-	IPT_TILT2,
-	IPT_TILT3,
-	IPT_TILT4,
-
-	// misc other digital inputs
-	IPT_POWER_ON,
-	IPT_POWER_OFF,
-	IPT_SERVICE,
-	IPT_TILT,
-	IPT_INTERLOCK,
-	IPT_MEMORY_RESET,
-	IPT_VOLUME_UP,
-	IPT_VOLUME_DOWN,
-	IPT_START,              // use the numbered start button(s) for coin-ops
-	IPT_SELECT,
-	IPT_KEYPAD,
-	IPT_KEYBOARD,
-
-	// digital joystick inputs
-	IPT_DIGITAL_JOYSTICK_FIRST,
-
-		// use IPT_JOYSTICK for panels where the player has one single joystick
-		IPT_JOYSTICK_UP,
-		IPT_JOYSTICK_DOWN,
-		IPT_JOYSTICK_LEFT,
-		IPT_JOYSTICK_RIGHT,
-
-		// use IPT_JOYSTICKLEFT and IPT_JOYSTICKRIGHT for dual joystick panels
-		IPT_JOYSTICKRIGHT_UP,
-		IPT_JOYSTICKRIGHT_DOWN,
-		IPT_JOYSTICKRIGHT_LEFT,
-		IPT_JOYSTICKRIGHT_RIGHT,
-		IPT_JOYSTICKLEFT_UP,
-		IPT_JOYSTICKLEFT_DOWN,
-		IPT_JOYSTICKLEFT_LEFT,
-		IPT_JOYSTICKLEFT_RIGHT,
-
-	IPT_DIGITAL_JOYSTICK_LAST,
-
-	// action buttons
-	IPT_BUTTON1,
-	IPT_BUTTON2,
-	IPT_BUTTON3,
-	IPT_BUTTON4,
-	IPT_BUTTON5,
-	IPT_BUTTON6,
-	IPT_BUTTON7,
-	IPT_BUTTON8,
-	IPT_BUTTON9,
-	IPT_BUTTON10,
-	IPT_BUTTON11,
-	IPT_BUTTON12,
-	IPT_BUTTON13,
-	IPT_BUTTON14,
-	IPT_BUTTON15,
-	IPT_BUTTON16,
-
-	// mahjong inputs
-	IPT_MAHJONG_FIRST,
-
-		IPT_MAHJONG_A,
-		IPT_MAHJONG_B,
-		IPT_MAHJONG_C,
-		IPT_MAHJONG_D,
-		IPT_MAHJONG_E,
-		IPT_MAHJONG_F,
-		IPT_MAHJONG_G,
-		IPT_MAHJONG_H,
-		IPT_MAHJONG_I,
-		IPT_MAHJONG_J,
-		IPT_MAHJONG_K,
-		IPT_MAHJONG_L,
-		IPT_MAHJONG_M,
-		IPT_MAHJONG_N,
-		IPT_MAHJONG_O,
-		IPT_MAHJONG_P,
-		IPT_MAHJONG_Q,
-		IPT_MAHJONG_KAN,
-		IPT_MAHJONG_PON,
-		IPT_MAHJONG_CHI,
-		IPT_MAHJONG_REACH,
-		IPT_MAHJONG_RON,
-		IPT_MAHJONG_FLIP_FLOP,
-		IPT_MAHJONG_BET,
-		IPT_MAHJONG_SCORE,
-		IPT_MAHJONG_DOUBLE_UP,
-		IPT_MAHJONG_BIG,
-		IPT_MAHJONG_SMALL,
-		IPT_MAHJONG_LAST_CHANCE,
-
-	IPT_MAHJONG_LAST,
-
-	// hanafuda inputs
-	IPT_HANAFUDA_FIRST,
-
-		IPT_HANAFUDA_A,
-		IPT_HANAFUDA_B,
-		IPT_HANAFUDA_C,
-		IPT_HANAFUDA_D,
-		IPT_HANAFUDA_E,
-		IPT_HANAFUDA_F,
-		IPT_HANAFUDA_G,
-		IPT_HANAFUDA_H,
-		IPT_HANAFUDA_YES,
-		IPT_HANAFUDA_NO,
-
-	IPT_HANAFUDA_LAST,
-
-	// gambling inputs
-	IPT_GAMBLING_FIRST,
-
-		IPT_GAMBLE_KEYIN,   // attendant
-		IPT_GAMBLE_KEYOUT,  // attendant
-		IPT_GAMBLE_SERVICE, // attendant
-		IPT_GAMBLE_BOOK,    // attendant
-		IPT_GAMBLE_DOOR,    // attendant
-	//  IPT_GAMBLE_DOOR2,   // many gambling games have several doors.
-	//  IPT_GAMBLE_DOOR3,
-	//  IPT_GAMBLE_DOOR4,
-	//  IPT_GAMBLE_DOOR5,
-
-		IPT_GAMBLE_PAYOUT,  // player
-		IPT_GAMBLE_BET,     // player
-		IPT_GAMBLE_DEAL,    // player
-		IPT_GAMBLE_STAND,   // player
-		IPT_GAMBLE_TAKE,    // player
-		IPT_GAMBLE_D_UP,    // player
-		IPT_GAMBLE_HALF,    // player
-		IPT_GAMBLE_HIGH,    // player
-		IPT_GAMBLE_LOW,     // player
-
-		// poker-specific inputs
-		IPT_POKER_HOLD1,
-		IPT_POKER_HOLD2,
-		IPT_POKER_HOLD3,
-		IPT_POKER_HOLD4,
-		IPT_POKER_HOLD5,
-		IPT_POKER_CANCEL,
-
-		// slot-specific inputs
-		IPT_SLOT_STOP1,
-		IPT_SLOT_STOP2,
-		IPT_SLOT_STOP3,
-		IPT_SLOT_STOP4,
-		IPT_SLOT_STOP_ALL,
-
-	IPT_GAMBLING_LAST,
-
-	// analog inputs
-	IPT_ANALOG_FIRST,
-
-		IPT_ANALOG_ABSOLUTE_FIRST,
-
-			IPT_AD_STICK_X,     // absolute // autocenter
-			IPT_AD_STICK_Y,     // absolute // autocenter
-			IPT_AD_STICK_Z,     // absolute // autocenter
-			IPT_PADDLE,         // absolute // autocenter
-			IPT_PADDLE_V,       // absolute // autocenter
-			IPT_PEDAL,          // absolute // autocenter
-			IPT_PEDAL2,         // absolute // autocenter
-			IPT_PEDAL3,         // absolute // autocenter
-			IPT_LIGHTGUN_X,     // absolute
-			IPT_LIGHTGUN_Y,     // absolute
-			IPT_POSITIONAL,     // absolute // autocenter if not wraps
-			IPT_POSITIONAL_V,   // absolute // autocenter if not wraps
-
-		IPT_ANALOG_ABSOLUTE_LAST,
-
-		IPT_DIAL,           // relative
-		IPT_DIAL_V,         // relative
-		IPT_TRACKBALL_X,    // relative
-		IPT_TRACKBALL_Y,    // relative
-		IPT_MOUSE_X,        // relative
-		IPT_MOUSE_Y,        // relative
-
-	IPT_ANALOG_LAST,
-
-	// analog adjuster support
-	IPT_ADJUSTER,
-
-	// the following are special codes for user interface handling - not to be used by drivers!
-	IPT_UI_FIRST,
-
-		IPT_UI_CONFIGURE,
-		IPT_UI_ON_SCREEN_DISPLAY,
-		IPT_UI_DEBUG_BREAK,
-		IPT_UI_PAUSE,
-		IPT_UI_PAUSE_SINGLE,
-		IPT_UI_REWIND_SINGLE,
-		IPT_UI_RESET_MACHINE,
-		IPT_UI_SOFT_RESET,
-		IPT_UI_SHOW_GFX,
-		IPT_UI_FRAMESKIP_DEC,
-		IPT_UI_FRAMESKIP_INC,
-		IPT_UI_THROTTLE,
-		IPT_UI_FAST_FORWARD,
-		IPT_UI_SHOW_FPS,
-		IPT_UI_SNAPSHOT,
-		IPT_UI_RECORD_MNG,
-		IPT_UI_RECORD_AVI,
-		IPT_UI_TOGGLE_CHEAT,
-		IPT_UI_UP,
-		IPT_UI_DOWN,
-		IPT_UI_LEFT,
-		IPT_UI_RIGHT,
-		IPT_UI_HOME,
-		IPT_UI_END,
-		IPT_UI_PAGE_UP,
-		IPT_UI_PAGE_DOWN,
-		IPT_UI_FOCUS_NEXT,
-		IPT_UI_FOCUS_PREV,
-		IPT_UI_SELECT,
-		IPT_UI_CANCEL,
-		IPT_UI_EXIT_GAME,
-		IPT_UI_DISPLAY_COMMENT,
-		IPT_UI_CLEAR,
-		IPT_UI_ZOOM_IN,
-		IPT_UI_ZOOM_OUT,
-		IPT_UI_ZOOM_DEFAULT,
-		IPT_UI_PREV_GROUP,
-		IPT_UI_NEXT_GROUP,
-		IPT_UI_ROTATE,
-		IPT_UI_SHOW_PROFILER,
-		IPT_UI_TOGGLE_UI,
-		IPT_UI_RELEASE_POINTER,
-		IPT_UI_PASTE,
-		IPT_UI_SAVE_STATE,
-		IPT_UI_LOAD_STATE,
-		IPT_UI_TAPE_START,
-		IPT_UI_TAPE_STOP,
-		IPT_UI_DATS,
-		IPT_UI_FAVORITES,
-		IPT_UI_EXPORT,
-		IPT_UI_AUDIT,
-
-		// additional OSD-specified UI port types (up to 16)
-		IPT_OSD_1,
-		IPT_OSD_2,
-		IPT_OSD_3,
-		IPT_OSD_4,
-		IPT_OSD_5,
-		IPT_OSD_6,
-		IPT_OSD_7,
-		IPT_OSD_8,
-		IPT_OSD_9,
-		IPT_OSD_10,
-		IPT_OSD_11,
-		IPT_OSD_12,
-		IPT_OSD_13,
-		IPT_OSD_14,
-		IPT_OSD_15,
-		IPT_OSD_16,
-
-	IPT_UI_LAST,
-
-	IPT_OTHER, // not mapped to standard defaults
-
-	IPT_SPECIAL, // uninterpreted characters
-	IPT_CUSTOM, // handled by custom code
-	IPT_OUTPUT,
-
-	IPT_COUNT
-};
-DECLARE_ENUM_INCDEC_OPERATORS(ioport_type)
-// aliases for some types
-#define IPT_PADDLE_H        IPT_PADDLE
-#define IPT_PEDAL1          IPT_PEDAL
-#define IPT_POSITIONAL_H    IPT_POSITIONAL
-#define IPT_DIAL_H          IPT_DIAL
-
-
-=======
->>>>>>> 6a5898d6
 // input type classes
 enum ioport_type_class
 {
