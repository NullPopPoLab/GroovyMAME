// license:BSD-3-Clause
// copyright-holders:Aaron Giles
/***************************************************************************

    machine.c

    Controls execution of the core MAME system.

****************************************************************************

    Since there has been confusion in the past over the order of
    initialization and other such things, here it is, all spelled out
    as of January, 2008:

    main()
        - does platform-specific init
        - calls mame_execute() [mame.c]

        mame_execute() [mame.c]
            - calls mame_validitychecks() [validity.c] to perform validity checks on all compiled drivers
            - begins resource tracking (level 1)
            - calls create_machine [mame.c] to initialize the running_machine structure
            - calls init_machine() [mame.c]

            init_machine() [mame.c]
                - calls fileio_init() [fileio.c] to initialize file I/O info
                - calls config_init() [config.c] to initialize configuration system
                - calls input_init() [input.c] to initialize the input system
                - calls output_init() [output.c] to initialize the output system
                - calls state_init() [state.c] to initialize save state system
                - calls state_save_allow_registration() [state.c] to allow registrations
                - calls palette_init() [palette.c] to initialize palette system
                - calls render_init() [render.c] to initialize the rendering system
                - calls ui_init() [ui.c] to initialize the user interface
                - calls generic_machine_init() [machine/generic.c] to initialize generic machine structures
                - calls timer_init() [timer.c] to reset the timer system
                - calls osd_init() [osdepend.h] to do platform-specific initialization
                - calls input_port_init() [inptport.c] to set up the input ports
                - calls rom_init() [romload.c] to load the game's ROMs
                - calls memory_init() [memory.c] to process the game's memory maps
                - calls the driver's DRIVER_INIT callback
                - calls device_list_start() [devintrf.c] to start any devices
                - calls video_init() [video.c] to start the video system
                - calls tilemap_init() [tilemap.c] to start the tilemap system
                - calls crosshair_init() [crsshair.c] to configure the crosshairs
                - calls sound_init() [sound.c] to start the audio system
                - calls debugger_init() [debugger.c] to set up the debugger
                - calls the driver's MACHINE_START, SOUND_START, and VIDEO_START callbacks
                - calls cheat_init() [cheat.c] to initialize the cheat system
                - calls image_init() [image.c] to initialize the image system

            - calls config_load_settings() [config.c] to load the configuration file
            - calls nvram_load [machine/generic.c] to load NVRAM
            - calls ui_display_startup_screens() [ui.c] to display the startup screens
            - begins resource tracking (level 2)
            - calls soft_reset() [mame.c] to reset all systems

                -------------------( at this point, we're up and running )----------------------

            - calls scheduler->timeslice() [schedule.c] over and over until we exit
            - ends resource tracking (level 2), freeing all auto_mallocs and timers
            - calls the nvram_save() [machine/generic.c] to save NVRAM
            - calls config_save_settings() [config.c] to save the game's configuration
            - calls all registered exit routines [mame.c]
            - ends resource tracking (level 1), freeing all auto_mallocs and timers

        - exits the program

***************************************************************************/

#include "emu.h"
#include "emuopts.h"
#include "osdepend.h"
#include "config.h"
#include "debugger.h"
#include "render.h"
#include "uiinput.h"
#include "crsshair.h"
#include "unzip.h"
#include "debug/debugvw.h"
#include "debug/debugcpu.h"
#include "dirtc.h"
#include "image.h"
#include "network.h"
#include "ui/uimain.h"
#include <time.h>

#if defined(EMSCRIPTEN) && !defined(__LIBRETRO__)
#include <emscripten.h>

void js_set_main_loop(running_machine * machine);
#endif



//**************************************************************************
//  RUNNING MACHINE
//**************************************************************************

osd_interface &running_machine::osd() const
{
	return m_manager.osd();
}

//-------------------------------------------------
//  running_machine - constructor
//-------------------------------------------------

running_machine::running_machine(const machine_config &_config, machine_manager &manager)
	: firstcpu(nullptr),
		primary_screen(nullptr),
		debug_flags(0),
		m_config(_config),
		m_system(_config.gamedrv()),
		m_manager(manager),
		m_current_phase(MACHINE_PHASE_PREINIT),
		m_paused(false),
		m_hard_reset_pending(false),
		m_exit_pending(false),
		m_soft_reset_timer(nullptr),
		m_rand_seed(0x9d14abd7),
		m_ui_active(_config.options().ui_active()),
		m_basename(_config.gamedrv().name),
		m_sample_rate(_config.options().sample_rate()),
		m_saveload_schedule(SLS_NONE),
		m_saveload_schedule_time(attotime::zero),
		m_saveload_searchpath(nullptr),

		m_save(*this),
		m_memory(*this),
		m_ioport(*this),
		m_parameters(*this),
		m_scheduler(*this),
		m_dummy_space(_config, "dummy_space", &root_device(), 0)
{
	memset(&m_base_time, 0, sizeof(m_base_time));

	m_dummy_space.set_machine(*this);

	// set the machine on all devices
	device_iterator iter(root_device());
	for (device_t &device : iter)
		device.set_machine(*this);

	// find devices
	for (device_t &device : iter)
		if (dynamic_cast<cpu_device *>(&device) != nullptr)
		{
			firstcpu = downcast<cpu_device *>(&device);
			break;
		}
	primary_screen = screen_device_iterator(root_device()).first();

	// fetch core options
	if (options().debug())
		debug_flags = (DEBUG_FLAG_ENABLED | DEBUG_FLAG_CALL_HOOK) | (DEBUG_FLAG_OSD_ENABLED);
}


//-------------------------------------------------
//  ~running_machine - destructor
//-------------------------------------------------

running_machine::~running_machine()
{
}


//-------------------------------------------------
//  describe_context - return a string describing
//  which device is currently executing and its
//  PC
//-------------------------------------------------

const char *running_machine::describe_context()
{
	device_execute_interface *executing = m_scheduler.currently_executing();
	if (executing != nullptr)
	{
		cpu_device *cpu = dynamic_cast<cpu_device *>(&executing->device());
		if (cpu != nullptr)
		{
			address_space &prg = cpu->space(AS_PROGRAM);
			m_context = string_format(prg.is_octal() ? "'%s' (%0*o)" :  "'%s' (%0*X)", cpu->tag(), prg.logaddrchars(), cpu->pc());
		}
	}
	else
		m_context.assign("(no context)");

	return m_context.c_str();
}


//-------------------------------------------------
//  start - initialize the emulated machine
//-------------------------------------------------

void running_machine::start()
{
	// initialize basic can't-fail systems here
	m_configuration = std::make_unique<configuration_manager>(*this);
	m_input = std::make_unique<input_manager>(*this);
	m_output = std::make_unique<output_manager>(*this);
	m_render = std::make_unique<render_manager>(*this);
	m_bookkeeping = std::make_unique<bookkeeping_manager>(*this);

	// allocate a soft_reset timer
	m_soft_reset_timer = m_scheduler.timer_alloc(timer_expired_delegate(FUNC(running_machine::soft_reset), this));

	// initialize UI input
	m_ui_input = make_unique_clear<ui_input_manager>(*this);

	// init the osd layer
	m_manager.osd().init(*this);

	// create the video manager
	m_video = std::make_unique<video_manager>(*this);
	m_ui = manager().create_ui(*this);

	// initialize the base time (needed for doing record/playback)
	::time(&m_base_time);

	// initialize the input system and input ports for the game
	// this must be done before memory_init in order to allow specifying
	// callbacks based on input port tags
	time_t newbase = m_ioport.initialize();
	if (newbase != 0)
		m_base_time = newbase;

	// initialize the streams engine before the sound devices start
	m_sound = std::make_unique<sound_manager>(*this);

	// first load ROMs, then populate memory, and finally initialize CPUs
	// these operations must proceed in this order
	m_rom_load = make_unique_clear<rom_load_manager>(*this);
	m_memory.initialize();

	// save the random seed or save states might be broken in drivers that use the rand() method
	save().save_item(NAME(m_rand_seed));

	// initialize image devices
	m_image = std::make_unique<image_manager>(*this);
	m_tilemap = std::make_unique<tilemap_manager>(*this);
	m_crosshair = make_unique_clear<crosshair_manager>(*this);
	m_network = std::make_unique<network_manager>(*this);

	// initialize the debugger
	if ((debug_flags & DEBUG_FLAG_ENABLED) != 0)
	{
		m_debug_view = std::make_unique<debug_view_manager>(*this);
		m_debugger = std::make_unique<debugger_manager>(*this);
	}

	m_render->resolve_tags();

	manager().create_custom(*this);

	// register callbacks for the devices, then start them
	add_notifier(MACHINE_NOTIFY_RESET, machine_notify_delegate(&running_machine::reset_all_devices, this));
	add_notifier(MACHINE_NOTIFY_EXIT, machine_notify_delegate(&running_machine::stop_all_devices, this));
	save().register_presave(save_prepost_delegate(FUNC(running_machine::presave_all_devices), this));
	start_all_devices();
	save().register_postload(save_prepost_delegate(FUNC(running_machine::postload_all_devices), this));

	// if we're coming in with a savegame request, process it now
	const char *savegame = options().state();
	if (savegame[0] != 0)
		schedule_load(savegame);

	// if we're in autosave mode, schedule a load
	else if (options().autosave() && (m_system.flags & MACHINE_SUPPORTS_SAVE) != 0)
		schedule_load("auto");

	manager().update_machine();
}


//-------------------------------------------------
//  run - execute the machine
//-------------------------------------------------

int running_machine::run(bool quiet)
{
	int error = EMU_ERR_NONE;

	// use try/catch for deep error recovery
	try
	{
		// move to the init phase
		m_current_phase = MACHINE_PHASE_INIT;

		// if we have a logfile, set up the callback
		if (options().log() && !quiet)
		{
			m_logfile = std::make_unique<emu_file>(OPEN_FLAG_WRITE | OPEN_FLAG_CREATE | OPEN_FLAG_CREATE_PATHS);
			osd_file::error filerr = m_logfile->open("error.log");
			assert_always(filerr == osd_file::error::NONE, "unable to open log file");

			using namespace std::placeholders;
			add_logerror_callback(std::bind(&running_machine::logfile_callback, this, _1));
		}

		// then finish setting up our local machine
		start();

		// load the configuration settings
		m_configuration->load_settings();

		// disallow save state registrations starting here.
		// Don't do it earlier, config load can create network
		// devices with timers.
		m_save.allow_registration(false);

		// load the NVRAM
		nvram_load();

		// set the time on RTCs (this may overwrite parts of NVRAM)
		set_rtc_datetime(system_time(m_base_time));

		sound().ui_mute(false);
		if (!quiet)
			sound().start_recording();

		// initialize ui lists
		// display the startup screens
		manager().ui_initialize(*this);

		// perform a soft reset -- this takes us to the running phase
		soft_reset();

		// handle initial load
		if (m_saveload_schedule != SLS_NONE)
			handle_saveload();

		// run the CPUs until a reset or exit
		m_hard_reset_pending = false;
		while ((!m_hard_reset_pending && !m_exit_pending) || m_saveload_schedule != SLS_NONE)
		{
			g_profiler.start(PROFILER_EXTRA);
#if defined(__LIBRETRO__)
			//non-libco break out to LIBRETRO LOOP
			return 0;
#endif
#if defined(EMSCRIPTEN) && !defined(__LIBRETRO__)
			// break out to our async javascript loop and halt
			js_set_main_loop(this);
#endif

			// execute CPUs if not paused
			if (!m_paused)
				m_scheduler.timeslice();
<<<<<<< HEAD
#if !defined(__LIBRETRO__) 
//FIXME: LUA PERIODIC TAKE TOO MUCH CPU 
				emulator_info::periodic_check();
#endif
			}
=======
>>>>>>> bdc48a3a
			// otherwise, just pump video updates through
			else
				m_video->frame_update();

			// handle save/load
			if (m_saveload_schedule != SLS_NONE)
				handle_saveload();

			g_profiler.stop();
		}

		// and out via the exit phase
		m_current_phase = MACHINE_PHASE_EXIT;

		// save the NVRAM and configuration
		sound().ui_mute(true);
		nvram_save();
		m_configuration->save_settings();
	}
	catch (emu_fatalerror &fatal)
	{
		osd_printf_error("Fatal error: %s\n", fatal.string());
		error = EMU_ERR_FATALERROR;
		if (fatal.exitcode() != 0)
			error = fatal.exitcode();
	}
	catch (emu_exception &)
	{
		osd_printf_error("Caught unhandled emulator exception\n");
		error = EMU_ERR_FATALERROR;
	}
	catch (binding_type_exception &btex)
	{
		osd_printf_error("Error performing a late bind of type %s to %s\n", btex.m_actual_type.name(), btex.m_target_type.name());
		error = EMU_ERR_FATALERROR;
	}
	catch (tag_add_exception &aex)
	{
		osd_printf_error("Tag '%s' already exists in tagged map\n", aex.tag());
		error = EMU_ERR_FATALERROR;
	}
	catch (std::exception &ex)
	{
		osd_printf_error("Caught unhandled %s exception: %s\n", typeid(ex).name(), ex.what());
		error = EMU_ERR_FATALERROR;
	}
	catch (...)
	{
		osd_printf_error("Caught unhandled exception\n");
		error = EMU_ERR_FATALERROR;
	}

	// make sure our phase is set properly before cleaning up,
	// in case we got here via exception
	m_current_phase = MACHINE_PHASE_EXIT;

	// call all exit callbacks registered
	call_notifiers(MACHINE_NOTIFY_EXIT);
	util::archive_file::cache_clear();

	// close the logfile
	m_logfile.reset();
	return error;
}


//-------------------------------------------------
//  schedule_exit - schedule a clean exit
//-------------------------------------------------

void running_machine::schedule_exit()
{
	m_exit_pending = true;

	// if we're executing, abort out immediately
	m_scheduler.eat_all_cycles();

	// if we're autosaving on exit, schedule a save as well
	if (options().autosave() && (m_system.flags & MACHINE_SUPPORTS_SAVE) && this->time() > attotime::zero)
		schedule_save("auto");
}


//-------------------------------------------------
//  schedule_hard_reset - schedule a hard-reset of
//  the machine
//-------------------------------------------------

void running_machine::schedule_hard_reset()
{
	m_hard_reset_pending = true;

	// if we're executing, abort out immediately
	m_scheduler.eat_all_cycles();
}


//-------------------------------------------------
//  schedule_soft_reset - schedule a soft-reset of
//  the system
//-------------------------------------------------

void running_machine::schedule_soft_reset()
{
	m_soft_reset_timer->adjust(attotime::zero);

	// we can't be paused since the timer needs to fire
	resume();

	// if we're executing, abort out immediately
	m_scheduler.eat_all_cycles();
}


//-------------------------------------------------
//  get_statename - allow to specify a subfolder of
//  the state directory for state loading/saving,
//  very useful for MESS and consoles or computers
//  where you can have separate folders for diff
//  software
//-------------------------------------------------

std::string running_machine::get_statename(const char *option) const
{
	std::string statename_str("");
	if (option == nullptr || option[0] == 0)
		statename_str.assign("%g");
	else
		statename_str.assign(option);

	// strip any extension in the provided statename
	int index = statename_str.find_last_of('.');
	if (index != -1)
		statename_str = statename_str.substr(0, index);

	// handle %d in the template (for image devices)
	std::string statename_dev("%d_");
	int pos = statename_str.find(statename_dev);

	if (pos != -1)
	{
		// if more %d are found, revert to default and ignore them all
		if (statename_str.find(statename_dev.c_str(), pos + 3) != -1)
			statename_str.assign("%g");
		// else if there is a single %d, try to create the correct snapname
		else
		{
			int name_found = 0;

			// find length of the device name
			int end1 = statename_str.find("/", pos + 3);
			int end2 = statename_str.find("%", pos + 3);
			int end;

			if ((end1 != -1) && (end2 != -1))
				end = std::min(end1, end2);
			else if (end1 != -1)
				end = end1;
			else if (end2 != -1)
				end = end2;
			else
				end = statename_str.length();

			if (end - pos < 3)
				fatalerror("Something very wrong is going on!!!\n");

			// copy the device name to an std::string
			std::string devname_str;
			devname_str.assign(statename_str.substr(pos + 3, end - pos - 3));
			//printf("check template: %s\n", devname_str.c_str());

			// verify that there is such a device for this system
			for (device_image_interface &image : image_interface_iterator(root_device()))
			{
				// get the device name
				std::string tempdevname(image.brief_instance_name());
				//printf("check device: %s\n", tempdevname.c_str());

				if (devname_str.compare(tempdevname) == 0)
				{
					// verify that such a device has an image mounted
					if (image.basename_noext() != nullptr)
					{
						std::string filename(image.basename_noext());

						// setup snapname and remove the %d_
						strreplace(statename_str, devname_str.c_str(), filename.c_str());
						statename_str.erase(pos, 3);
						//printf("check image: %s\n", filename.c_str());

						name_found = 1;
					}
				}
			}

			// or fallback to default
			if (name_found == 0)
				statename_str.assign("%g");
		}
	}

	// substitute path and gamename up front
	strreplace(statename_str, "/", PATH_SEPARATOR);
	strreplace(statename_str, "%g", basename());

	return statename_str;
}


//-------------------------------------------------
//  compose_saveload_filename - composes a filename
//  for state loading/saving
//-------------------------------------------------

std::string running_machine::compose_saveload_filename(const char *filename, const char **searchpath)
{
	std::string result;

	// is this an absolute path?
	if (osd_is_absolute_path(filename))
	{
		// if so, this is easy
		if (searchpath != nullptr)
			*searchpath = nullptr;
		result = filename;
	}
	else
	{
		// this is a relative path; first specify the search path
		if (searchpath != nullptr)
			*searchpath = options().state_directory();

		// take into account the statename option
		const char *stateopt = options().state_name();
		std::string statename = get_statename(stateopt);
		result = string_format("%s%s%s.sta", statename, PATH_SEPARATOR, filename);
	}
	return result;
}


//-------------------------------------------------
//  set_saveload_filename - specifies the filename
//  for state loading/saving
//-------------------------------------------------

void running_machine::set_saveload_filename(const char *filename)
{
	// compose the save/load filename and persist it
	m_saveload_pending_file = compose_saveload_filename(filename, &m_saveload_searchpath);
}


//-------------------------------------------------
//  schedule_save - schedule a save to occur as
//  soon as possible
//-------------------------------------------------

void running_machine::schedule_save(const char *filename)
{
	// specify the filename to save or load
	set_saveload_filename(filename);

	// note the start time and set a timer for the next timeslice to actually schedule it
	m_saveload_schedule = SLS_SAVE;
	m_saveload_schedule_time = this->time();

	// we can't be paused since we need to clear out anonymous timers
	resume();
}


//-------------------------------------------------
//  immediate_save - save state.
//-------------------------------------------------

void running_machine::immediate_save(const char *filename)
{
	// specify the filename to save or load
	set_saveload_filename(filename);

	// set up some parameters for handle_saveload()
	m_saveload_schedule = SLS_SAVE;
	m_saveload_schedule_time = this->time();

	// jump right into the save, anonymous timers can't hurt us!
	handle_saveload();
}


//-------------------------------------------------
//  schedule_load - schedule a load to occur as
//  soon as possible
//-------------------------------------------------

void running_machine::schedule_load(const char *filename)
{
	// specify the filename to save or load
	set_saveload_filename(filename);

	// note the start time and set a timer for the next timeslice to actually schedule it
	m_saveload_schedule = SLS_LOAD;
	m_saveload_schedule_time = this->time();

	// we can't be paused since we need to clear out anonymous timers
	resume();
}


//-------------------------------------------------
//  immediate_load - load state.
//-------------------------------------------------

void running_machine::immediate_load(const char *filename)
{
	// specify the filename to save or load
	set_saveload_filename(filename);

	// set up some parameters for handle_saveload()
	m_saveload_schedule = SLS_LOAD;
	m_saveload_schedule_time = this->time();

	// jump right into the load, anonymous timers can't hurt us
	handle_saveload();
}


//-------------------------------------------------
//  pause - pause the system
//-------------------------------------------------

void running_machine::pause()
{
	// ignore if nothing has changed
	if (m_paused)
		return;
	m_paused = true;

	// call the callbacks
	call_notifiers(MACHINE_NOTIFY_PAUSE);
}


//-------------------------------------------------
//  resume - resume the system
//-------------------------------------------------

void running_machine::resume()
{
	// ignore if nothing has changed
	if (!m_paused)
		return;
	m_paused = false;

	// call the callbacks
	call_notifiers(MACHINE_NOTIFY_RESUME);
}


//-------------------------------------------------
//  toggle_pause - toggles the pause state
//-------------------------------------------------

void running_machine::toggle_pause()
{
	if (paused())
		resume();
	else
		pause();
}


//-------------------------------------------------
//  add_notifier - add a notifier of the
//  given type
//-------------------------------------------------

void running_machine::add_notifier(machine_notification event, machine_notify_delegate callback, bool first)
{
	assert_always(m_current_phase == MACHINE_PHASE_INIT, "Can only call add_notifier at init time!");

	if(first)
		m_notifier_list[event].push_front(std::make_unique<notifier_callback_item>(callback));

	// exit notifiers are added to the head, and executed in reverse order
	else if (event == MACHINE_NOTIFY_EXIT)
		m_notifier_list[event].push_front(std::make_unique<notifier_callback_item>(callback));

	// all other notifiers are added to the tail, and executed in the order registered
	else
		m_notifier_list[event].push_back(std::make_unique<notifier_callback_item>(callback));
}


//-------------------------------------------------
//  add_logerror_callback - adds a callback to be
//  called on logerror()
//-------------------------------------------------

void running_machine::add_logerror_callback(logerror_callback callback)
{
	assert_always(m_current_phase == MACHINE_PHASE_INIT, "Can only call add_logerror_callback at init time!");
		m_string_buffer.reserve(1024);
	m_logerror_list.push_back(std::make_unique<logerror_callback_item>(callback));
}


//-------------------------------------------------
//  strlog - send an error logging string to the
//  debugger and any OSD-defined output streams
//-------------------------------------------------

void running_machine::strlog(const char *str) const
{
	// log to all callbacks
	for (auto &cb : m_logerror_list)
		cb->m_func(str);
}


//-------------------------------------------------
//  debug_break - breaks into the debugger, if
//  enabled
//-------------------------------------------------

void running_machine::debug_break()
{
	if ((debug_flags & DEBUG_FLAG_ENABLED) != 0)
		debugger().debug_break();
}

//-------------------------------------------------
//  base_datetime - retrieve the time of the host
//  system; useful for RTC implementations
//-------------------------------------------------

void running_machine::base_datetime(system_time &systime)
{
	systime.set(m_base_time);
}


//-------------------------------------------------
//  current_datetime - retrieve the current time
//  (offset by the base); useful for RTC
//  implementations
//-------------------------------------------------

void running_machine::current_datetime(system_time &systime)
{
	systime.set(m_base_time + this->time().seconds());
}


//-------------------------------------------------
//  set_rtc_datetime - set the current time on
//  battery-backed RTCs
//-------------------------------------------------

void running_machine::set_rtc_datetime(const system_time &systime)
{
	for (device_rtc_interface &rtc : rtc_interface_iterator(root_device()))
		if (rtc.has_battery())
			rtc.set_current_time(systime);
}


//-------------------------------------------------
//  rand - standardized random numbers
//-------------------------------------------------

u32 running_machine::rand()
{
	m_rand_seed = 1664525 * m_rand_seed + 1013904223;

	// return rotated by 16 bits; the low bits have a short period
	// and are frequently used
	return (m_rand_seed >> 16) | (m_rand_seed << 16);
}


//-------------------------------------------------
//  call_notifiers - call notifiers of the given
//  type
//-------------------------------------------------

void running_machine::call_notifiers(machine_notification which)
{
	for (auto& cb : m_notifier_list[which])
		cb->m_func();
}


//-------------------------------------------------
//  handle_saveload - attempt to perform a save
//  or load
//-------------------------------------------------

void running_machine::handle_saveload()
{
	// if no name, bail
	if (!m_saveload_pending_file.empty())
	{
		const char *const opname = (m_saveload_schedule == SLS_LOAD) ? "load" : "save";

		// if there are anonymous timers, we can't save just yet, and we can't load yet either
		// because the timers might overwrite data we have loaded
		if (!m_scheduler.can_save())
		{
			// if more than a second has passed, we're probably screwed
			if ((this->time() - m_saveload_schedule_time) > attotime::from_seconds(1))
				popmessage("Unable to %s due to pending anonymous timers. See error.log for details.", opname);
			else
				return; // return without cancelling the operation
		}
		else
		{
			u32 const openflags = (m_saveload_schedule == SLS_LOAD) ? OPEN_FLAG_READ : (OPEN_FLAG_WRITE | OPEN_FLAG_CREATE | OPEN_FLAG_CREATE_PATHS);

			// open the file
			emu_file file(m_saveload_searchpath, openflags);
			auto const filerr = file.open(m_saveload_pending_file.c_str());
			if (filerr == osd_file::error::NONE)
			{
				const char *const opnamed = (m_saveload_schedule == SLS_LOAD) ? "loaded" : "saved";

				// read/write the save state
				save_error saverr = (m_saveload_schedule == SLS_LOAD) ? m_save.read_file(file) : m_save.write_file(file);

				// handle the result
				switch (saverr)
				{
				case STATERR_ILLEGAL_REGISTRATIONS:
					popmessage("Error: Unable to %s state due to illegal registrations. See error.log for details.", opname);
					break;

				case STATERR_INVALID_HEADER:
					popmessage("Error: Unable to %s state due to an invalid header. Make sure the save state is correct for this machine.", opname);
					break;

				case STATERR_READ_ERROR:
					popmessage("Error: Unable to %s state due to a read error (file is likely corrupt).", opname);
					break;

				case STATERR_WRITE_ERROR:
					popmessage("Error: Unable to %s state due to a write error. Verify there is enough disk space.", opname);
					break;

				case STATERR_NONE:
					if (!(m_system.flags & MACHINE_SUPPORTS_SAVE))
						popmessage("State successfully %s.\nWarning: Save states are not officially supported for this machine.", opnamed);
					else
						popmessage("State successfully %s.", opnamed);
					break;

				default:
					popmessage("Error: Unknown error during state %s.", opnamed);
					break;
				}

				// close and perhaps delete the file
				if (saverr != STATERR_NONE && m_saveload_schedule == SLS_SAVE)
					file.remove_on_close();
			}
			else
				popmessage("Error: Failed to open file for %s operation.", opname);
		}
	}

	// unschedule the operation
	m_saveload_pending_file.clear();
	m_saveload_searchpath = nullptr;
	m_saveload_schedule = SLS_NONE;
}


//-------------------------------------------------
//  soft_reset - actually perform a soft-reset
//  of the system
//-------------------------------------------------

void running_machine::soft_reset(void *ptr, s32 param)
{
	logerror("Soft reset\n");

	// temporarily in the reset phase
	m_current_phase = MACHINE_PHASE_RESET;

	// call all registered reset callbacks
	call_notifiers(MACHINE_NOTIFY_RESET);

	// now we're running
	m_current_phase = MACHINE_PHASE_RUNNING;
}


//-------------------------------------------------
//  logfile_callback - callback for logging to
//  logfile
//-------------------------------------------------

void running_machine::logfile_callback(const char *buffer)
{
	if (m_logfile != nullptr)
	{
		m_logfile->puts(buffer);
		m_logfile->flush();
	}
}


//-------------------------------------------------
//  start_all_devices - start any unstarted devices
//-------------------------------------------------

void running_machine::start_all_devices()
{
	m_dummy_space.start();

	// iterate through the devices
	int last_failed_starts = -1;
	while (last_failed_starts != 0)
	{
		// iterate over all devices
		int failed_starts = 0;
		for (device_t &device : device_iterator(root_device()))
			if (!device.started())
			{
				// attempt to start the device, catching any expected exceptions
				try
				{
					// if the device doesn't have a machine yet, set it first
					if (device.m_machine == nullptr)
						device.set_machine(*this);

					// now start the device
					osd_printf_verbose("Starting %s '%s'\n", device.name(), device.tag());
					device.start();
				}

				// handle missing dependencies by moving the device to the end
				catch (device_missing_dependencies &)
				{
					// if we're the end, fail
					osd_printf_verbose("  (missing dependencies; rescheduling)\n");
					failed_starts++;
				}
			}

		// each iteration should reduce the number of failed starts; error if
		// this doesn't happen
		if (failed_starts == last_failed_starts)
			throw emu_fatalerror("Circular dependency in device startup!");
		last_failed_starts = failed_starts;
	}
}


//-------------------------------------------------
//  reset_all_devices - reset all devices in the
//  hierarchy
//-------------------------------------------------

void running_machine::reset_all_devices()
{
	// reset the root and it will reset children
	root_device().reset();
}


//-------------------------------------------------
//  stop_all_devices - stop all the devices in the
//  hierarchy
//-------------------------------------------------

void running_machine::stop_all_devices()
{
	// first let the debugger save comments
	if ((debug_flags & DEBUG_FLAG_ENABLED) != 0)
		debugger().cpu().comment_save();

	// iterate over devices and stop them
	for (device_t &device : device_iterator(root_device()))
		device.stop();
}


//-------------------------------------------------
//  presave_all_devices - tell all the devices we
//  are about to save
//-------------------------------------------------

void running_machine::presave_all_devices()
{
	for (device_t &device : device_iterator(root_device()))
		device.pre_save();
}


//-------------------------------------------------
//  postload_all_devices - tell all the devices we
//  just completed a load
//-------------------------------------------------

void running_machine::postload_all_devices()
{
	for (device_t &device : device_iterator(root_device()))
		device.post_load();
}


/***************************************************************************
    NVRAM MANAGEMENT
***************************************************************************/

/*-------------------------------------------------
    nvram_filename - returns filename of system's
    NVRAM depending of selected BIOS
-------------------------------------------------*/

std::string running_machine::nvram_filename(device_t &device) const
{
	// start with either basename or basename_biosnum
	std::ostringstream result;
	result << basename();
	if (root_device().system_bios() != 0 && root_device().default_bios() != root_device().system_bios())
		util::stream_format(result, "_%d", root_device().system_bios() - 1);

	// device-based NVRAM gets its own name in a subdirectory
	if (device.owner() != nullptr)
	{
		// add per software nvrams into one folder
		const char *software = nullptr;
		for (device_t *dev = &device; dev->owner() != nullptr; dev = dev->owner())
		{
			device_image_interface *intf;
			if (dev->interface(intf))
			{
				software = intf->basename_noext();
				break;
			}
		}
		if (software != nullptr && *software != '\0')
			result << PATH_SEPARATOR << software;

		std::string tag(device.tag());
		tag.erase(0, 1);
		strreplacechr(tag,':', '_');
		result << PATH_SEPARATOR << tag;
	}
	return result.str();
}

/*-------------------------------------------------
    nvram_load - load a system's NVRAM
-------------------------------------------------*/

void running_machine::nvram_load()
{
	for (device_nvram_interface &nvram : nvram_interface_iterator(root_device()))
	{
		emu_file file(options().nvram_directory(), OPEN_FLAG_READ);
		if (file.open(nvram_filename(nvram.device()).c_str()) == osd_file::error::NONE)
		{
			nvram.nvram_load(file);
			file.close();
		}
		else
			nvram.nvram_reset();
	}
}


/*-------------------------------------------------
    nvram_save - save a system's NVRAM
-------------------------------------------------*/

void running_machine::nvram_save()
{
	for (device_nvram_interface &nvram : nvram_interface_iterator(root_device()))
	{
		emu_file file(options().nvram_directory(), OPEN_FLAG_WRITE | OPEN_FLAG_CREATE | OPEN_FLAG_CREATE_PATHS);
		if (file.open(nvram_filename(nvram.device()).c_str()) == osd_file::error::NONE)
		{
			nvram.nvram_save(file);
			file.close();
		}
	}
}


//**************************************************************************
//  OUTPUT
//**************************************************************************

void running_machine::popup_clear() const
{
	ui().popup_time(0, " ");
}

void running_machine::popup_message(util::format_argument_pack<std::ostream> const &args) const
{
	std::string const temp(string_format(args));
	ui().popup_time(temp.length() / 40 + 2, "%s", temp);
}


//**************************************************************************
//  CALLBACK ITEMS
//**************************************************************************

//-------------------------------------------------
//  notifier_callback_item - constructor
//-------------------------------------------------

running_machine::notifier_callback_item::notifier_callback_item(machine_notify_delegate func)
	: m_func(std::move(func))
{
}


//-------------------------------------------------
//  logerror_callback_item - constructor
//-------------------------------------------------

running_machine::logerror_callback_item::logerror_callback_item(logerror_callback func)
	: m_func(func)
{
}



//**************************************************************************
//  SYSTEM TIME
//**************************************************************************

//-------------------------------------------------
//  system_time - constructor
//-------------------------------------------------

system_time::system_time()
{
	set(0);
}

system_time::system_time(time_t t)
{
	set(t);
}


//-------------------------------------------------
//  set - fills out a system_time structure
//-------------------------------------------------

void system_time::set(time_t t)
{
	time = t;
	local_time.set(*localtime(&t));
	utc_time.set(*gmtime(&t));
}


//-------------------------------------------------
//  get_tm_time - converts a tm struction to a
//  MAME mame_system_tm structure
//-------------------------------------------------

void system_time::full_time::set(struct tm &t)
{
	second  = t.tm_sec;
	minute  = t.tm_min;
	hour    = t.tm_hour;
	mday    = t.tm_mday;
	month   = t.tm_mon;
	year    = t.tm_year + 1900;
	weekday = t.tm_wday;
	day  = t.tm_yday;
	is_dst  = t.tm_isdst;
}



//**************************************************************************
//  DUMMY ADDRESS SPACE
//**************************************************************************

READ8_MEMBER(dummy_space_device::read)
{
	throw emu_fatalerror("Attempted to read from generic address space (offs %X)\n", offset);
}

WRITE8_MEMBER(dummy_space_device::write)
{
	throw emu_fatalerror("Attempted to write to generic address space (offs %X = %02X)\n", offset, data);
}

static ADDRESS_MAP_START(dummy, AS_0, 8, dummy_space_device)
	AM_RANGE(0x00000000, 0xffffffff) AM_READWRITE(read, write)
ADDRESS_MAP_END

const device_type DUMMY_SPACE = &device_creator<dummy_space_device>;

dummy_space_device::dummy_space_device(const machine_config &mconfig, const char *tag, device_t *owner, u32 clock) :
	device_t(mconfig, DUMMY_SPACE, "Dummy Space", tag, owner, clock, "dummy_space", __FILE__),
	device_memory_interface(mconfig, *this),
	m_space_config("dummy", ENDIANNESS_LITTLE, 8, 32, 0, nullptr, *ADDRESS_MAP_NAME(dummy))
{
}

void dummy_space_device::device_start()
{
}

//-------------------------------------------------
//  memory_space_config - return a description of
//  any address spaces owned by this device
//-------------------------------------------------

const address_space_config *dummy_space_device::memory_space_config(address_spacenum spacenum) const
{
	return (spacenum == 0) ? &m_space_config : nullptr;
}


//**************************************************************************
//  JAVASCRIPT PORT-SPECIFIC
//**************************************************************************

#if defined(EMSCRIPTEN) && !defined(__LIBRETRO__)

static running_machine * jsmess_machine;

void js_main_loop()
{
	device_scheduler * scheduler;
	scheduler = &(jsmess_machine->scheduler());
	attotime stoptime(scheduler->time() + attotime(0,HZ_TO_ATTOSECONDS(60)));
	while (scheduler->time() < stoptime) {
		scheduler->timeslice();
	}
}

void js_set_main_loop(running_machine * machine) {
	jsmess_machine = machine;
	EM_ASM (
		JSMESS.running = true;
	);
	emscripten_set_main_loop(&js_main_loop, 0, 1);
}

running_machine * js_get_machine() {
	return jsmess_machine;
}

ui_manager * js_get_ui() {
	return &(jsmess_machine->ui());
}

sound_manager * js_get_sound() {
	return &(jsmess_machine->sound());
}

#endif /* defined(EMSCRIPTEN) */

//**************************************************************************
//  LIBRETRO PORT-SPECIFIC
//**************************************************************************

#if defined(__LIBRETRO__)
extern void retro_finish();
extern int RLOOP;
extern int ENDEXEC;
extern int retro_pause;

void running_machine::retro_machineexit(){

	// and out via the exit phase
	m_current_phase = MACHINE_PHASE_EXIT;

	// save the NVRAM and configuration
	sound().ui_mute(true);
	nvram_save();
	m_configuration->save_settings();
	call_notifiers(MACHINE_NOTIFY_EXIT);
	printf("retro exit machine\n");
	util::archive_file::cache_clear();

	m_logfile.reset();
}

void running_machine::retro_loop(){

	while (RLOOP==1) {

		//manager().web()->serve();
 
		// execute CPUs if not paused
		if (!m_paused)
		{
			m_scheduler.timeslice();
			//emulator_info::periodic_check();
			//FIXME: LUA PERIODIC TAKE TOO MUCH CPU 
		}
		// otherwise, just pump video updates through
		else
			m_video->frame_update();

		// handle save/load
		if (m_saveload_schedule != SLS_NONE)
			handle_saveload();

	}

	if( (m_hard_reset_pending || m_exit_pending) && m_saveload_schedule == SLS_NONE){

	 	// and out via the exit phase
		m_current_phase = MACHINE_PHASE_EXIT;

		// save the NVRAM and configuration
		sound().ui_mute(true);
		nvram_save();
		m_configuration->save_settings();

		// call all exit callbacks registered
		call_notifiers(MACHINE_NOTIFY_EXIT);
	
		util::archive_file::cache_clear();

		m_logfile.reset();		

		ENDEXEC=1;
	}

}
#endif<|MERGE_RESOLUTION|>--- conflicted
+++ resolved
@@ -349,14 +349,6 @@
 			// execute CPUs if not paused
 			if (!m_paused)
 				m_scheduler.timeslice();
-<<<<<<< HEAD
-#if !defined(__LIBRETRO__) 
-//FIXME: LUA PERIODIC TAKE TOO MUCH CPU 
-				emulator_info::periodic_check();
-#endif
-			}
-=======
->>>>>>> bdc48a3a
 			// otherwise, just pump video updates through
 			else
 				m_video->frame_update();
