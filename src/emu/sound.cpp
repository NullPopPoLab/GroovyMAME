--- conflicted
+++ resolved
@@ -1489,7 +1489,6 @@
 {
 	LOG("sound_update\n");
 
-<<<<<<< HEAD
 #ifdef __LIBRETRO__
 	/* Adjust sound timer to every frame */
 	if (sound_timer != retro_fps)
@@ -1499,10 +1498,7 @@
 	}
 #endif
 
-	g_profiler.start(PROFILER_SOUND);
-=======
 	auto profile = g_profiler.start(PROFILER_SOUND);
->>>>>>> 6a5898d6
 
 	// determine the duration of this update
 	attotime update_period = machine().time() - m_last_update;
