--- conflicted
+++ resolved
@@ -23,38 +23,6 @@
 
 #define CORE_INPUT_TYPES_P1 \
 		CORE_INPUT_TYPES_BEGIN(p1) \
-<<<<<<< HEAD
-		INPUT_PORT_DIGITAL_TYPE( 1, PLAYER1, JOYSTICK_UP,         "P1 Up",                  input_seq(KEYCODE_UP, input_seq::or_code, JOYCODE_Y_UP_SWITCH_INDEXED(0), input_seq::or_code, JOYCODE_Y_HATUP_INDEXED(0)) ) \
-		INPUT_PORT_DIGITAL_TYPE( 1, PLAYER1, JOYSTICK_DOWN,       "P1 Down",                input_seq(KEYCODE_DOWN, input_seq::or_code, JOYCODE_Y_DOWN_SWITCH_INDEXED(0), input_seq::or_code, JOYCODE_Y_HATDOWN_INDEXED(0)) ) \
-		INPUT_PORT_DIGITAL_TYPE( 1, PLAYER1, JOYSTICK_LEFT,       "P1 Left",                input_seq(KEYCODE_LEFT, input_seq::or_code, JOYCODE_X_LEFT_SWITCH_INDEXED(0), input_seq::or_code, JOYCODE_X_HATLEFT_INDEXED(0)) ) \
-		INPUT_PORT_DIGITAL_TYPE( 1, PLAYER1, JOYSTICK_RIGHT,      "P1 Right",               input_seq(KEYCODE_RIGHT, input_seq::or_code, JOYCODE_X_RIGHT_SWITCH_INDEXED(0), input_seq::or_code, JOYCODE_X_HATRIGHT_INDEXED(0)) ) \
-		INPUT_PORT_DIGITAL_TYPE( 1, PLAYER1, JOYSTICKRIGHT_UP,    "P1 Right Stick/Up",      input_seq(KEYCODE_I, input_seq::or_code, JOYCODE_BUTTON2_INDEXED(0)) ) \
-		INPUT_PORT_DIGITAL_TYPE( 1, PLAYER1, JOYSTICKRIGHT_DOWN,  "P1 Right Stick/Down",    input_seq(KEYCODE_K, input_seq::or_code, JOYCODE_BUTTON3_INDEXED(0)) ) \
-		INPUT_PORT_DIGITAL_TYPE( 1, PLAYER1, JOYSTICKRIGHT_LEFT,  "P1 Right Stick/Left",    input_seq(KEYCODE_J, input_seq::or_code, JOYCODE_BUTTON1_INDEXED(0)) ) \
-		INPUT_PORT_DIGITAL_TYPE( 1, PLAYER1, JOYSTICKRIGHT_RIGHT, "P1 Right Stick/Right",   input_seq(KEYCODE_L, input_seq::or_code, JOYCODE_BUTTON4_INDEXED(0)) ) \
-		INPUT_PORT_DIGITAL_TYPE( 1, PLAYER1, JOYSTICKLEFT_UP,     "P1 Left Stick/Up",       input_seq(KEYCODE_E, input_seq::or_code, JOYCODE_Y_UP_SWITCH_INDEXED(0)) ) \
-		INPUT_PORT_DIGITAL_TYPE( 1, PLAYER1, JOYSTICKLEFT_DOWN,   "P1 Left Stick/Down",     input_seq(KEYCODE_D, input_seq::or_code, JOYCODE_Y_DOWN_SWITCH_INDEXED(0)) ) \
-		INPUT_PORT_DIGITAL_TYPE( 1, PLAYER1, JOYSTICKLEFT_LEFT,   "P1 Left Stick/Left",     input_seq(KEYCODE_S, input_seq::or_code, JOYCODE_X_LEFT_SWITCH_INDEXED(0)) ) \
-		INPUT_PORT_DIGITAL_TYPE( 1, PLAYER1, JOYSTICKLEFT_RIGHT,  "P1 Left Stick/Right",    input_seq(KEYCODE_F, input_seq::or_code, JOYCODE_X_RIGHT_SWITCH_INDEXED(0)) ) \
-		INPUT_PORT_DIGITAL_TYPE( 1, PLAYER1, BUTTON1,             "P1 Button 1",            input_seq(KEYCODE_LCONTROL, input_seq::or_code, JOYCODE_BUTTON1_INDEXED(0), input_seq::or_code, MOUSECODE_BUTTON1_INDEXED(0), input_seq::or_code, GUNCODE_BUTTON1_INDEXED(0)) ) \
-		INPUT_PORT_DIGITAL_TYPE( 1, PLAYER1, BUTTON2,             "P1 Button 2",            input_seq(KEYCODE_LALT, input_seq::or_code, JOYCODE_BUTTON2_INDEXED(0), input_seq::or_code, MOUSECODE_BUTTON3_INDEXED(0), input_seq::or_code, GUNCODE_BUTTON2_INDEXED(0)) ) \
-		INPUT_PORT_DIGITAL_TYPE( 1, PLAYER1, BUTTON3,             "P1 Button 3",            input_seq(KEYCODE_SPACE, input_seq::or_code, JOYCODE_BUTTON3_INDEXED(0), input_seq::or_code, MOUSECODE_BUTTON2_INDEXED(0)) ) \
-		INPUT_PORT_DIGITAL_TYPE( 1, PLAYER1, BUTTON4,             "P1 Button 4",            input_seq(KEYCODE_LSHIFT, input_seq::or_code, JOYCODE_BUTTON4_INDEXED(0)) ) \
-		INPUT_PORT_DIGITAL_TYPE( 1, PLAYER1, BUTTON5,             "P1 Button 5",            input_seq(KEYCODE_Z, input_seq::or_code, JOYCODE_BUTTON5_INDEXED(0)) ) \
-		INPUT_PORT_DIGITAL_TYPE( 1, PLAYER1, BUTTON6,             "P1 Button 6",            input_seq(KEYCODE_X, input_seq::or_code, JOYCODE_BUTTON6_INDEXED(0)) ) \
-		INPUT_PORT_DIGITAL_TYPE( 1, PLAYER1, BUTTON7,             "P1 Button 7",            input_seq(KEYCODE_C, input_seq::or_code, JOYCODE_BUTTON7_INDEXED(0)) ) \
-		INPUT_PORT_DIGITAL_TYPE( 1, PLAYER1, BUTTON8,             "P1 Button 8",            input_seq(KEYCODE_V, input_seq::or_code, JOYCODE_BUTTON8_INDEXED(0)) ) \
-		INPUT_PORT_DIGITAL_TYPE( 1, PLAYER1, BUTTON9,             "P1 Button 9",            input_seq(KEYCODE_B, input_seq::or_code, JOYCODE_BUTTON9_INDEXED(0)) ) \
-		INPUT_PORT_DIGITAL_TYPE( 1, PLAYER1, BUTTON10,            "P1 Button 10",           input_seq(KEYCODE_N, input_seq::or_code, JOYCODE_BUTTON10_INDEXED(0)) ) \
-		INPUT_PORT_DIGITAL_TYPE( 1, PLAYER1, BUTTON11,            "P1 Button 11",           input_seq(KEYCODE_M, input_seq::or_code, JOYCODE_BUTTON11_INDEXED(0)) ) \
-		INPUT_PORT_DIGITAL_TYPE( 1, PLAYER1, BUTTON12,            "P1 Button 12",           input_seq(KEYCODE_COMMA, input_seq::or_code, JOYCODE_BUTTON12_INDEXED(0)) ) \
-		INPUT_PORT_DIGITAL_TYPE( 1, PLAYER1, BUTTON13,            "P1 Button 13",           input_seq(KEYCODE_STOP, input_seq::or_code, JOYCODE_BUTTON13_INDEXED(0)) ) \
-		INPUT_PORT_DIGITAL_TYPE( 1, PLAYER1, BUTTON14,            "P1 Button 14",           input_seq(KEYCODE_SLASH, input_seq::or_code, JOYCODE_BUTTON14_INDEXED(0)) ) \
-		INPUT_PORT_DIGITAL_TYPE( 1, PLAYER1, BUTTON15,            "P1 Button 15",           input_seq(KEYCODE_RSHIFT, input_seq::or_code, JOYCODE_BUTTON15_INDEXED(0)) ) \
-		INPUT_PORT_DIGITAL_TYPE( 1, PLAYER1, BUTTON16,            "P1 Button 16",           input_seq(JOYCODE_BUTTON16_INDEXED(0)) ) \
-		INPUT_PORT_DIGITAL_TYPE( 1, PLAYER1, START,               "P1 Start",               input_seq(KEYCODE_1, input_seq::or_code, JOYCODE_START_INDEXED(0)) ) \
-		INPUT_PORT_DIGITAL_TYPE( 1, PLAYER1, SELECT,              "P1 Select",              input_seq(KEYCODE_5, input_seq::or_code, JOYCODE_SELECT_INDEXED(0)) ) \
-=======
 		INPUT_PORT_DIGITAL_TYPE(  1, PLAYER1,  JOYSTICK_UP,         N_p("input-name", "P1 Up"),                  input_seq(KEYCODE_UP, input_seq::or_code, JOYCODE_Y_UP_SWITCH_INDEXED(0)) ) \
 		INPUT_PORT_DIGITAL_TYPE(  1, PLAYER1,  JOYSTICK_DOWN,       N_p("input-name", "P1 Down"),                input_seq(KEYCODE_DOWN, input_seq::or_code, JOYCODE_Y_DOWN_SWITCH_INDEXED(0)) ) \
 		INPUT_PORT_DIGITAL_TYPE(  1, PLAYER1,  JOYSTICK_LEFT,       N_p("input-name", "P1 Left"),                input_seq(KEYCODE_LEFT, input_seq::or_code, JOYCODE_X_LEFT_SWITCH_INDEXED(0)) ) \
@@ -85,7 +53,6 @@
 		INPUT_PORT_DIGITAL_TYPE(  1, PLAYER1,  BUTTON16,            N_p("input-name", "P1 Button 16"),           input_seq(JOYCODE_BUTTON16_INDEXED(0)) ) \
 		INPUT_PORT_DIGITAL_TYPE(  1, PLAYER1,  START,               N_p("input-name", "P1 Start"),               input_seq(KEYCODE_1, input_seq::or_code, JOYCODE_START_INDEXED(0)) ) \
 		INPUT_PORT_DIGITAL_TYPE(  1, PLAYER1,  SELECT,              N_p("input-name", "P1 Select"),              input_seq(KEYCODE_5, input_seq::or_code, JOYCODE_SELECT_INDEXED(0)) ) \
->>>>>>> 34d83574
 		CORE_INPUT_TYPES_END()
 
 #define CORE_INPUT_TYPES_P1_MAHJONG \
@@ -174,38 +141,6 @@
 
 #define CORE_INPUT_TYPES_P2 \
 		CORE_INPUT_TYPES_BEGIN(p2) \
-<<<<<<< HEAD
-		INPUT_PORT_DIGITAL_TYPE( 2, PLAYER2, JOYSTICK_UP,         "P2 Up",                  input_seq(KEYCODE_R, input_seq::or_code, JOYCODE_Y_UP_SWITCH_INDEXED(1), input_seq::or_code, JOYCODE_Y_HATUP_INDEXED(1)) ) \
-		INPUT_PORT_DIGITAL_TYPE( 2, PLAYER2, JOYSTICK_DOWN,       "P2 Down",                input_seq(KEYCODE_F, input_seq::or_code, JOYCODE_Y_DOWN_SWITCH_INDEXED(1), input_seq::or_code, JOYCODE_Y_HATDOWN_INDEXED(1)) ) \
-		INPUT_PORT_DIGITAL_TYPE( 2, PLAYER2, JOYSTICK_LEFT,       "P2 Left",                input_seq(KEYCODE_D, input_seq::or_code, JOYCODE_X_LEFT_SWITCH_INDEXED(1), input_seq::or_code, JOYCODE_X_HATLEFT_INDEXED(1)) ) \
-		INPUT_PORT_DIGITAL_TYPE( 2, PLAYER2, JOYSTICK_RIGHT,      "P2 Right",               input_seq(KEYCODE_G, input_seq::or_code, JOYCODE_X_RIGHT_SWITCH_INDEXED(1), input_seq::or_code, JOYCODE_X_HATRIGHT_INDEXED(1)) ) \
-		INPUT_PORT_DIGITAL_TYPE( 2, PLAYER2, JOYSTICKRIGHT_UP,    "P2 Right Stick/Up",      input_seq() ) \
-		INPUT_PORT_DIGITAL_TYPE( 2, PLAYER2, JOYSTICKRIGHT_DOWN,  "P2 Right Stick/Down",    input_seq() ) \
-		INPUT_PORT_DIGITAL_TYPE( 2, PLAYER2, JOYSTICKRIGHT_LEFT,  "P2 Right Stick/Left",    input_seq() ) \
-		INPUT_PORT_DIGITAL_TYPE( 2, PLAYER2, JOYSTICKRIGHT_RIGHT, "P2 Right Stick/Right",   input_seq() ) \
-		INPUT_PORT_DIGITAL_TYPE( 2, PLAYER2, JOYSTICKLEFT_UP,     "P2 Left Stick/Up",       input_seq() ) \
-		INPUT_PORT_DIGITAL_TYPE( 2, PLAYER2, JOYSTICKLEFT_DOWN,   "P2 Left Stick/Down",     input_seq() ) \
-		INPUT_PORT_DIGITAL_TYPE( 2, PLAYER2, JOYSTICKLEFT_LEFT,   "P2 Left Stick/Left",     input_seq() ) \
-		INPUT_PORT_DIGITAL_TYPE( 2, PLAYER2, JOYSTICKLEFT_RIGHT,  "P2 Left Stick/Right",    input_seq() ) \
-		INPUT_PORT_DIGITAL_TYPE( 2, PLAYER2, BUTTON1,             "P2 Button 1",            input_seq(KEYCODE_A, input_seq::or_code, JOYCODE_BUTTON1_INDEXED(1), input_seq::or_code, MOUSECODE_BUTTON1_INDEXED(1), input_seq::or_code, GUNCODE_BUTTON1_INDEXED(1)) ) \
-		INPUT_PORT_DIGITAL_TYPE( 2, PLAYER2, BUTTON2,             "P2 Button 2",            input_seq(KEYCODE_S, input_seq::or_code, JOYCODE_BUTTON2_INDEXED(1), input_seq::or_code, MOUSECODE_BUTTON3_INDEXED(1), input_seq::or_code, GUNCODE_BUTTON2_INDEXED(1)) ) \
-		INPUT_PORT_DIGITAL_TYPE( 2, PLAYER2, BUTTON3,             "P2 Button 3",            input_seq(KEYCODE_Q, input_seq::or_code, JOYCODE_BUTTON3_INDEXED(1), input_seq::or_code, MOUSECODE_BUTTON2_INDEXED(1)) ) \
-		INPUT_PORT_DIGITAL_TYPE( 2, PLAYER2, BUTTON4,             "P2 Button 4",            input_seq(KEYCODE_W, input_seq::or_code, JOYCODE_BUTTON4_INDEXED(1)) ) \
-		INPUT_PORT_DIGITAL_TYPE( 2, PLAYER2, BUTTON5,             "P2 Button 5",            input_seq(KEYCODE_E, input_seq::or_code, JOYCODE_BUTTON5_INDEXED(1)) ) \
-		INPUT_PORT_DIGITAL_TYPE( 2, PLAYER2, BUTTON6,             "P2 Button 6",            input_seq(JOYCODE_BUTTON6_INDEXED(1)) ) \
-		INPUT_PORT_DIGITAL_TYPE( 2, PLAYER2, BUTTON7,             "P2 Button 7",            input_seq(JOYCODE_BUTTON7_INDEXED(1)) ) \
-		INPUT_PORT_DIGITAL_TYPE( 2, PLAYER2, BUTTON8,             "P2 Button 8",            input_seq(JOYCODE_BUTTON8_INDEXED(1)) ) \
-		INPUT_PORT_DIGITAL_TYPE( 2, PLAYER2, BUTTON9,             "P2 Button 9",            input_seq(JOYCODE_BUTTON9_INDEXED(1)) ) \
-		INPUT_PORT_DIGITAL_TYPE( 2, PLAYER2, BUTTON10,            "P2 Button 10",           input_seq(JOYCODE_BUTTON10_INDEXED(1)) ) \
-		INPUT_PORT_DIGITAL_TYPE( 2, PLAYER2, BUTTON11,            "P2 Button 11",           input_seq(JOYCODE_BUTTON11_INDEXED(1)) ) \
-		INPUT_PORT_DIGITAL_TYPE( 2, PLAYER2, BUTTON12,            "P2 Button 12",           input_seq(JOYCODE_BUTTON12_INDEXED(1)) ) \
-		INPUT_PORT_DIGITAL_TYPE( 2, PLAYER2, BUTTON13,            "P2 Button 13",           input_seq(JOYCODE_BUTTON13_INDEXED(1)) ) \
-		INPUT_PORT_DIGITAL_TYPE( 2, PLAYER2, BUTTON14,            "P2 Button 14",           input_seq(JOYCODE_BUTTON14_INDEXED(1)) ) \
-		INPUT_PORT_DIGITAL_TYPE( 2, PLAYER2, BUTTON15,            "P2 Button 15",           input_seq(JOYCODE_BUTTON15_INDEXED(1)) ) \
-		INPUT_PORT_DIGITAL_TYPE( 2, PLAYER2, BUTTON16,            "P2 Button 16",           input_seq(JOYCODE_BUTTON16_INDEXED(1)) ) \
-		INPUT_PORT_DIGITAL_TYPE( 2, PLAYER2, START,               "P2 Start",               input_seq(KEYCODE_2, input_seq::or_code, JOYCODE_START_INDEXED(1)) ) \
-		INPUT_PORT_DIGITAL_TYPE( 2, PLAYER2, SELECT,              "P2 Select",              input_seq(KEYCODE_6, input_seq::or_code, JOYCODE_SELECT_INDEXED(1)) ) \
-=======
 		INPUT_PORT_DIGITAL_TYPE(  2, PLAYER2,  JOYSTICK_UP,         N_p("input-name", "P2 Up"),                  input_seq(KEYCODE_R, input_seq::or_code, JOYCODE_Y_UP_SWITCH_INDEXED(1)) ) \
 		INPUT_PORT_DIGITAL_TYPE(  2, PLAYER2,  JOYSTICK_DOWN,       N_p("input-name", "P2 Down"),                input_seq(KEYCODE_F, input_seq::or_code, JOYCODE_Y_DOWN_SWITCH_INDEXED(1)) ) \
 		INPUT_PORT_DIGITAL_TYPE(  2, PLAYER2,  JOYSTICK_LEFT,       N_p("input-name", "P2 Left"),                input_seq(KEYCODE_D, input_seq::or_code, JOYCODE_X_LEFT_SWITCH_INDEXED(1)) ) \
@@ -236,7 +171,6 @@
 		INPUT_PORT_DIGITAL_TYPE(  2, PLAYER2,  BUTTON16,            N_p("input-name", "P2 Button 16"),           input_seq(JOYCODE_BUTTON16_INDEXED(1)) ) \
 		INPUT_PORT_DIGITAL_TYPE(  2, PLAYER2,  START,               N_p("input-name", "P2 Start"),               input_seq(KEYCODE_2, input_seq::or_code, JOYCODE_START_INDEXED(1)) ) \
 		INPUT_PORT_DIGITAL_TYPE(  2, PLAYER2,  SELECT,              N_p("input-name", "P2 Select"),              input_seq(KEYCODE_6, input_seq::or_code, JOYCODE_SELECT_INDEXED(1)) ) \
->>>>>>> 34d83574
 		CORE_INPUT_TYPES_END()
 
 #define CORE_INPUT_TYPES_P2_MAHJONG \
@@ -288,38 +222,6 @@
 
 #define CORE_INPUT_TYPES_P3 \
 		CORE_INPUT_TYPES_BEGIN(p3) \
-<<<<<<< HEAD
-		INPUT_PORT_DIGITAL_TYPE( 3, PLAYER3, JOYSTICK_UP,         "P3 Up",                  input_seq(KEYCODE_I, input_seq::or_code, JOYCODE_Y_UP_SWITCH_INDEXED(2), input_seq::or_code, JOYCODE_Y_HATUP_INDEXED(2)) ) \
-		INPUT_PORT_DIGITAL_TYPE( 3, PLAYER3, JOYSTICK_DOWN,       "P3 Down",                input_seq(KEYCODE_K, input_seq::or_code, JOYCODE_Y_DOWN_SWITCH_INDEXED(2), input_seq::or_code, JOYCODE_Y_HATDOWN_INDEXED(2)) ) \
-		INPUT_PORT_DIGITAL_TYPE( 3, PLAYER3, JOYSTICK_LEFT,       "P3 Left",                input_seq(KEYCODE_J, input_seq::or_code, JOYCODE_X_LEFT_SWITCH_INDEXED(2), input_seq::or_code, JOYCODE_X_HATLEFT_INDEXED(2)) ) \
-		INPUT_PORT_DIGITAL_TYPE( 3, PLAYER3, JOYSTICK_RIGHT,      "P3 Right",               input_seq(KEYCODE_L, input_seq::or_code, JOYCODE_X_RIGHT_SWITCH_INDEXED(2), input_seq::or_code, JOYCODE_X_HATRIGHT_INDEXED(2)) ) \
-		INPUT_PORT_DIGITAL_TYPE( 3, PLAYER3, JOYSTICKRIGHT_UP,    "P3 Right Stick/Up",      input_seq() ) \
-		INPUT_PORT_DIGITAL_TYPE( 3, PLAYER3, JOYSTICKRIGHT_DOWN,  "P3 Right Stick/Down",    input_seq() ) \
-		INPUT_PORT_DIGITAL_TYPE( 3, PLAYER3, JOYSTICKRIGHT_LEFT,  "P3 Right Stick/Left",    input_seq() ) \
-		INPUT_PORT_DIGITAL_TYPE( 3, PLAYER3, JOYSTICKRIGHT_RIGHT, "P3 Right Stick/Right",   input_seq() ) \
-		INPUT_PORT_DIGITAL_TYPE( 3, PLAYER3, JOYSTICKLEFT_UP,     "P3 Left Stick/Up",       input_seq() ) \
-		INPUT_PORT_DIGITAL_TYPE( 3, PLAYER3, JOYSTICKLEFT_DOWN,   "P3 Left Stick/Down",     input_seq() ) \
-		INPUT_PORT_DIGITAL_TYPE( 3, PLAYER3, JOYSTICKLEFT_LEFT,   "P3 Left Stick/Left",     input_seq() ) \
-		INPUT_PORT_DIGITAL_TYPE( 3, PLAYER3, JOYSTICKLEFT_RIGHT,  "P3 Left Stick/Right",    input_seq() ) \
-		INPUT_PORT_DIGITAL_TYPE( 3, PLAYER3, BUTTON1,             "P3 Button 1",            input_seq(KEYCODE_RCONTROL, input_seq::or_code, JOYCODE_BUTTON1_INDEXED(2), input_seq::or_code, GUNCODE_BUTTON1_INDEXED(2)) ) \
-		INPUT_PORT_DIGITAL_TYPE( 3, PLAYER3, BUTTON2,             "P3 Button 2",            input_seq(KEYCODE_RSHIFT, input_seq::or_code, JOYCODE_BUTTON2_INDEXED(2), input_seq::or_code, GUNCODE_BUTTON2_INDEXED(2)) ) \
-		INPUT_PORT_DIGITAL_TYPE( 3, PLAYER3, BUTTON3,             "P3 Button 3",            input_seq(KEYCODE_ENTER, input_seq::or_code, JOYCODE_BUTTON3_INDEXED(2)) ) \
-		INPUT_PORT_DIGITAL_TYPE( 3, PLAYER3, BUTTON4,             "P3 Button 4",            input_seq(JOYCODE_BUTTON4_INDEXED(2)) ) \
-		INPUT_PORT_DIGITAL_TYPE( 3, PLAYER3, BUTTON5,             "P3 Button 5",            input_seq(JOYCODE_BUTTON5_INDEXED(2)) ) \
-		INPUT_PORT_DIGITAL_TYPE( 3, PLAYER3, BUTTON6,             "P3 Button 6",            input_seq(JOYCODE_BUTTON6_INDEXED(2)) ) \
-		INPUT_PORT_DIGITAL_TYPE( 3, PLAYER3, BUTTON7,             "P3 Button 7",            input_seq(JOYCODE_BUTTON7_INDEXED(2)) ) \
-		INPUT_PORT_DIGITAL_TYPE( 3, PLAYER3, BUTTON8,             "P3 Button 8",            input_seq(JOYCODE_BUTTON8_INDEXED(2)) ) \
-		INPUT_PORT_DIGITAL_TYPE( 3, PLAYER3, BUTTON9,             "P3 Button 9",            input_seq(JOYCODE_BUTTON9_INDEXED(2)) ) \
-		INPUT_PORT_DIGITAL_TYPE( 3, PLAYER3, BUTTON10,            "P3 Button 10",           input_seq(JOYCODE_BUTTON10_INDEXED(2)) ) \
-		INPUT_PORT_DIGITAL_TYPE( 3, PLAYER3, BUTTON11,            "P3 Button 11",           input_seq(JOYCODE_BUTTON11_INDEXED(2)) ) \
-		INPUT_PORT_DIGITAL_TYPE( 3, PLAYER3, BUTTON12,            "P3 Button 12",           input_seq(JOYCODE_BUTTON12_INDEXED(2)) ) \
-		INPUT_PORT_DIGITAL_TYPE( 3, PLAYER3, BUTTON13,            "P3 Button 13",           input_seq(JOYCODE_BUTTON13_INDEXED(2)) ) \
-		INPUT_PORT_DIGITAL_TYPE( 3, PLAYER3, BUTTON14,            "P3 Button 14",           input_seq(JOYCODE_BUTTON14_INDEXED(2)) ) \
-		INPUT_PORT_DIGITAL_TYPE( 3, PLAYER3, BUTTON15,            "P3 Button 15",           input_seq(JOYCODE_BUTTON15_INDEXED(2)) ) \
-		INPUT_PORT_DIGITAL_TYPE( 3, PLAYER3, BUTTON16,            "P3 Button 16",           input_seq(JOYCODE_BUTTON16_INDEXED(2)) ) \
-		INPUT_PORT_DIGITAL_TYPE( 3, PLAYER3, START,               "P3 Start",               input_seq(KEYCODE_3, input_seq::or_code, JOYCODE_START_INDEXED(2)) ) \
-		INPUT_PORT_DIGITAL_TYPE( 3, PLAYER3, SELECT,              "P3 Select",              input_seq(KEYCODE_7, input_seq::or_code, JOYCODE_SELECT_INDEXED(2)) ) \
-=======
 		INPUT_PORT_DIGITAL_TYPE(  3, PLAYER3,  JOYSTICK_UP,         N_p("input-name", "P3 Up"),                  input_seq(KEYCODE_I, input_seq::or_code, JOYCODE_Y_UP_SWITCH_INDEXED(2)) ) \
 		INPUT_PORT_DIGITAL_TYPE(  3, PLAYER3,  JOYSTICK_DOWN,       N_p("input-name", "P3 Down"),                input_seq(KEYCODE_K, input_seq::or_code, JOYCODE_Y_DOWN_SWITCH_INDEXED(2)) ) \
 		INPUT_PORT_DIGITAL_TYPE(  3, PLAYER3,  JOYSTICK_LEFT,       N_p("input-name", "P3 Left"),                input_seq(KEYCODE_J, input_seq::or_code, JOYCODE_X_LEFT_SWITCH_INDEXED(2)) ) \
@@ -350,43 +252,10 @@
 		INPUT_PORT_DIGITAL_TYPE(  3, PLAYER3,  BUTTON16,            N_p("input-name", "P3 Button 16"),           input_seq(JOYCODE_BUTTON16_INDEXED(2)) ) \
 		INPUT_PORT_DIGITAL_TYPE(  3, PLAYER3,  START,               N_p("input-name", "P3 Start"),               input_seq(KEYCODE_3, input_seq::or_code, JOYCODE_START_INDEXED(2)) ) \
 		INPUT_PORT_DIGITAL_TYPE(  3, PLAYER3,  SELECT,              N_p("input-name", "P3 Select"),              input_seq(KEYCODE_7, input_seq::or_code, JOYCODE_SELECT_INDEXED(2)) ) \
->>>>>>> 34d83574
 		CORE_INPUT_TYPES_END()
 
 #define CORE_INPUT_TYPES_P4 \
 		CORE_INPUT_TYPES_BEGIN(p4) \
-<<<<<<< HEAD
-		INPUT_PORT_DIGITAL_TYPE( 4, PLAYER4, JOYSTICK_UP,         "P4 Up",                  input_seq(KEYCODE_8_PAD, input_seq::or_code, JOYCODE_Y_UP_SWITCH_INDEXED(3), input_seq::or_code, JOYCODE_Y_HATUP_INDEXED(3)) ) \
-		INPUT_PORT_DIGITAL_TYPE( 4, PLAYER4, JOYSTICK_DOWN,       "P4 Down",                input_seq(KEYCODE_2_PAD, input_seq::or_code, JOYCODE_Y_DOWN_SWITCH_INDEXED(3), input_seq::or_code, JOYCODE_Y_HATDOWN_INDEXED(3)) ) \
-		INPUT_PORT_DIGITAL_TYPE( 4, PLAYER4, JOYSTICK_LEFT,       "P4 Left",                input_seq(KEYCODE_4_PAD, input_seq::or_code, JOYCODE_X_LEFT_SWITCH_INDEXED(3), input_seq::or_code, JOYCODE_X_HATLEFT_INDEXED(3)) ) \
-		INPUT_PORT_DIGITAL_TYPE( 4, PLAYER4, JOYSTICK_RIGHT,      "P4 Right",               input_seq(KEYCODE_6_PAD, input_seq::or_code, JOYCODE_X_RIGHT_SWITCH_INDEXED(3), input_seq::or_code, JOYCODE_X_HATRIGHT_INDEXED(3)) ) \
-		INPUT_PORT_DIGITAL_TYPE( 4, PLAYER4, JOYSTICKRIGHT_UP,    "P4 Right Stick/Up",      input_seq() ) \
-		INPUT_PORT_DIGITAL_TYPE( 4, PLAYER4, JOYSTICKRIGHT_DOWN,  "P4 Right Stick/Down",    input_seq() ) \
-		INPUT_PORT_DIGITAL_TYPE( 4, PLAYER4, JOYSTICKRIGHT_LEFT,  "P4 Right Stick/Left",    input_seq() ) \
-		INPUT_PORT_DIGITAL_TYPE( 4, PLAYER4, JOYSTICKRIGHT_RIGHT, "P4 Right Stick/Right",   input_seq() ) \
-		INPUT_PORT_DIGITAL_TYPE( 4, PLAYER4, JOYSTICKLEFT_UP,     "P4 Left Stick/Up",       input_seq() ) \
-		INPUT_PORT_DIGITAL_TYPE( 4, PLAYER4, JOYSTICKLEFT_DOWN,   "P4 Left Stick/Down",     input_seq() ) \
-		INPUT_PORT_DIGITAL_TYPE( 4, PLAYER4, JOYSTICKLEFT_LEFT,   "P4 Left Stick/Left",     input_seq() ) \
-		INPUT_PORT_DIGITAL_TYPE( 4, PLAYER4, JOYSTICKLEFT_RIGHT,  "P4 Left Stick/Right",    input_seq() ) \
-		INPUT_PORT_DIGITAL_TYPE( 4, PLAYER4, BUTTON1,             "P4 Button 1",            input_seq(KEYCODE_0_PAD, input_seq::or_code, JOYCODE_BUTTON1_INDEXED(3)) ) \
-		INPUT_PORT_DIGITAL_TYPE( 4, PLAYER4, BUTTON2,             "P4 Button 2",            input_seq(KEYCODE_DEL_PAD, input_seq::or_code, JOYCODE_BUTTON2_INDEXED(3)) ) \
-		INPUT_PORT_DIGITAL_TYPE( 4, PLAYER4, BUTTON3,             "P4 Button 3",            input_seq(KEYCODE_ENTER_PAD, input_seq::or_code, JOYCODE_BUTTON3_INDEXED(3)) ) \
-		INPUT_PORT_DIGITAL_TYPE( 4, PLAYER4, BUTTON4,             "P4 Button 4",            input_seq(JOYCODE_BUTTON4_INDEXED(3)) ) \
-		INPUT_PORT_DIGITAL_TYPE( 4, PLAYER4, BUTTON5,             "P4 Button 5",            input_seq(JOYCODE_BUTTON5_INDEXED(3)) ) \
-		INPUT_PORT_DIGITAL_TYPE( 4, PLAYER4, BUTTON6,             "P4 Button 6",            input_seq(JOYCODE_BUTTON6_INDEXED(3)) ) \
-		INPUT_PORT_DIGITAL_TYPE( 4, PLAYER4, BUTTON7,             "P4 Button 7",            input_seq(JOYCODE_BUTTON7_INDEXED(3)) ) \
-		INPUT_PORT_DIGITAL_TYPE( 4, PLAYER4, BUTTON8,             "P4 Button 8",            input_seq(JOYCODE_BUTTON8_INDEXED(3)) ) \
-		INPUT_PORT_DIGITAL_TYPE( 4, PLAYER4, BUTTON9,             "P4 Button 9",            input_seq(JOYCODE_BUTTON9_INDEXED(3)) ) \
-		INPUT_PORT_DIGITAL_TYPE( 4, PLAYER4, BUTTON10,            "P4 Button 10",           input_seq(JOYCODE_BUTTON10_INDEXED(3)) ) \
-		INPUT_PORT_DIGITAL_TYPE( 4, PLAYER4, BUTTON11,            "P4 Button 11",           input_seq(JOYCODE_BUTTON11_INDEXED(3)) ) \
-		INPUT_PORT_DIGITAL_TYPE( 4, PLAYER4, BUTTON12,            "P4 Button 12",           input_seq(JOYCODE_BUTTON12_INDEXED(3)) ) \
-		INPUT_PORT_DIGITAL_TYPE( 4, PLAYER4, BUTTON13,            "P4 Button 13",           input_seq(JOYCODE_BUTTON13_INDEXED(3)) ) \
-		INPUT_PORT_DIGITAL_TYPE( 4, PLAYER4, BUTTON14,            "P4 Button 14",           input_seq(JOYCODE_BUTTON14_INDEXED(3)) ) \
-		INPUT_PORT_DIGITAL_TYPE( 4, PLAYER4, BUTTON15,            "P4 Button 15",           input_seq(JOYCODE_BUTTON15_INDEXED(3)) ) \
-		INPUT_PORT_DIGITAL_TYPE( 4, PLAYER4, BUTTON16,            "P4 Button 16",           input_seq(JOYCODE_BUTTON16_INDEXED(3)) ) \
-		INPUT_PORT_DIGITAL_TYPE( 4, PLAYER4, START,               "P4 Start",               input_seq(KEYCODE_4, input_seq::or_code, JOYCODE_START_INDEXED(3)) ) \
-		INPUT_PORT_DIGITAL_TYPE( 4, PLAYER4, SELECT,              "P4 Select",              input_seq(KEYCODE_8, input_seq::or_code, JOYCODE_SELECT_INDEXED(3)) ) \
-=======
 		INPUT_PORT_DIGITAL_TYPE(  4, PLAYER4,  JOYSTICK_UP,         N_p("input-name", "P4 Up"),                  input_seq(KEYCODE_8_PAD, input_seq::or_code, JOYCODE_Y_UP_SWITCH_INDEXED(3)) ) \
 		INPUT_PORT_DIGITAL_TYPE(  4, PLAYER4,  JOYSTICK_DOWN,       N_p("input-name", "P4 Down"),                input_seq(KEYCODE_2_PAD, input_seq::or_code, JOYCODE_Y_DOWN_SWITCH_INDEXED(3)) ) \
 		INPUT_PORT_DIGITAL_TYPE(  4, PLAYER4,  JOYSTICK_LEFT,       N_p("input-name", "P4 Left"),                input_seq(KEYCODE_4_PAD, input_seq::or_code, JOYCODE_X_LEFT_SWITCH_INDEXED(3)) ) \
@@ -417,7 +286,6 @@
 		INPUT_PORT_DIGITAL_TYPE(  4, PLAYER4,  BUTTON16,            N_p("input-name", "P4 Button 16"),           input_seq(JOYCODE_BUTTON16_INDEXED(3)) ) \
 		INPUT_PORT_DIGITAL_TYPE(  4, PLAYER4,  START,               N_p("input-name", "P4 Start"),               input_seq(KEYCODE_4, input_seq::or_code, JOYCODE_START_INDEXED(3)) ) \
 		INPUT_PORT_DIGITAL_TYPE(  4, PLAYER4,  SELECT,              N_p("input-name", "P4 Select"),              input_seq(KEYCODE_8, input_seq::or_code, JOYCODE_SELECT_INDEXED(3)) ) \
->>>>>>> 34d83574
 		CORE_INPUT_TYPES_END()
 
 #define CORE_INPUT_TYPES_P5 \
@@ -941,61 +809,6 @@
 
 #define CORE_INPUT_TYPES_UI \
 		CORE_INPUT_TYPES_BEGIN(ui) \
-<<<<<<< HEAD
-		INPUT_PORT_DIGITAL_TYPE( 0, UI,      UI_ON_SCREEN_DISPLAY,"On Screen Display",      input_seq(KEYCODE_TILDE, input_seq::not_code, KEYCODE_LSHIFT, input_seq::not_code, KEYCODE_RSHIFT) ) \
-		INPUT_PORT_DIGITAL_TYPE( 0, UI,      UI_DEBUG_BREAK,      "Break in Debugger",      input_seq(KEYCODE_TILDE, input_seq::not_code, KEYCODE_LSHIFT, input_seq::not_code, KEYCODE_RSHIFT) ) \
-		INPUT_PORT_DIGITAL_TYPE( 0, UI,      UI_CONFIGURE,        "Config Menu",            input_seq(KEYCODE_TAB) ) \
-		INPUT_PORT_DIGITAL_TYPE( 0, UI,      UI_PAUSE,            "Pause",                  input_seq(KEYCODE_P, input_seq::not_code, KEYCODE_LSHIFT, input_seq::not_code, KEYCODE_RSHIFT) ) \
-		INPUT_PORT_DIGITAL_TYPE( 0, UI,      UI_PAUSE_SINGLE,     "Pause - Single Step",    input_seq(KEYCODE_P, KEYCODE_LSHIFT, input_seq::or_code, KEYCODE_P, KEYCODE_RSHIFT) ) \
-		INPUT_PORT_DIGITAL_TYPE( 0, UI,      UI_REWIND_SINGLE,    "Rewind - Single Step",   input_seq(KEYCODE_TILDE, KEYCODE_LSHIFT) ) \
-		INPUT_PORT_DIGITAL_TYPE( 0, UI,      UI_RESET_MACHINE,    "Reset Machine",          input_seq(KEYCODE_F3, KEYCODE_LSHIFT, input_seq::or_code, KEYCODE_F3, KEYCODE_RSHIFT) ) \
-		INPUT_PORT_DIGITAL_TYPE( 0, UI,      UI_SOFT_RESET,       "Soft Reset",             input_seq(KEYCODE_F3, input_seq::not_code, KEYCODE_LSHIFT, input_seq::not_code, KEYCODE_RSHIFT) ) \
-		INPUT_PORT_DIGITAL_TYPE( 0, UI,      UI_SHOW_GFX,         "Show Gfx",               input_seq(KEYCODE_F4) ) \
-		INPUT_PORT_DIGITAL_TYPE( 0, UI,      UI_FRAMESKIP_DEC,    "Frameskip Dec",          input_seq(KEYCODE_F8) ) \
-		INPUT_PORT_DIGITAL_TYPE( 0, UI,      UI_FRAMESKIP_INC,    "Frameskip Inc",          input_seq(KEYCODE_F9) ) \
-		INPUT_PORT_DIGITAL_TYPE( 0, UI,      UI_THROTTLE,         "Throttle",               input_seq(KEYCODE_F10) ) \
-		INPUT_PORT_DIGITAL_TYPE( 0, UI,      UI_FAST_FORWARD,     "Fast Forward",           input_seq(KEYCODE_INSERT) ) \
-		INPUT_PORT_DIGITAL_TYPE( 0, UI,      UI_SHOW_FPS,         "Show FPS",               input_seq(KEYCODE_F11, input_seq::not_code, KEYCODE_LSHIFT) ) \
-		INPUT_PORT_DIGITAL_TYPE( 0, UI,      UI_SNAPSHOT,         "Save Snapshot",          input_seq(KEYCODE_F12, input_seq::not_code, KEYCODE_LSHIFT) ) \
-		INPUT_PORT_DIGITAL_TYPE( 0, UI,      UI_TIMECODE,         "Write current timecode", input_seq(KEYCODE_F12, input_seq::not_code, KEYCODE_LSHIFT) ) \
-		INPUT_PORT_DIGITAL_TYPE( 0, UI,      UI_RECORD_MNG,       "Record MNG",             input_seq(KEYCODE_F12, KEYCODE_LSHIFT, input_seq::not_code, KEYCODE_LCONTROL) ) \
-		INPUT_PORT_DIGITAL_TYPE( 0, UI,      UI_RECORD_AVI,       "Record AVI",             input_seq(KEYCODE_F12, KEYCODE_LSHIFT, KEYCODE_LCONTROL) ) \
-		INPUT_PORT_DIGITAL_TYPE( 0, UI,      UI_TOGGLE_CHEAT,     "Toggle Cheat",           input_seq(KEYCODE_F6) ) \
-		INPUT_PORT_DIGITAL_TYPE( 0, UI,      UI_UP,               "UI Up",                  input_seq(KEYCODE_UP, input_seq::or_code, JOYCODE_Y_UP_SWITCH_INDEXED(0), input_seq::or_code, JOYCODE_Y_HATUP_INDEXED(0)) ) \
-		INPUT_PORT_DIGITAL_TYPE( 0, UI,      UI_DOWN,             "UI Down",                input_seq(KEYCODE_DOWN, input_seq::or_code, JOYCODE_Y_DOWN_SWITCH_INDEXED(0), input_seq::or_code, JOYCODE_Y_HATDOWN_INDEXED(0)) ) \
-		INPUT_PORT_DIGITAL_TYPE( 0, UI,      UI_LEFT,             "UI Left",                input_seq(KEYCODE_LEFT, input_seq::or_code, JOYCODE_X_LEFT_SWITCH_INDEXED(0), input_seq::or_code, JOYCODE_X_HATLEFT_INDEXED(0)) ) \
-		INPUT_PORT_DIGITAL_TYPE( 0, UI,      UI_RIGHT,            "UI Right",               input_seq(KEYCODE_RIGHT, input_seq::or_code, JOYCODE_X_RIGHT_SWITCH_INDEXED(0), input_seq::or_code, JOYCODE_X_HATRIGHT_INDEXED(0)) ) \
-		INPUT_PORT_DIGITAL_TYPE( 0, UI,      UI_HOME,             "UI Home",                input_seq(KEYCODE_HOME) ) \
-		INPUT_PORT_DIGITAL_TYPE( 0, UI,      UI_END,              "UI End",                 input_seq(KEYCODE_END) ) \
-		INPUT_PORT_DIGITAL_TYPE( 0, UI,      UI_PAGE_UP,          "UI Page Up",             input_seq(KEYCODE_PGUP) ) \
-		INPUT_PORT_DIGITAL_TYPE( 0, UI,      UI_PAGE_DOWN,        "UI Page Down",           input_seq(KEYCODE_PGDN) ) \
-		INPUT_PORT_DIGITAL_TYPE( 0, UI,      UI_FOCUS_NEXT,       "UI Focus Next",          input_seq(KEYCODE_TAB, input_seq::not_code, KEYCODE_LSHIFT, input_seq::not_code, KEYCODE_RSHIFT) ) \
-		INPUT_PORT_DIGITAL_TYPE( 0, UI,      UI_FOCUS_PREV,       "UI Focus Previous",      input_seq(KEYCODE_TAB, KEYCODE_LSHIFT, input_seq::or_code, KEYCODE_TAB, KEYCODE_RSHIFT) ) \
-		INPUT_PORT_DIGITAL_TYPE( 0, UI,      UI_SELECT,           "UI Select",              input_seq(KEYCODE_ENTER, input_seq::or_code, JOYCODE_BUTTON1_INDEXED(0), input_seq::or_code, KEYCODE_ENTER_PAD) ) \
-		INPUT_PORT_DIGITAL_TYPE( 0, UI,      UI_CANCEL,           "UI Cancel",              input_seq(KEYCODE_ESC) ) \
-		INPUT_PORT_DIGITAL_TYPE( 0, UI,      UI_EXIT_GAME,        "Exit Game",              input_seq() ) \
-		INPUT_PORT_DIGITAL_TYPE( 0, UI,      UI_DISPLAY_COMMENT,  "UI Display Comment",     input_seq(KEYCODE_SPACE) ) \
-		INPUT_PORT_DIGITAL_TYPE( 0, UI,      UI_CLEAR,            "UI Clear",               input_seq(KEYCODE_DEL) ) \
-		INPUT_PORT_DIGITAL_TYPE( 0, UI,      UI_ZOOM_IN,          "UI Zoom In",             input_seq(KEYCODE_EQUALS) ) \
-		INPUT_PORT_DIGITAL_TYPE( 0, UI,      UI_ZOOM_OUT,         "UI Zoom Out",            input_seq(KEYCODE_MINUS) ) \
-		INPUT_PORT_DIGITAL_TYPE( 0, UI,      UI_PREV_GROUP,       "UI Previous Group",      input_seq(KEYCODE_OPENBRACE) ) \
-		INPUT_PORT_DIGITAL_TYPE( 0, UI,      UI_NEXT_GROUP,       "UI Next Group",          input_seq(KEYCODE_CLOSEBRACE) ) \
-		INPUT_PORT_DIGITAL_TYPE( 0, UI,      UI_ROTATE,           "UI Rotate",              input_seq(KEYCODE_R) ) \
-		INPUT_PORT_DIGITAL_TYPE( 0, UI,      UI_SHOW_PROFILER,    "Show Profiler",          input_seq(KEYCODE_F11, KEYCODE_LSHIFT) ) \
-		INPUT_PORT_DIGITAL_TYPE( 0, UI,      UI_TOGGLE_UI,        "UI Toggle",              input_seq(KEYCODE_SCRLOCK, input_seq::not_code, KEYCODE_LSHIFT) ) \
-		INPUT_PORT_DIGITAL_TYPE( 0, UI,      UI_RELEASE_POINTER,  "UI Release Pointer",     input_seq(KEYCODE_RCONTROL, KEYCODE_RALT) ) \
-		INPUT_PORT_DIGITAL_TYPE( 0, UI,      UI_PASTE,            "UI Paste Text",          input_seq(KEYCODE_SCRLOCK, KEYCODE_LSHIFT) ) \
-		INPUT_PORT_DIGITAL_TYPE( 0, UI,      UI_TOGGLE_DEBUG,     "Toggle Debugger",        input_seq(KEYCODE_F5) ) \
-		INPUT_PORT_DIGITAL_TYPE( 0, UI,      UI_SAVE_STATE,       "Save State",             input_seq(KEYCODE_F7, KEYCODE_LSHIFT) ) \
-		INPUT_PORT_DIGITAL_TYPE( 0, UI,      UI_LOAD_STATE,       "Load State",             input_seq(KEYCODE_F7, input_seq::not_code, KEYCODE_LSHIFT) ) \
-		INPUT_PORT_DIGITAL_TYPE( 0, UI,      UI_TAPE_START,       "UI (First) Tape Start",  input_seq(KEYCODE_F2, input_seq::not_code, KEYCODE_LSHIFT) ) \
-		INPUT_PORT_DIGITAL_TYPE( 0, UI,      UI_TAPE_STOP,        "UI (First) Tape Stop",   input_seq(KEYCODE_F2, KEYCODE_LSHIFT) ) \
-		INPUT_PORT_DIGITAL_TYPE( 0, UI,      UI_DATS,             "UI External DAT View",   input_seq(KEYCODE_LALT, KEYCODE_D) ) \
-		INPUT_PORT_DIGITAL_TYPE( 0, UI,      UI_FAVORITES,        "UI Add/Remove favorites",input_seq(KEYCODE_LALT, KEYCODE_F) ) \
-		INPUT_PORT_DIGITAL_TYPE( 0, UI,      UI_EXPORT,           "UI Export list",         input_seq(KEYCODE_LALT, KEYCODE_E) ) \
-		INPUT_PORT_DIGITAL_TYPE( 0, UI,      UI_AUDIT_FAST,       "UI Audit Unavailable",   input_seq(KEYCODE_F1, input_seq::not_code, KEYCODE_LSHIFT) ) \
-		INPUT_PORT_DIGITAL_TYPE( 0, UI,      UI_AUDIT_ALL,        "UI Audit All",           input_seq(KEYCODE_F1, KEYCODE_LSHIFT) ) \
-=======
 		INPUT_PORT_DIGITAL_TYPE( 0, UI,       UI_ON_SCREEN_DISPLAY, N_p("input-name", "On Screen Display"),      input_seq(KEYCODE_TILDE, input_seq::not_code, KEYCODE_LSHIFT, input_seq::not_code, KEYCODE_RSHIFT) ) \
 		INPUT_PORT_DIGITAL_TYPE( 0, UI,       UI_DEBUG_BREAK,       N_p("input-name", "Break in Debugger"),      input_seq(KEYCODE_TILDE, input_seq::not_code, KEYCODE_LSHIFT, input_seq::not_code, KEYCODE_RSHIFT) ) \
 		INPUT_PORT_DIGITAL_TYPE( 0, UI,       UI_CONFIGURE,         N_p("input-name", "Config Menu"),            input_seq(KEYCODE_TAB) ) \
@@ -1027,6 +840,7 @@
 		INPUT_PORT_DIGITAL_TYPE( 0, UI,       UI_FOCUS_PREV,        N_p("input-name", "UI Focus Previous"),      input_seq(KEYCODE_TAB, KEYCODE_LSHIFT, input_seq::or_code, KEYCODE_TAB, KEYCODE_RSHIFT) ) \
 		INPUT_PORT_DIGITAL_TYPE( 0, UI,       UI_SELECT,            N_p("input-name", "UI Select"),              input_seq(KEYCODE_ENTER, input_seq::not_code, KEYCODE_LALT, input_seq::not_code, KEYCODE_RALT, input_seq::or_code, JOYCODE_BUTTON1_INDEXED(0), input_seq::or_code, KEYCODE_ENTER_PAD) ) \
 		INPUT_PORT_DIGITAL_TYPE( 0, UI,       UI_CANCEL,            N_p("input-name", "UI Cancel"),              input_seq(KEYCODE_ESC) ) \
+		INPUT_PORT_DIGITAL_TYPE( 0, UI,       UI_EXIT_GAME,         N_p("input-name","Exit Game"),               input_seq() ) \
 		INPUT_PORT_DIGITAL_TYPE( 0, UI,       UI_DISPLAY_COMMENT,   N_p("input-name", "UI Display Comment"),     input_seq(KEYCODE_SPACE) ) \
 		INPUT_PORT_DIGITAL_TYPE( 0, UI,       UI_CLEAR,             N_p("input-name", "UI Clear"),               input_seq(KEYCODE_DEL) ) \
 		INPUT_PORT_DIGITAL_TYPE( 0, UI,       UI_ZOOM_IN,           N_p("input-name", "UI Zoom In"),             input_seq(KEYCODE_EQUALS) ) \
@@ -1047,7 +861,6 @@
 		INPUT_PORT_DIGITAL_TYPE( 0, UI,       UI_FAVORITES,         N_p("input-name", "UI Add/Remove favorite"), input_seq(KEYCODE_LALT, KEYCODE_F) ) \
 		INPUT_PORT_DIGITAL_TYPE( 0, UI,       UI_EXPORT,            N_p("input-name", "UI Export List"),         input_seq(KEYCODE_LALT, KEYCODE_E) ) \
 		INPUT_PORT_DIGITAL_TYPE( 0, UI,       UI_AUDIT,             N_p("input-name", "UI Audit Media"),         input_seq(KEYCODE_F1, input_seq::not_code, KEYCODE_LSHIFT) ) \
->>>>>>> 34d83574
 		CORE_INPUT_TYPES_END()
 
 #define CORE_INPUT_TYPES_OSD \
