--- conflicted
+++ resolved
@@ -19,11 +19,10 @@
 
 #define CORE_INPUT_TYPES_P1 \
 		CORE_INPUT_TYPES_BEGIN(p1) \
-<<<<<<< HEAD
-		INPUT_PORT_DIGITAL_TYPE(  1, PLAYER1,  JOYSTICK_UP,         N_p("input-name", "%p Up"),                  input_seq(KEYCODE_UP, input_seq::or_code, JOYCODE_Y_UP_SWITCH_INDEXED(0), input_seq::or_code, JOYCODE_Y_HATUP_INDEXED(0)) ) \
-		INPUT_PORT_DIGITAL_TYPE(  1, PLAYER1,  JOYSTICK_DOWN,       N_p("input-name", "%p Down"),                input_seq(KEYCODE_DOWN, input_seq::or_code, JOYCODE_Y_DOWN_SWITCH_INDEXED(0), input_seq::or_code, JOYCODE_Y_HATDOWN_INDEXED(0)) ) \
-		INPUT_PORT_DIGITAL_TYPE(  1, PLAYER1,  JOYSTICK_LEFT,       N_p("input-name", "%p Left"),                input_seq(KEYCODE_LEFT, input_seq::or_code, JOYCODE_X_LEFT_SWITCH_INDEXED(0), input_seq::or_code, JOYCODE_X_HATLEFT_INDEXED(0)) ) \
-		INPUT_PORT_DIGITAL_TYPE(  1, PLAYER1,  JOYSTICK_RIGHT,      N_p("input-name", "%p Right"),               input_seq(KEYCODE_RIGHT, input_seq::or_code, JOYCODE_X_RIGHT_SWITCH_INDEXED(0), input_seq::or_code, JOYCODE_X_HATRIGHT_INDEXED(0)) ) \
+		INPUT_PORT_DIGITAL_TYPE(  1, PLAYER1,  JOYSTICK_UP,         N_p("input-name", "%p Up"),                  input_seq(KEYCODE_UP, input_seq::or_code, JOYCODE_Y_UP_SWITCH_INDEXED(0), input_seq::or_code, JOYCODE_HAT1UP_INDEXED(0)) ) \
+		INPUT_PORT_DIGITAL_TYPE(  1, PLAYER1,  JOYSTICK_DOWN,       N_p("input-name", "%p Down"),                input_seq(KEYCODE_DOWN, input_seq::or_code, JOYCODE_Y_DOWN_SWITCH_INDEXED(0), input_seq::or_code, JOYCODE_HAT1DOWN_INDEXED(0)) ) \
+		INPUT_PORT_DIGITAL_TYPE(  1, PLAYER1,  JOYSTICK_LEFT,       N_p("input-name", "%p Left"),                input_seq(KEYCODE_LEFT, input_seq::or_code, JOYCODE_X_LEFT_SWITCH_INDEXED(0), input_seq::or_code, JOYCODE_HAT1LEFT_INDEXED(0)) ) \
+		INPUT_PORT_DIGITAL_TYPE(  1, PLAYER1,  JOYSTICK_RIGHT,      N_p("input-name", "%p Right"),               input_seq(KEYCODE_RIGHT, input_seq::or_code, JOYCODE_X_RIGHT_SWITCH_INDEXED(0), input_seq::or_code, JOYCODE_HAT1RIGHT_INDEXED(0)) ) \
 		INPUT_PORT_DIGITAL_TYPE(  1, PLAYER1,  JOYSTICKRIGHT_UP,    N_p("input-name", "%p Right Stick/Up"),      input_seq(KEYCODE_I, input_seq::or_code, JOYCODE_BUTTON2_INDEXED(0)) ) \
 		INPUT_PORT_DIGITAL_TYPE(  1, PLAYER1,  JOYSTICKRIGHT_DOWN,  N_p("input-name", "%p Right Stick/Down"),    input_seq(KEYCODE_K, input_seq::or_code, JOYCODE_BUTTON3_INDEXED(0)) ) \
 		INPUT_PORT_DIGITAL_TYPE(  1, PLAYER1,  JOYSTICKRIGHT_LEFT,  N_p("input-name", "%p Right Stick/Left"),    input_seq(KEYCODE_J, input_seq::or_code, JOYCODE_BUTTON1_INDEXED(0)) ) \
@@ -50,38 +49,6 @@
 		INPUT_PORT_DIGITAL_TYPE(  1, PLAYER1,  BUTTON16,            N_p("input-name", "%p Button 16"),           input_seq(JOYCODE_BUTTON16_INDEXED(0)) ) \
 		INPUT_PORT_DIGITAL_TYPE(  1, PLAYER1,  START,               N_p("input-name", "%p Start"),               input_seq(KEYCODE_1, input_seq::or_code, JOYCODE_START_INDEXED(0)) ) \
 		INPUT_PORT_DIGITAL_TYPE(  1, PLAYER1,  SELECT,              N_p("input-name", "%p Select"),              input_seq(KEYCODE_5, input_seq::or_code, JOYCODE_SELECT_INDEXED(0)) ) \
-=======
-		INPUT_PORT_DIGITAL_TYPE(  1, PLAYER1,  JOYSTICK_UP,         N_p("input-name", "%p Up"),                  input_seq(KEYCODE_UP) ) \
-		INPUT_PORT_DIGITAL_TYPE(  1, PLAYER1,  JOYSTICK_DOWN,       N_p("input-name", "%p Down"),                input_seq(KEYCODE_DOWN) ) \
-		INPUT_PORT_DIGITAL_TYPE(  1, PLAYER1,  JOYSTICK_LEFT,       N_p("input-name", "%p Left"),                input_seq(KEYCODE_LEFT) ) \
-		INPUT_PORT_DIGITAL_TYPE(  1, PLAYER1,  JOYSTICK_RIGHT,      N_p("input-name", "%p Right"),               input_seq(KEYCODE_RIGHT) ) \
-		INPUT_PORT_DIGITAL_TYPE(  1, PLAYER1,  JOYSTICKRIGHT_UP,    N_p("input-name", "%p Right Stick/Up"),      input_seq(KEYCODE_I) ) \
-		INPUT_PORT_DIGITAL_TYPE(  1, PLAYER1,  JOYSTICKRIGHT_DOWN,  N_p("input-name", "%p Right Stick/Down"),    input_seq(KEYCODE_K) ) \
-		INPUT_PORT_DIGITAL_TYPE(  1, PLAYER1,  JOYSTICKRIGHT_LEFT,  N_p("input-name", "%p Right Stick/Left"),    input_seq(KEYCODE_J) ) \
-		INPUT_PORT_DIGITAL_TYPE(  1, PLAYER1,  JOYSTICKRIGHT_RIGHT, N_p("input-name", "%p Right Stick/Right"),   input_seq(KEYCODE_L) ) \
-		INPUT_PORT_DIGITAL_TYPE(  1, PLAYER1,  JOYSTICKLEFT_UP,     N_p("input-name", "%p Left Stick/Up"),       input_seq(KEYCODE_E) ) \
-		INPUT_PORT_DIGITAL_TYPE(  1, PLAYER1,  JOYSTICKLEFT_DOWN,   N_p("input-name", "%p Left Stick/Down"),     input_seq(KEYCODE_D) ) \
-		INPUT_PORT_DIGITAL_TYPE(  1, PLAYER1,  JOYSTICKLEFT_LEFT,   N_p("input-name", "%p Left Stick/Left"),     input_seq(KEYCODE_S) ) \
-		INPUT_PORT_DIGITAL_TYPE(  1, PLAYER1,  JOYSTICKLEFT_RIGHT,  N_p("input-name", "%p Left Stick/Right"),    input_seq(KEYCODE_F) ) \
-		INPUT_PORT_DIGITAL_TYPE(  1, PLAYER1,  BUTTON1,             N_p("input-name", "%p Button 1"),            input_seq(KEYCODE_LCONTROL, input_seq::or_code, MOUSECODE_BUTTON1_INDEXED(0), input_seq::or_code, GUNCODE_BUTTON1_INDEXED(0)) ) \
-		INPUT_PORT_DIGITAL_TYPE(  1, PLAYER1,  BUTTON2,             N_p("input-name", "%p Button 2"),            input_seq(KEYCODE_LALT, input_seq::or_code, MOUSECODE_BUTTON3_INDEXED(0), input_seq::or_code, GUNCODE_BUTTON2_INDEXED(0)) ) \
-		INPUT_PORT_DIGITAL_TYPE(  1, PLAYER1,  BUTTON3,             N_p("input-name", "%p Button 3"),            input_seq(KEYCODE_SPACE, input_seq::or_code, MOUSECODE_BUTTON2_INDEXED(0)) ) \
-		INPUT_PORT_DIGITAL_TYPE(  1, PLAYER1,  BUTTON4,             N_p("input-name", "%p Button 4"),            input_seq(KEYCODE_LSHIFT) ) \
-		INPUT_PORT_DIGITAL_TYPE(  1, PLAYER1,  BUTTON5,             N_p("input-name", "%p Button 5"),            input_seq(KEYCODE_Z) ) \
-		INPUT_PORT_DIGITAL_TYPE(  1, PLAYER1,  BUTTON6,             N_p("input-name", "%p Button 6"),            input_seq(KEYCODE_X) ) \
-		INPUT_PORT_DIGITAL_TYPE(  1, PLAYER1,  BUTTON7,             N_p("input-name", "%p Button 7"),            input_seq(KEYCODE_C) ) \
-		INPUT_PORT_DIGITAL_TYPE(  1, PLAYER1,  BUTTON8,             N_p("input-name", "%p Button 8"),            input_seq(KEYCODE_V) ) \
-		INPUT_PORT_DIGITAL_TYPE(  1, PLAYER1,  BUTTON9,             N_p("input-name", "%p Button 9"),            input_seq(KEYCODE_B) ) \
-		INPUT_PORT_DIGITAL_TYPE(  1, PLAYER1,  BUTTON10,            N_p("input-name", "%p Button 10"),           input_seq(KEYCODE_N) ) \
-		INPUT_PORT_DIGITAL_TYPE(  1, PLAYER1,  BUTTON11,            N_p("input-name", "%p Button 11"),           input_seq(KEYCODE_M) ) \
-		INPUT_PORT_DIGITAL_TYPE(  1, PLAYER1,  BUTTON12,            N_p("input-name", "%p Button 12"),           input_seq(KEYCODE_COMMA) ) \
-		INPUT_PORT_DIGITAL_TYPE(  1, PLAYER1,  BUTTON13,            N_p("input-name", "%p Button 13"),           input_seq(KEYCODE_STOP) ) \
-		INPUT_PORT_DIGITAL_TYPE(  1, PLAYER1,  BUTTON14,            N_p("input-name", "%p Button 14"),           input_seq(KEYCODE_SLASH) ) \
-		INPUT_PORT_DIGITAL_TYPE(  1, PLAYER1,  BUTTON15,            N_p("input-name", "%p Button 15"),           input_seq(KEYCODE_RSHIFT) ) \
-		INPUT_PORT_DIGITAL_TYPE(  1, PLAYER1,  BUTTON16,            N_p("input-name", "%p Button 16"),           input_seq() ) \
-		INPUT_PORT_DIGITAL_TYPE(  1, PLAYER1,  START,               N_p("input-name", "%p Start"),               input_seq(KEYCODE_1) ) \
-		INPUT_PORT_DIGITAL_TYPE(  1, PLAYER1,  SELECT,              N_p("input-name", "%p Select"),              input_seq(KEYCODE_5) ) \
->>>>>>> 6a5898d6
 		CORE_INPUT_TYPES_END()
 
 #define CORE_INPUT_TYPES_P1_MAHJONG \
@@ -170,17 +137,10 @@
 
 #define CORE_INPUT_TYPES_P2 \
 		CORE_INPUT_TYPES_BEGIN(p2) \
-<<<<<<< HEAD
-		INPUT_PORT_DIGITAL_TYPE(  2, PLAYER2,  JOYSTICK_UP,         N_p("input-name", "%p Up"),                  input_seq(KEYCODE_R, input_seq::or_code, JOYCODE_Y_UP_SWITCH_INDEXED(1), input_seq::or_code, JOYCODE_Y_HATUP_INDEXED(1)) ) \
-		INPUT_PORT_DIGITAL_TYPE(  2, PLAYER2,  JOYSTICK_DOWN,       N_p("input-name", "%p Down"),                input_seq(KEYCODE_F, input_seq::or_code, JOYCODE_Y_DOWN_SWITCH_INDEXED(1), input_seq::or_code, JOYCODE_Y_HATDOWN_INDEXED(1)) ) \
-		INPUT_PORT_DIGITAL_TYPE(  2, PLAYER2,  JOYSTICK_LEFT,       N_p("input-name", "%p Left"),                input_seq(KEYCODE_D, input_seq::or_code, JOYCODE_X_LEFT_SWITCH_INDEXED(1), input_seq::or_code, JOYCODE_X_HATLEFT_INDEXED(1)) ) \
-		INPUT_PORT_DIGITAL_TYPE(  2, PLAYER2,  JOYSTICK_RIGHT,      N_p("input-name", "%p Right"),               input_seq(KEYCODE_G, input_seq::or_code, JOYCODE_X_RIGHT_SWITCH_INDEXED(1), input_seq::or_code, JOYCODE_X_HATRIGHT_INDEXED(1)) ) \
-=======
-		INPUT_PORT_DIGITAL_TYPE(  2, PLAYER2,  JOYSTICK_UP,         N_p("input-name", "%p Up"),                  input_seq(KEYCODE_R) ) \
-		INPUT_PORT_DIGITAL_TYPE(  2, PLAYER2,  JOYSTICK_DOWN,       N_p("input-name", "%p Down"),                input_seq(KEYCODE_F) ) \
-		INPUT_PORT_DIGITAL_TYPE(  2, PLAYER2,  JOYSTICK_LEFT,       N_p("input-name", "%p Left"),                input_seq(KEYCODE_D) ) \
-		INPUT_PORT_DIGITAL_TYPE(  2, PLAYER2,  JOYSTICK_RIGHT,      N_p("input-name", "%p Right"),               input_seq(KEYCODE_G) ) \
->>>>>>> 6a5898d6
+		INPUT_PORT_DIGITAL_TYPE(  2, PLAYER2,  JOYSTICK_UP,         N_p("input-name", "%p Up"),                  input_seq(KEYCODE_R, input_seq::or_code, JOYCODE_Y_UP_SWITCH_INDEXED(1), input_seq::or_code, JOYCODE_HAT1UP_INDEXED(1)) ) \
+		INPUT_PORT_DIGITAL_TYPE(  2, PLAYER2,  JOYSTICK_DOWN,       N_p("input-name", "%p Down"),                input_seq(KEYCODE_F, input_seq::or_code, JOYCODE_Y_DOWN_SWITCH_INDEXED(1), input_seq::or_code, JOYCODE_HAT1DOWN_INDEXED(1)) ) \
+		INPUT_PORT_DIGITAL_TYPE(  2, PLAYER2,  JOYSTICK_LEFT,       N_p("input-name", "%p Left"),                input_seq(KEYCODE_D, input_seq::or_code, JOYCODE_X_LEFT_SWITCH_INDEXED(1), input_seq::or_code, JOYCODE_HAT1LEFT_INDEXED(1)) ) \
+		INPUT_PORT_DIGITAL_TYPE(  2, PLAYER2,  JOYSTICK_RIGHT,      N_p("input-name", "%p Right"),               input_seq(KEYCODE_G, input_seq::or_code, JOYCODE_X_RIGHT_SWITCH_INDEXED(1), input_seq::or_code, JOYCODE_HAT1RIGHT_INDEXED(1)) ) \
 		INPUT_PORT_DIGITAL_TYPE(  2, PLAYER2,  JOYSTICKRIGHT_UP,    N_p("input-name", "%p Right Stick/Up"),      input_seq() ) \
 		INPUT_PORT_DIGITAL_TYPE(  2, PLAYER2,  JOYSTICKRIGHT_DOWN,  N_p("input-name", "%p Right Stick/Down"),    input_seq() ) \
 		INPUT_PORT_DIGITAL_TYPE(  2, PLAYER2,  JOYSTICKRIGHT_LEFT,  N_p("input-name", "%p Right Stick/Left"),    input_seq() ) \
@@ -258,17 +218,10 @@
 
 #define CORE_INPUT_TYPES_P3 \
 		CORE_INPUT_TYPES_BEGIN(p3) \
-<<<<<<< HEAD
-		INPUT_PORT_DIGITAL_TYPE(  3, PLAYER3,  JOYSTICK_UP,         N_p("input-name", "%p Up"),                  input_seq(KEYCODE_I, input_seq::or_code, JOYCODE_Y_UP_SWITCH_INDEXED(2), input_seq::or_code, JOYCODE_Y_HATUP_INDEXED(2)) ) \
-		INPUT_PORT_DIGITAL_TYPE(  3, PLAYER3,  JOYSTICK_DOWN,       N_p("input-name", "%p Down"),                input_seq(KEYCODE_K, input_seq::or_code, JOYCODE_Y_DOWN_SWITCH_INDEXED(2), input_seq::or_code, JOYCODE_Y_HATDOWN_INDEXED(2)) ) \
-		INPUT_PORT_DIGITAL_TYPE(  3, PLAYER3,  JOYSTICK_LEFT,       N_p("input-name", "%p Left"),                input_seq(KEYCODE_J, input_seq::or_code, JOYCODE_X_LEFT_SWITCH_INDEXED(2), input_seq::or_code, JOYCODE_X_HATLEFT_INDEXED(2)) ) \
-		INPUT_PORT_DIGITAL_TYPE(  3, PLAYER3,  JOYSTICK_RIGHT,      N_p("input-name", "%p Right"),               input_seq(KEYCODE_L, input_seq::or_code, JOYCODE_X_RIGHT_SWITCH_INDEXED(2), input_seq::or_code, JOYCODE_X_HATRIGHT_INDEXED(2)) ) \
-=======
-		INPUT_PORT_DIGITAL_TYPE(  3, PLAYER3,  JOYSTICK_UP,         N_p("input-name", "%p Up"),                  input_seq(KEYCODE_I) ) \
-		INPUT_PORT_DIGITAL_TYPE(  3, PLAYER3,  JOYSTICK_DOWN,       N_p("input-name", "%p Down"),                input_seq(KEYCODE_K) ) \
-		INPUT_PORT_DIGITAL_TYPE(  3, PLAYER3,  JOYSTICK_LEFT,       N_p("input-name", "%p Left"),                input_seq(KEYCODE_J) ) \
-		INPUT_PORT_DIGITAL_TYPE(  3, PLAYER3,  JOYSTICK_RIGHT,      N_p("input-name", "%p Right"),               input_seq(KEYCODE_L) ) \
->>>>>>> 6a5898d6
+		INPUT_PORT_DIGITAL_TYPE(  3, PLAYER3,  JOYSTICK_UP,         N_p("input-name", "%p Up"),                  input_seq(KEYCODE_I, input_seq::or_code, JOYCODE_Y_UP_SWITCH_INDEXED(2), input_seq::or_code, JOYCODE_HAT1UP_INDEXED(2)) ) \
+		INPUT_PORT_DIGITAL_TYPE(  3, PLAYER3,  JOYSTICK_DOWN,       N_p("input-name", "%p Down"),                input_seq(KEYCODE_K, input_seq::or_code, JOYCODE_Y_DOWN_SWITCH_INDEXED(2), input_seq::or_code, JOYCODE_HAT1DOWN_INDEXED(2)) ) \
+		INPUT_PORT_DIGITAL_TYPE(  3, PLAYER3,  JOYSTICK_LEFT,       N_p("input-name", "%p Left"),                input_seq(KEYCODE_J, input_seq::or_code, JOYCODE_X_LEFT_SWITCH_INDEXED(2), input_seq::or_code, JOYCODE_HAT1LEFT_INDEXED(2)) ) \
+		INPUT_PORT_DIGITAL_TYPE(  3, PLAYER3,  JOYSTICK_RIGHT,      N_p("input-name", "%p Right"),               input_seq(KEYCODE_L, input_seq::or_code, JOYCODE_X_RIGHT_SWITCH_INDEXED(2), input_seq::or_code, JOYCODE_HAT1RIGHT_INDEXED(2)) ) \
 		INPUT_PORT_DIGITAL_TYPE(  3, PLAYER3,  JOYSTICKRIGHT_UP,    N_p("input-name", "%p Right Stick/Up"),      input_seq() ) \
 		INPUT_PORT_DIGITAL_TYPE(  3, PLAYER3,  JOYSTICKRIGHT_DOWN,  N_p("input-name", "%p Right Stick/Down"),    input_seq() ) \
 		INPUT_PORT_DIGITAL_TYPE(  3, PLAYER3,  JOYSTICKRIGHT_LEFT,  N_p("input-name", "%p Right Stick/Left"),    input_seq() ) \
@@ -332,17 +285,10 @@
 
 #define CORE_INPUT_TYPES_P4 \
 		CORE_INPUT_TYPES_BEGIN(p4) \
-<<<<<<< HEAD
-		INPUT_PORT_DIGITAL_TYPE(  4, PLAYER4,  JOYSTICK_UP,         N_p("input-name", "%p Up"),                  input_seq(KEYCODE_8_PAD, input_seq::or_code, JOYCODE_Y_UP_SWITCH_INDEXED(3), input_seq::or_code, JOYCODE_Y_HATUP_INDEXED(3)) ) \
-		INPUT_PORT_DIGITAL_TYPE(  4, PLAYER4,  JOYSTICK_DOWN,       N_p("input-name", "%p Down"),                input_seq(KEYCODE_2_PAD, input_seq::or_code, JOYCODE_Y_DOWN_SWITCH_INDEXED(3), input_seq::or_code, JOYCODE_Y_HATDOWN_INDEXED(3)) ) \
-		INPUT_PORT_DIGITAL_TYPE(  4, PLAYER4,  JOYSTICK_LEFT,       N_p("input-name", "%p Left"),                input_seq(KEYCODE_4_PAD, input_seq::or_code, JOYCODE_X_LEFT_SWITCH_INDEXED(3), input_seq::or_code, JOYCODE_X_HATLEFT_INDEXED(3)) ) \
-		INPUT_PORT_DIGITAL_TYPE(  4, PLAYER4,  JOYSTICK_RIGHT,      N_p("input-name", "%p Right"),               input_seq(KEYCODE_6_PAD, input_seq::or_code, JOYCODE_X_RIGHT_SWITCH_INDEXED(3), input_seq::or_code, JOYCODE_X_HATRIGHT_INDEXED(3)) ) \
-=======
-		INPUT_PORT_DIGITAL_TYPE(  4, PLAYER4,  JOYSTICK_UP,         N_p("input-name", "%p Up"),                  input_seq(KEYCODE_8_PAD) ) \
-		INPUT_PORT_DIGITAL_TYPE(  4, PLAYER4,  JOYSTICK_DOWN,       N_p("input-name", "%p Down"),                input_seq(KEYCODE_2_PAD) ) \
-		INPUT_PORT_DIGITAL_TYPE(  4, PLAYER4,  JOYSTICK_LEFT,       N_p("input-name", "%p Left"),                input_seq(KEYCODE_4_PAD) ) \
-		INPUT_PORT_DIGITAL_TYPE(  4, PLAYER4,  JOYSTICK_RIGHT,      N_p("input-name", "%p Right"),               input_seq(KEYCODE_6_PAD) ) \
->>>>>>> 6a5898d6
+		INPUT_PORT_DIGITAL_TYPE(  4, PLAYER4,  JOYSTICK_UP,         N_p("input-name", "%p Up"),                  input_seq(KEYCODE_8_PAD, input_seq::or_code, JOYCODE_Y_UP_SWITCH_INDEXED(3), input_seq::or_code, JOYCODE_HAT1UP_INDEXED(3)) ) \
+		INPUT_PORT_DIGITAL_TYPE(  4, PLAYER4,  JOYSTICK_DOWN,       N_p("input-name", "%p Down"),                input_seq(KEYCODE_2_PAD, input_seq::or_code, JOYCODE_Y_DOWN_SWITCH_INDEXED(3), input_seq::or_code, JOYCODE_HAT1DOWN_INDEXED(3)) ) \
+		INPUT_PORT_DIGITAL_TYPE(  4, PLAYER4,  JOYSTICK_LEFT,       N_p("input-name", "%p Left"),                input_seq(KEYCODE_4_PAD, input_seq::or_code, JOYCODE_X_LEFT_SWITCH_INDEXED(3), input_seq::or_code, JOYCODE_HAT1LEFT_INDEXED(3)) ) \
+		INPUT_PORT_DIGITAL_TYPE(  4, PLAYER4,  JOYSTICK_RIGHT,      N_p("input-name", "%p Right"),               input_seq(KEYCODE_6_PAD, input_seq::or_code, JOYCODE_X_RIGHT_SWITCH_INDEXED(3), input_seq::or_code, JOYCODE_HAT1RIGHT_INDEXED(3)) ) \
 		INPUT_PORT_DIGITAL_TYPE(  4, PLAYER4,  JOYSTICKRIGHT_UP,    N_p("input-name", "%p Right Stick/Up"),      input_seq() ) \
 		INPUT_PORT_DIGITAL_TYPE(  4, PLAYER4,  JOYSTICKRIGHT_DOWN,  N_p("input-name", "%p Right Stick/Down"),    input_seq() ) \
 		INPUT_PORT_DIGITAL_TYPE(  4, PLAYER4,  JOYSTICKRIGHT_LEFT,  N_p("input-name", "%p Right Stick/Left"),    input_seq() ) \
@@ -418,7 +364,6 @@
 		INPUT_PORT_DIGITAL_TYPE(  5, PLAYER5,  JOYSTICKLEFT_DOWN,   N_p("input-name", "%p Left Stick/Down"),     input_seq() ) \
 		INPUT_PORT_DIGITAL_TYPE(  5, PLAYER5,  JOYSTICKLEFT_LEFT,   N_p("input-name", "%p Left Stick/Left"),     input_seq() ) \
 		INPUT_PORT_DIGITAL_TYPE(  5, PLAYER5,  JOYSTICKLEFT_RIGHT,  N_p("input-name", "%p Left Stick/Right"),    input_seq() ) \
-<<<<<<< HEAD
 		INPUT_PORT_DIGITAL_TYPE(  5, PLAYER5,  BUTTON1,             N_p("input-name", "%p Button 1"),            input_seq(JOYCODE_BUTTON1_INDEXED(4)) ) \
 		INPUT_PORT_DIGITAL_TYPE(  5, PLAYER5,  BUTTON2,             N_p("input-name", "%p Button 2"),            input_seq(JOYCODE_BUTTON2_INDEXED(4)) ) \
 		INPUT_PORT_DIGITAL_TYPE(  5, PLAYER5,  BUTTON3,             N_p("input-name", "%p Button 3"),            input_seq(JOYCODE_BUTTON3_INDEXED(4)) ) \
@@ -437,26 +382,6 @@
 		INPUT_PORT_DIGITAL_TYPE(  5, PLAYER5,  BUTTON16,            N_p("input-name", "%p Button 16"),           input_seq(JOYCODE_BUTTON16_INDEXED(4)) ) \
 		INPUT_PORT_DIGITAL_TYPE(  5, PLAYER5,  START,               N_p("input-name", "%p Start"),               input_seq(JOYCODE_START_INDEXED(4)) ) \
 		INPUT_PORT_DIGITAL_TYPE(  5, PLAYER5,  SELECT,              N_p("input-name", "%p Select"),              input_seq(JOYCODE_SELECT_INDEXED(4)) ) \
-=======
-		INPUT_PORT_DIGITAL_TYPE(  5, PLAYER5,  BUTTON1,             N_p("input-name", "%p Button 1"),            input_seq() ) \
-		INPUT_PORT_DIGITAL_TYPE(  5, PLAYER5,  BUTTON2,             N_p("input-name", "%p Button 2"),            input_seq() ) \
-		INPUT_PORT_DIGITAL_TYPE(  5, PLAYER5,  BUTTON3,             N_p("input-name", "%p Button 3"),            input_seq() ) \
-		INPUT_PORT_DIGITAL_TYPE(  5, PLAYER5,  BUTTON4,             N_p("input-name", "%p Button 4"),            input_seq() ) \
-		INPUT_PORT_DIGITAL_TYPE(  5, PLAYER5,  BUTTON5,             N_p("input-name", "%p Button 5"),            input_seq() ) \
-		INPUT_PORT_DIGITAL_TYPE(  5, PLAYER5,  BUTTON6,             N_p("input-name", "%p Button 6"),            input_seq() ) \
-		INPUT_PORT_DIGITAL_TYPE(  5, PLAYER5,  BUTTON7,             N_p("input-name", "%p Button 7"),            input_seq() ) \
-		INPUT_PORT_DIGITAL_TYPE(  5, PLAYER5,  BUTTON8,             N_p("input-name", "%p Button 8"),            input_seq() ) \
-		INPUT_PORT_DIGITAL_TYPE(  5, PLAYER5,  BUTTON9,             N_p("input-name", "%p Button 9"),            input_seq() ) \
-		INPUT_PORT_DIGITAL_TYPE(  5, PLAYER5,  BUTTON10,            N_p("input-name", "%p Button 10"),           input_seq() ) \
-		INPUT_PORT_DIGITAL_TYPE(  5, PLAYER5,  BUTTON11,            N_p("input-name", "%p Button 11"),           input_seq() ) \
-		INPUT_PORT_DIGITAL_TYPE(  5, PLAYER5,  BUTTON12,            N_p("input-name", "%p Button 12"),           input_seq() ) \
-		INPUT_PORT_DIGITAL_TYPE(  5, PLAYER5,  BUTTON13,            N_p("input-name", "%p Button 13"),           input_seq() ) \
-		INPUT_PORT_DIGITAL_TYPE(  5, PLAYER5,  BUTTON14,            N_p("input-name", "%p Button 14"),           input_seq() ) \
-		INPUT_PORT_DIGITAL_TYPE(  5, PLAYER5,  BUTTON15,            N_p("input-name", "%p Button 15"),           input_seq() ) \
-		INPUT_PORT_DIGITAL_TYPE(  5, PLAYER5,  BUTTON16,            N_p("input-name", "%p Button 16"),           input_seq() ) \
-		INPUT_PORT_DIGITAL_TYPE(  5, PLAYER5,  START,               N_p("input-name", "%p Start"),               input_seq() ) \
-		INPUT_PORT_DIGITAL_TYPE(  5, PLAYER5,  SELECT,              N_p("input-name", "%p Select"),              input_seq() ) \
->>>>>>> 6a5898d6
 		CORE_INPUT_TYPES_END()
 
 #define CORE_INPUT_TYPES_P6 \
@@ -473,7 +398,6 @@
 		INPUT_PORT_DIGITAL_TYPE(  6, PLAYER6,  JOYSTICKLEFT_DOWN,   N_p("input-name", "%p Left Stick/Down"),     input_seq() ) \
 		INPUT_PORT_DIGITAL_TYPE(  6, PLAYER6,  JOYSTICKLEFT_LEFT,   N_p("input-name", "%p Left Stick/Left"),     input_seq() ) \
 		INPUT_PORT_DIGITAL_TYPE(  6, PLAYER6,  JOYSTICKLEFT_RIGHT,  N_p("input-name", "%p Left Stick/Right"),    input_seq() ) \
-<<<<<<< HEAD
 		INPUT_PORT_DIGITAL_TYPE(  6, PLAYER6,  BUTTON1,             N_p("input-name", "%p Button 1"),            input_seq(JOYCODE_BUTTON1_INDEXED(5)) ) \
 		INPUT_PORT_DIGITAL_TYPE(  6, PLAYER6,  BUTTON2,             N_p("input-name", "%p Button 2"),            input_seq(JOYCODE_BUTTON2_INDEXED(5)) ) \
 		INPUT_PORT_DIGITAL_TYPE(  6, PLAYER6,  BUTTON3,             N_p("input-name", "%p Button 3"),            input_seq(JOYCODE_BUTTON3_INDEXED(5)) ) \
@@ -492,26 +416,6 @@
 		INPUT_PORT_DIGITAL_TYPE(  6, PLAYER6,  BUTTON16,            N_p("input-name", "%p Button 16"),           input_seq(JOYCODE_BUTTON16_INDEXED(5)) ) \
 		INPUT_PORT_DIGITAL_TYPE(  6, PLAYER6,  START,               N_p("input-name", "%p Start"),               input_seq(JOYCODE_START_INDEXED(5)) ) \
 		INPUT_PORT_DIGITAL_TYPE(  6, PLAYER6,  SELECT,              N_p("input-name", "%p Select"),              input_seq(JOYCODE_SELECT_INDEXED(5)) ) \
-=======
-		INPUT_PORT_DIGITAL_TYPE(  6, PLAYER6,  BUTTON1,             N_p("input-name", "%p Button 1"),            input_seq() ) \
-		INPUT_PORT_DIGITAL_TYPE(  6, PLAYER6,  BUTTON2,             N_p("input-name", "%p Button 2"),            input_seq() ) \
-		INPUT_PORT_DIGITAL_TYPE(  6, PLAYER6,  BUTTON3,             N_p("input-name", "%p Button 3"),            input_seq() ) \
-		INPUT_PORT_DIGITAL_TYPE(  6, PLAYER6,  BUTTON4,             N_p("input-name", "%p Button 4"),            input_seq() ) \
-		INPUT_PORT_DIGITAL_TYPE(  6, PLAYER6,  BUTTON5,             N_p("input-name", "%p Button 5"),            input_seq() ) \
-		INPUT_PORT_DIGITAL_TYPE(  6, PLAYER6,  BUTTON6,             N_p("input-name", "%p Button 6"),            input_seq() ) \
-		INPUT_PORT_DIGITAL_TYPE(  6, PLAYER6,  BUTTON7,             N_p("input-name", "%p Button 7"),            input_seq() ) \
-		INPUT_PORT_DIGITAL_TYPE(  6, PLAYER6,  BUTTON8,             N_p("input-name", "%p Button 8"),            input_seq() ) \
-		INPUT_PORT_DIGITAL_TYPE(  6, PLAYER6,  BUTTON9,             N_p("input-name", "%p Button 9"),            input_seq() ) \
-		INPUT_PORT_DIGITAL_TYPE(  6, PLAYER6,  BUTTON10,            N_p("input-name", "%p Button 10"),           input_seq() ) \
-		INPUT_PORT_DIGITAL_TYPE(  6, PLAYER6,  BUTTON11,            N_p("input-name", "%p Button 11"),           input_seq() ) \
-		INPUT_PORT_DIGITAL_TYPE(  6, PLAYER6,  BUTTON12,            N_p("input-name", "%p Button 12"),           input_seq() ) \
-		INPUT_PORT_DIGITAL_TYPE(  6, PLAYER6,  BUTTON13,            N_p("input-name", "%p Button 13"),           input_seq() ) \
-		INPUT_PORT_DIGITAL_TYPE(  6, PLAYER6,  BUTTON14,            N_p("input-name", "%p Button 14"),           input_seq() ) \
-		INPUT_PORT_DIGITAL_TYPE(  6, PLAYER6,  BUTTON15,            N_p("input-name", "%p Button 15"),           input_seq() ) \
-		INPUT_PORT_DIGITAL_TYPE(  6, PLAYER6,  BUTTON16,            N_p("input-name", "%p Button 16"),           input_seq() ) \
-		INPUT_PORT_DIGITAL_TYPE(  6, PLAYER6,  START,               N_p("input-name", "%p Start"),               input_seq() ) \
-		INPUT_PORT_DIGITAL_TYPE(  6, PLAYER6,  SELECT,              N_p("input-name", "%p Select"),              input_seq() ) \
->>>>>>> 6a5898d6
 		CORE_INPUT_TYPES_END()
 
 #define CORE_INPUT_TYPES_P7 \
@@ -528,7 +432,6 @@
 		INPUT_PORT_DIGITAL_TYPE(  7, PLAYER7,  JOYSTICKLEFT_DOWN,   N_p("input-name", "%p Left Stick/Down"),     input_seq() ) \
 		INPUT_PORT_DIGITAL_TYPE(  7, PLAYER7,  JOYSTICKLEFT_LEFT,   N_p("input-name", "%p Left Stick/Left"),     input_seq() ) \
 		INPUT_PORT_DIGITAL_TYPE(  7, PLAYER7,  JOYSTICKLEFT_RIGHT,  N_p("input-name", "%p Left Stick/Right"),    input_seq() ) \
-<<<<<<< HEAD
 		INPUT_PORT_DIGITAL_TYPE(  7, PLAYER7,  BUTTON1,             N_p("input-name", "%p Button 1"),            input_seq(JOYCODE_BUTTON1_INDEXED(6)) ) \
 		INPUT_PORT_DIGITAL_TYPE(  7, PLAYER7,  BUTTON2,             N_p("input-name", "%p Button 2"),            input_seq(JOYCODE_BUTTON2_INDEXED(6)) ) \
 		INPUT_PORT_DIGITAL_TYPE(  7, PLAYER7,  BUTTON3,             N_p("input-name", "%p Button 3"),            input_seq(JOYCODE_BUTTON3_INDEXED(6)) ) \
@@ -547,26 +450,6 @@
 		INPUT_PORT_DIGITAL_TYPE(  7, PLAYER7,  BUTTON16,            N_p("input-name", "%p Button 16"),           input_seq(JOYCODE_BUTTON16_INDEXED(6)) ) \
 		INPUT_PORT_DIGITAL_TYPE(  7, PLAYER7,  START,               N_p("input-name", "%p Start"),               input_seq(JOYCODE_START_INDEXED(6)) ) \
 		INPUT_PORT_DIGITAL_TYPE(  7, PLAYER7,  SELECT,              N_p("input-name", "%p Select"),              input_seq(JOYCODE_SELECT_INDEXED(6)) ) \
-=======
-		INPUT_PORT_DIGITAL_TYPE(  7, PLAYER7,  BUTTON1,             N_p("input-name", "%p Button 1"),            input_seq() ) \
-		INPUT_PORT_DIGITAL_TYPE(  7, PLAYER7,  BUTTON2,             N_p("input-name", "%p Button 2"),            input_seq() ) \
-		INPUT_PORT_DIGITAL_TYPE(  7, PLAYER7,  BUTTON3,             N_p("input-name", "%p Button 3"),            input_seq() ) \
-		INPUT_PORT_DIGITAL_TYPE(  7, PLAYER7,  BUTTON4,             N_p("input-name", "%p Button 4"),            input_seq() ) \
-		INPUT_PORT_DIGITAL_TYPE(  7, PLAYER7,  BUTTON5,             N_p("input-name", "%p Button 5"),            input_seq() ) \
-		INPUT_PORT_DIGITAL_TYPE(  7, PLAYER7,  BUTTON6,             N_p("input-name", "%p Button 6"),            input_seq() ) \
-		INPUT_PORT_DIGITAL_TYPE(  7, PLAYER7,  BUTTON7,             N_p("input-name", "%p Button 7"),            input_seq() ) \
-		INPUT_PORT_DIGITAL_TYPE(  7, PLAYER7,  BUTTON8,             N_p("input-name", "%p Button 8"),            input_seq() ) \
-		INPUT_PORT_DIGITAL_TYPE(  7, PLAYER7,  BUTTON9,             N_p("input-name", "%p Button 9"),            input_seq() ) \
-		INPUT_PORT_DIGITAL_TYPE(  7, PLAYER7,  BUTTON10,            N_p("input-name", "%p Button 10"),           input_seq() ) \
-		INPUT_PORT_DIGITAL_TYPE(  7, PLAYER7,  BUTTON11,            N_p("input-name", "%p Button 11"),           input_seq() ) \
-		INPUT_PORT_DIGITAL_TYPE(  7, PLAYER7,  BUTTON12,            N_p("input-name", "%p Button 12"),           input_seq() ) \
-		INPUT_PORT_DIGITAL_TYPE(  7, PLAYER7,  BUTTON13,            N_p("input-name", "%p Button 13"),           input_seq() ) \
-		INPUT_PORT_DIGITAL_TYPE(  7, PLAYER7,  BUTTON14,            N_p("input-name", "%p Button 14"),           input_seq() ) \
-		INPUT_PORT_DIGITAL_TYPE(  7, PLAYER7,  BUTTON15,            N_p("input-name", "%p Button 15"),           input_seq() ) \
-		INPUT_PORT_DIGITAL_TYPE(  7, PLAYER7,  BUTTON16,            N_p("input-name", "%p Button 16"),           input_seq() ) \
-		INPUT_PORT_DIGITAL_TYPE(  7, PLAYER7,  START,               N_p("input-name", "%p Start"),               input_seq() ) \
-		INPUT_PORT_DIGITAL_TYPE(  7, PLAYER7,  SELECT,              N_p("input-name", "%p Select"),              input_seq() ) \
->>>>>>> 6a5898d6
 		CORE_INPUT_TYPES_END()
 
 #define CORE_INPUT_TYPES_P8 \
@@ -583,7 +466,6 @@
 		INPUT_PORT_DIGITAL_TYPE(  8, PLAYER8,  JOYSTICKLEFT_DOWN,   N_p("input-name", "%p Left Stick/Down"),     input_seq() ) \
 		INPUT_PORT_DIGITAL_TYPE(  8, PLAYER8,  JOYSTICKLEFT_LEFT,   N_p("input-name", "%p Left Stick/Left"),     input_seq() ) \
 		INPUT_PORT_DIGITAL_TYPE(  8, PLAYER8,  JOYSTICKLEFT_RIGHT,  N_p("input-name", "%p Left Stick/Right"),    input_seq() ) \
-<<<<<<< HEAD
 		INPUT_PORT_DIGITAL_TYPE(  8, PLAYER8,  BUTTON1,             N_p("input-name", "%p Button 1"),            input_seq(JOYCODE_BUTTON1_INDEXED(7)) ) \
 		INPUT_PORT_DIGITAL_TYPE(  8, PLAYER8,  BUTTON2,             N_p("input-name", "%p Button 2"),            input_seq(JOYCODE_BUTTON2_INDEXED(7)) ) \
 		INPUT_PORT_DIGITAL_TYPE(  8, PLAYER8,  BUTTON3,             N_p("input-name", "%p Button 3"),            input_seq(JOYCODE_BUTTON3_INDEXED(7)) ) \
@@ -602,26 +484,6 @@
 		INPUT_PORT_DIGITAL_TYPE(  8, PLAYER8,  BUTTON16,            N_p("input-name", "%p Button 16"),           input_seq(JOYCODE_BUTTON16_INDEXED(7)) ) \
 		INPUT_PORT_DIGITAL_TYPE(  8, PLAYER8,  START,               N_p("input-name", "%p Start"),               input_seq(JOYCODE_START_INDEXED(7)) ) \
 		INPUT_PORT_DIGITAL_TYPE(  8, PLAYER8,  SELECT,              N_p("input-name", "%p Select"),              input_seq(JOYCODE_SELECT_INDEXED(7)) ) \
-=======
-		INPUT_PORT_DIGITAL_TYPE(  8, PLAYER8,  BUTTON1,             N_p("input-name", "%p Button 1"),            input_seq() ) \
-		INPUT_PORT_DIGITAL_TYPE(  8, PLAYER8,  BUTTON2,             N_p("input-name", "%p Button 2"),            input_seq() ) \
-		INPUT_PORT_DIGITAL_TYPE(  8, PLAYER8,  BUTTON3,             N_p("input-name", "%p Button 3"),            input_seq() ) \
-		INPUT_PORT_DIGITAL_TYPE(  8, PLAYER8,  BUTTON4,             N_p("input-name", "%p Button 4"),            input_seq() ) \
-		INPUT_PORT_DIGITAL_TYPE(  8, PLAYER8,  BUTTON5,             N_p("input-name", "%p Button 5"),            input_seq() ) \
-		INPUT_PORT_DIGITAL_TYPE(  8, PLAYER8,  BUTTON6,             N_p("input-name", "%p Button 6"),            input_seq() ) \
-		INPUT_PORT_DIGITAL_TYPE(  8, PLAYER8,  BUTTON7,             N_p("input-name", "%p Button 7"),            input_seq() ) \
-		INPUT_PORT_DIGITAL_TYPE(  8, PLAYER8,  BUTTON8,             N_p("input-name", "%p Button 8"),            input_seq() ) \
-		INPUT_PORT_DIGITAL_TYPE(  8, PLAYER8,  BUTTON9,             N_p("input-name", "%p Button 9"),            input_seq() ) \
-		INPUT_PORT_DIGITAL_TYPE(  8, PLAYER8,  BUTTON10,            N_p("input-name", "%p Button 10"),           input_seq() ) \
-		INPUT_PORT_DIGITAL_TYPE(  8, PLAYER8,  BUTTON11,            N_p("input-name", "%p Button 11"),           input_seq() ) \
-		INPUT_PORT_DIGITAL_TYPE(  8, PLAYER8,  BUTTON12,            N_p("input-name", "%p Button 12"),           input_seq() ) \
-		INPUT_PORT_DIGITAL_TYPE(  8, PLAYER8,  BUTTON13,            N_p("input-name", "%p Button 13"),           input_seq() ) \
-		INPUT_PORT_DIGITAL_TYPE(  8, PLAYER8,  BUTTON14,            N_p("input-name", "%p Button 14"),           input_seq() ) \
-		INPUT_PORT_DIGITAL_TYPE(  8, PLAYER8,  BUTTON15,            N_p("input-name", "%p Button 15"),           input_seq() ) \
-		INPUT_PORT_DIGITAL_TYPE(  8, PLAYER8,  BUTTON16,            N_p("input-name", "%p Button 16"),           input_seq() ) \
-		INPUT_PORT_DIGITAL_TYPE(  8, PLAYER8,  START,               N_p("input-name", "%p Start"),               input_seq() ) \
-		INPUT_PORT_DIGITAL_TYPE(  8, PLAYER8,  SELECT,              N_p("input-name", "%p Select"),              input_seq() ) \
->>>>>>> 6a5898d6
 		CORE_INPUT_TYPES_END()
 
 #define CORE_INPUT_TYPES_P9 \
@@ -1045,11 +907,10 @@
 		INPUT_PORT_DIGITAL_TYPE( 0, UI,       UI_RECORD_MNG,        N_p("input-name", "Record MNG"),             input_seq(KEYCODE_F12, KEYCODE_LSHIFT, input_seq::not_code, KEYCODE_LCONTROL) ) \
 		INPUT_PORT_DIGITAL_TYPE( 0, UI,       UI_RECORD_AVI,        N_p("input-name", "Record AVI"),             input_seq(KEYCODE_F12, KEYCODE_LSHIFT, KEYCODE_LCONTROL) ) \
 		INPUT_PORT_DIGITAL_TYPE( 0, UI,       UI_TOGGLE_CHEAT,      N_p("input-name", "Toggle Cheat"),           input_seq(KEYCODE_F6) ) \
-<<<<<<< HEAD
-		INPUT_PORT_DIGITAL_TYPE( 0, UI,       UI_UP,                N_p("input-name", "UI Up"),                  input_seq(KEYCODE_UP, input_seq::or_code, JOYCODE_Y_UP_SWITCH_INDEXED(0), input_seq::or_code, JOYCODE_Y_HATUP_INDEXED(0)) ) \
-		INPUT_PORT_DIGITAL_TYPE( 0, UI,       UI_DOWN,              N_p("input-name", "UI Down"),                input_seq(KEYCODE_DOWN, input_seq::or_code, JOYCODE_Y_DOWN_SWITCH_INDEXED(0), input_seq::or_code, JOYCODE_Y_HATDOWN_INDEXED(0)) ) \
-		INPUT_PORT_DIGITAL_TYPE( 0, UI,       UI_LEFT,              N_p("input-name", "UI Left"),                input_seq(KEYCODE_LEFT, input_seq::or_code, JOYCODE_X_LEFT_SWITCH_INDEXED(0), input_seq::or_code, JOYCODE_X_HATLEFT_INDEXED(0)) ) \
-		INPUT_PORT_DIGITAL_TYPE( 0, UI,       UI_RIGHT,             N_p("input-name", "UI Right"),               input_seq(KEYCODE_RIGHT, input_seq::or_code, JOYCODE_X_RIGHT_SWITCH_INDEXED(0), input_seq::or_code, JOYCODE_X_HATRIGHT_INDEXED(0)) ) \
+		INPUT_PORT_DIGITAL_TYPE( 0, UI,       UI_UP,                N_p("input-name", "UI Up"),                  input_seq(KEYCODE_UP, input_seq::or_code, JOYCODE_Y_UP_SWITCH_INDEXED(0), input_seq::or_code, JOYCODE_HAT1UP_INDEXED(0)) ) \
+		INPUT_PORT_DIGITAL_TYPE( 0, UI,       UI_DOWN,              N_p("input-name", "UI Down"),                input_seq(KEYCODE_DOWN, input_seq::or_code, JOYCODE_Y_DOWN_SWITCH_INDEXED(0), input_seq::or_code, JOYCODE_HAT1DOWN_INDEXED(0)) ) \
+		INPUT_PORT_DIGITAL_TYPE( 0, UI,       UI_LEFT,              N_p("input-name", "UI Left"),                input_seq(KEYCODE_LEFT, input_seq::or_code, JOYCODE_X_LEFT_SWITCH_INDEXED(0), input_seq::or_code, JOYCODE_HAT1LEFT_INDEXED(0)) ) \
+		INPUT_PORT_DIGITAL_TYPE( 0, UI,       UI_RIGHT,             N_p("input-name", "UI Right"),               input_seq(KEYCODE_RIGHT, input_seq::or_code, JOYCODE_X_RIGHT_SWITCH_INDEXED(0), input_seq::or_code, JOYCODE_HAT1RIGHT_INDEXED(0)) ) \
 		INPUT_PORT_DIGITAL_TYPE( 0, UI,       UI_HOME,              N_p("input-name", "UI Home"),                input_seq(KEYCODE_HOME) ) \
 		INPUT_PORT_DIGITAL_TYPE( 0, UI,       UI_END,               N_p("input-name", "UI End"),                 input_seq(KEYCODE_END) ) \
 		INPUT_PORT_DIGITAL_TYPE( 0, UI,       UI_PAGE_UP,           N_p("input-name", "UI Page Up"),             input_seq(KEYCODE_PGUP) ) \
@@ -1058,9 +919,7 @@
 		INPUT_PORT_DIGITAL_TYPE( 0, UI,       UI_FOCUS_PREV,        N_p("input-name", "UI Focus Previous"),      input_seq(KEYCODE_TAB, KEYCODE_LSHIFT, input_seq::or_code, KEYCODE_TAB, KEYCODE_RSHIFT) ) \
 		INPUT_PORT_DIGITAL_TYPE( 0, UI,       UI_SELECT,            N_p("input-name", "UI Select"),              input_seq(KEYCODE_ENTER, input_seq::not_code, KEYCODE_LALT, input_seq::not_code, KEYCODE_RALT, input_seq::or_code, JOYCODE_BUTTON1_INDEXED(0), input_seq::or_code, KEYCODE_ENTER_PAD) ) \
 		INPUT_PORT_DIGITAL_TYPE( 0, UI,       UI_CANCEL,            N_p("input-name", "UI Cancel"),              input_seq(KEYCODE_ESC) ) \
-		INPUT_PORT_DIGITAL_TYPE( 0, UI,       UI_EXIT_GAME,         N_p("input-name","Exit Game"),               input_seq() ) \
-=======
->>>>>>> 6a5898d6
+		INPUT_PORT_DIGITAL_TYPE( 0, UI,       UI_EXIT_GAME,         N_p("input-name", "Exit Game"),              input_seq() ) \
 		INPUT_PORT_DIGITAL_TYPE( 0, UI,       UI_DISPLAY_COMMENT,   N_p("input-name", "UI Display Comment"),     input_seq(KEYCODE_SPACE) ) \
 		INPUT_PORT_DIGITAL_TYPE( 0, UI,       UI_ZOOM_IN,           N_p("input-name", "UI Zoom In"),             input_seq(KEYCODE_EQUALS) ) \
 		INPUT_PORT_DIGITAL_TYPE( 0, UI,       UI_ZOOM_OUT,          N_p("input-name", "UI Zoom Out"),            input_seq(KEYCODE_MINUS) ) \
