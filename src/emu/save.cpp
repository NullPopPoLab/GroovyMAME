// license:BSD-3-Clause
// copyright-holders:Aaron Giles
/***************************************************************************

    save.c

    Save state management functions.

****************************************************************************

    Save state file format:

    00..07  'MAMESAVE'
    08      Format version (this is format 2)
    09      Flags
    0A..1B  Game name padded with \0
    1C..1F  Signature
    20..end Save game data (compressed)

    Data is always written as native-endian.
    Data is converted from the endiannness it was written upon load.

***************************************************************************/

#include "emu.h"
#include "emuopts.h"
#include "coreutil.h"


//**************************************************************************
//  DEBUGGING
//**************************************************************************

#define VERBOSE 0

#define LOG(x) do { if (VERBOSE) machine().logerror x; } while (0)



//**************************************************************************
//  CONSTANTS
//**************************************************************************

const int SAVE_VERSION      = 2;
const int HEADER_SIZE       = 32;

// Available flags
enum
{
	SS_MSB_FIRST = 0x02
};

#define STATE_MAGIC_NUM         "MAMESAVE"

//**************************************************************************
//  INITIALIZATION
//**************************************************************************

//-------------------------------------------------
//  save_manager - constructor
//-------------------------------------------------

save_manager::save_manager(running_machine &machine)
	: m_machine(machine)
	, m_reg_allowed(true)
	, m_illegal_regs(0)
{
	m_rewind = std::make_unique<rewinder>(*this);
}


//-------------------------------------------------
//  allow_registration - allow/disallow
//  registrations to happen
//-------------------------------------------------

void save_manager::allow_registration(bool allowed)
{
	// allow/deny registration
	m_reg_allowed = allowed;
	if (!allowed)
	{
		// look for duplicates
		std::sort(m_entry_list.begin(), m_entry_list.end(),
				[] (std::unique_ptr<state_entry> const& a, std::unique_ptr<state_entry> const& b) { return a->m_name < b->m_name; });

		int dupes_found = 0;
		for (int i = 1; i < m_entry_list.size(); i++)
		{
			if (m_entry_list[i - 1]->m_name == m_entry_list[i]->m_name)
			{
				osd_printf_error("Duplicate save state registration entry (%s)\n", m_entry_list[i]->m_name);
				dupes_found++;
			}
		}

		if (dupes_found)
			fatalerror("%d duplicate save state entries found.\n", dupes_found);

		dump_registry();

		// everything is registered by now, evaluate the savestate size
		m_rewind->clamp_capacity();
	}
}


//-------------------------------------------------
//  indexed_item - return an item with the given
//  index
//-------------------------------------------------

const char *save_manager::indexed_item(int index, void *&base, u32 &valsize, u32 &valcount, u32 &blockcount, u32 &stride) const
{
	if (index >= m_entry_list.size() || index < 0)
		return nullptr;

	state_entry *entry = m_entry_list.at(index).get();
	base = entry->m_data;
	valsize = entry->m_typesize;
	valcount = entry->m_typecount;
	blockcount = entry->m_blockcount;
	stride = entry->m_stride;

	return entry->m_name.c_str();
}


//-------------------------------------------------
//  register_presave - register a pre-save
//  function callback
//-------------------------------------------------

void save_manager::register_presave(save_prepost_delegate func)
{
	// check for invalid timing
	if (!m_reg_allowed)
		fatalerror("Attempt to register callback function after state registration is closed!\n");

	// scan for duplicates and push through to the end
	for (auto &cb : m_presave_list)
		if (cb->m_func == func)
			fatalerror("Duplicate save state function (%s/%s)\n", cb->m_func.name(), func.name());

	// allocate a new entry
	m_presave_list.push_back(std::make_unique<state_callback>(func));
}


//-------------------------------------------------
//  state_save_register_postload -
//  register a post-load function callback
//-------------------------------------------------

void save_manager::register_postload(save_prepost_delegate func)
{
	// check for invalid timing
	if (!m_reg_allowed)
		fatalerror("Attempt to register callback function after state registration is closed!\n");

	// scan for duplicates and push through to the end
	for (auto &cb : m_postload_list)
		if (cb->m_func == func)
			fatalerror("Duplicate save state function (%s/%s)\n", cb->m_func.name(), func.name());

	// allocate a new entry
	m_postload_list.push_back(std::make_unique<state_callback>(func));
}


//-------------------------------------------------
//  save_memory - register an array of data in
//  memory
//-------------------------------------------------

void save_manager::save_memory(device_t *device, const char *module, const char *tag, u32 index, const char *name, void *val, u32 valsize, u32 valcount, u32 blockcount, u32 stride)
{
	assert(valsize == 1 || valsize == 2 || valsize == 4 || valsize == 8);
	assert(((blockcount <= 1) && (stride == 0)) || (stride >= valcount));

	// check for invalid timing
	if (!m_reg_allowed)
	{
		machine().logerror("Attempt to register save state entry after state registration is closed!\nModule %s tag %s name %s\n", module, tag, name);
		if (machine().system().flags & machine_flags::SUPPORTS_SAVE)
			fatalerror("Attempt to register save state entry after state registration is closed!\nModule %s tag %s name %s\n", module, tag, name);
		m_illegal_regs++;
		return;
	}

	// create the full name
	std::string totalname;
	if (tag != nullptr)
		totalname = string_format("%s/%s/%X/%s", module, tag, index, name);
	else
		totalname = string_format("%s/%X/%s", module, index, name);

	// insert us into the list
	m_entry_list.emplace_back(std::make_unique<state_entry>(val, totalname.c_str(), device, module, tag ? tag : "", index, valsize, valcount, blockcount, stride));
}


//-------------------------------------------------
//  check_file - check if a file is a valid save
//  state
//-------------------------------------------------

save_error save_manager::check_file(running_machine &machine, emu_file &file, const char *gamename, void (CLIB_DECL *errormsg)(const char *fmt, ...))
{
	// if we want to validate the signature, compute it
	u32 sig;
	sig = machine.save().signature();

	// seek to the beginning and read the header
	file.compress(FCOMPRESS_NONE);
	file.seek(0, SEEK_SET);
	u8 header[HEADER_SIZE];
	if (file.read(header, sizeof(header)) != sizeof(header))
	{
		if (errormsg != nullptr)
			(*errormsg)("Could not read %s save file header",emulator_info::get_appname());
		return STATERR_READ_ERROR;
	}

	// let the generic header check work out the rest
	return validate_header(header, gamename, sig, errormsg, "");
}


//-------------------------------------------------
//  dispatch_postload - invoke all registered
//  postload callbacks for updates
//-------------------------------------------------

void save_manager::dispatch_postload()
{
	for (auto &func : m_postload_list)
		func->m_func();
}


//-------------------------------------------------
//  dispatch_presave - invoke all registered
//  presave callbacks for updates
//-------------------------------------------------

void save_manager::dispatch_presave()
{
	for (auto &func : m_presave_list)
		func->m_func();
}


//-------------------------------------------------
//  write_file - writes the data to a file
//-------------------------------------------------

save_error save_manager::write_file(emu_file &file)
{
	return do_write(
			[] (size_t total_size) { return true; },
			[&file] (const void *data, size_t size) { return file.write(data, size) == size; },
			[&file] ()
			{
				file.compress(FCOMPRESS_NONE);
				file.seek(0, SEEK_SET);
				return true;
			},
			[&file] ()
			{
				file.compress(FCOMPRESS_MEDIUM);
				return true;
			});
}


//-------------------------------------------------
//  read_file - read the data from a file
//-------------------------------------------------

save_error save_manager::read_file(emu_file &file)
{
	return do_read(
			[] (size_t total_size) { return true; },
			[&file] (void *data, size_t size) { return file.read(data, size) == size; },
			[&file] ()
			{
				file.compress(FCOMPRESS_NONE);
				file.seek(0, SEEK_SET);
				return true;
			},
			[&file] ()
			{
				file.compress(FCOMPRESS_MEDIUM);
				return true;
			});
}


//-------------------------------------------------
//  write_stream - write the current machine state
//  to an output stream
//-------------------------------------------------

save_error save_manager::write_stream(std::ostream &str)
{
	return do_write(
			[] (size_t total_size) { return true; },
			[&str] (const void *data, size_t size)
			{
				return bool(str.write(reinterpret_cast<const char *>(data), size));
			},
			[] () { return true; },
			[] () { return true; });
}


//-------------------------------------------------
//  read_stream - restore the machine state from
//  an input stream
//-------------------------------------------------

save_error save_manager::read_stream(std::istream &str)
{
	return do_read(
			[] (size_t total_size) { return true; },
			[&str] (void *data, size_t size)
			{
				return bool(str.read(reinterpret_cast<char *>(data), size));
			},
			[] () { return true; },
			[] () { return true; });
}


//-------------------------------------------------
//  write_buffer - write the current machine state
//  to an allocated buffer
//-------------------------------------------------

save_error save_manager::write_buffer(void *buf, size_t size)
{
	return do_write(
			[size] (size_t total_size) { return size == total_size; },
			[ptr = reinterpret_cast<u8 *>(buf)] (const void *data, size_t size) mutable
			{
				memcpy(ptr, data, size);
				ptr += size;
				return true;
			},
			[] () { return true; },
			[] () { return true; });
}


//-------------------------------------------------
//  read_buffer - restore the machine state from a
//  buffer
//-------------------------------------------------

save_error save_manager::read_buffer(const void *buf, size_t size)
{
	const u8 *ptr = reinterpret_cast<const u8 *>(buf);
	const u8 *const end = ptr + size;
	return do_read(
			[size] (size_t total_size) { return size == total_size; },
			[&ptr, &end] (void *data, size_t size) -> bool
			{
				if ((ptr + size) > end)
					return false;
				memcpy(data, ptr, size);
				ptr += size;
				return true;
			},
			[] () { return true; },
			[] () { return true; });
}


//-------------------------------------------------
//  do_write - serialisation logic
//-------------------------------------------------

template <typename T, typename U, typename V, typename W>
inline save_error save_manager::do_write(T check_space, U write_block, V start_header, W start_data)
{
	// if we have illegal registrations, return an error
	if (m_illegal_regs > 0)
		return STATERR_ILLEGAL_REGISTRATIONS;

	// check for sufficient space
	size_t total_size = HEADER_SIZE;
	for (const auto &entry : m_entry_list)
		total_size += entry->m_typesize * entry->m_typecount * entry->m_blockcount;
	if (!check_space(total_size))
		return STATERR_WRITE_ERROR;

	// generate the header
	u8 header[HEADER_SIZE];
	memcpy(&header[0], STATE_MAGIC_NUM, 8);
	header[8] = SAVE_VERSION;
	header[9] = NATIVE_ENDIAN_VALUE_LE_BE(0, SS_MSB_FIRST);
	strncpy((char *)&header[0x0a], machine().system().name, 0x1c - 0x0a);
	u32 sig = signature();
	*(u32 *)&header[0x1c] = little_endianize_int32(sig);

	// write the header and turn on compression for the rest of the file
	if (!start_header() || !write_block(header, sizeof(header)) || !start_data())
		return STATERR_WRITE_ERROR;

	// call the pre-save functions
	dispatch_presave();

	// then write all the data
	for (auto &entry : m_entry_list)
	{
		const u32 blocksize = entry->m_typesize * entry->m_typecount;
		const u8 *data = reinterpret_cast<const u8 *>(entry->m_data);
		for (u32 b = 0; entry->m_blockcount > b; ++b, data += (entry->m_typesize * entry->m_stride))
			if (!write_block(data, blocksize))
				return STATERR_WRITE_ERROR;
	}
	return STATERR_NONE;
}


//-------------------------------------------------
<<<<<<< HEAD
//  save - write the current machine state to the
//  allocated stream
//-------------------------------------------------

save_error save_manager::write_buffer(u8 *data, size_t size)
=======
//  do_read - deserialisation logic
//-------------------------------------------------

template <typename T, typename U, typename V, typename W>
inline save_error save_manager::do_read(T check_length, U read_block, V start_header, W start_data)
>>>>>>> e8a0e046
{
	// if we have illegal registrations, return an error
	if (m_illegal_regs > 0)
		return STATERR_ILLEGAL_REGISTRATIONS;

<<<<<<< HEAD
	// verify the buffer length
	if (size != ram_state::get_size(*this))
		return STATERR_WRITE_ERROR;

	// generate the header
	u8 header[HEADER_SIZE];
	memcpy(&header[0], STATE_MAGIC_NUM, 8);
	header[8] = SAVE_VERSION;
	header[9] = NATIVE_ENDIAN_VALUE_LE_BE(0, SS_MSB_FIRST);
	strncpy((char *)&header[0x0a], machine().system().name, 0x1c - 0x0a);
	u32 sig = signature();
	*(u32 *)&header[0x1c] = little_endianize_int32(sig);

	// write the header
	memcpy(data, header, sizeof(header));

	// advance the pointer
	u8 *byte_ptr = data + sizeof(header);

	// call the pre-save functions
	dispatch_presave();

	// then write all the data
	for (auto &entry : m_entry_list)
	{
		u32 totalsize = entry->m_typesize * entry->m_typecount;

		// check bounds before writing
		if (byte_ptr + totalsize > data + size)
			return STATERR_WRITE_ERROR;

		memcpy(byte_ptr, entry->m_data, totalsize);
		byte_ptr += totalsize;
	}
	return STATERR_NONE;
}


//-------------------------------------------------
//  load - restore the machine state from the
//  stream
//-------------------------------------------------

save_error save_manager::read_buffer(u8 *data, size_t size)
{
	// if we have illegal registrations, return an error
	if (m_illegal_regs > 0)
		return STATERR_ILLEGAL_REGISTRATIONS;

	// verify the buffer length
	if (size != ram_state::get_size(*this))
		return STATERR_WRITE_ERROR;

	// read the header
	u8 header[HEADER_SIZE];
	memcpy(header, data, sizeof(header));

	// advance the pointer
	u8 *byte_ptr = data + sizeof(header);
=======
	// check for sufficient space
	size_t total_size = HEADER_SIZE;
	for (const auto &entry : m_entry_list)
		total_size += entry->m_typesize * entry->m_typecount * entry->m_blockcount;
	if (!check_length(total_size))
		return STATERR_READ_ERROR;

	// read the header and turn on compression for the rest of the file
	u8 header[HEADER_SIZE];
	if (!start_header() || !read_block(header, sizeof(header)) || !start_data())
		return STATERR_READ_ERROR;
>>>>>>> e8a0e046

	// verify the header and report an error if it doesn't match
	u32 sig = signature();
	if (validate_header(header, machine().system().name, sig, nullptr, "Error: ")  != STATERR_NONE)
		return STATERR_INVALID_HEADER;

	// determine whether or not to flip the data when done
<<<<<<< HEAD
	bool flip = NATIVE_ENDIAN_VALUE_LE_BE((header[9] & SS_MSB_FIRST) != 0, (header[9] & SS_MSB_FIRST) == 0);
=======
	const bool flip = NATIVE_ENDIAN_VALUE_LE_BE((header[9] & SS_MSB_FIRST) != 0, (header[9] & SS_MSB_FIRST) == 0);
>>>>>>> e8a0e046

	// read all the data, flipping if necessary
	for (auto &entry : m_entry_list)
	{
<<<<<<< HEAD
		u32 totalsize = entry->m_typesize * entry->m_typecount;

		// check bounds before reading
		if (byte_ptr + totalsize > data + size)
			return STATERR_READ_ERROR;

		memcpy(entry->m_data, byte_ptr, totalsize);
		byte_ptr += totalsize;
=======
		const u32 blocksize = entry->m_typesize * entry->m_typecount;
		u8 *data = reinterpret_cast<u8 *>(entry->m_data);
		for (u32 b = 0; entry->m_blockcount > b; ++b, data += (entry->m_typesize * entry->m_stride))
			if (!read_block(data, blocksize))
				return STATERR_READ_ERROR;
>>>>>>> e8a0e046

		// handle flipping
		if (flip)
			entry->flip_data();
	}

	// call the post-load functions
	dispatch_postload();

	return STATERR_NONE;
}


//-------------------------------------------------
//  signature - compute the signature, which
//  is a CRC over the structure of the data
//-------------------------------------------------

u32 save_manager::signature() const
{
	// iterate over entries
	u32 crc = 0;
	for (auto &entry : m_entry_list)
	{
		// add the entry name to the CRC
		crc = core_crc32(crc, (u8 *)entry->m_name.c_str(), entry->m_name.length());

		// add the type and size to the CRC
		u32 temp[4];
		temp[0] = little_endianize_int32(entry->m_typesize);
		temp[1] = little_endianize_int32(entry->m_typecount);
		temp[2] = little_endianize_int32(entry->m_blockcount);
		temp[3] = little_endianize_int32(entry->m_stride);
		crc = core_crc32(crc, (u8 *)&temp[0], sizeof(temp));
	}
	return crc;
}


//-------------------------------------------------
//  dump_registry - dump the registry to the
//  logfile
//-------------------------------------------------

void save_manager::dump_registry() const
{
	for (auto &entry : m_entry_list)
		LOG(("%s: %u x %u x %u (%u)\n", entry->m_name.c_str(), entry->m_typesize, entry->m_typecount, entry->m_blockcount, entry->m_stride));
}


//-------------------------------------------------
//  validate_header - validate the data in the
//  header
//-------------------------------------------------

save_error save_manager::validate_header(const u8 *header, const char *gamename, u32 signature,
	void (CLIB_DECL *errormsg)(const char *fmt, ...), const char *error_prefix)
{
	// check magic number
	if (memcmp(header, STATE_MAGIC_NUM, 8))
	{
		if (errormsg != nullptr)
			(*errormsg)("%sThis is not a %s save file", error_prefix,emulator_info::get_appname());
		return STATERR_INVALID_HEADER;
	}

	// check save state version
	if (header[8] != SAVE_VERSION)
	{
		if (errormsg != nullptr)
			(*errormsg)("%sWrong version in save file (version %d, expected %d)", error_prefix, header[8], SAVE_VERSION);
		return STATERR_INVALID_HEADER;
	}

	// check gamename, if we were asked to
	if (gamename != nullptr && strncmp(gamename, (const char *)&header[0x0a], 0x1c - 0x0a))
	{
		if (errormsg != nullptr)
			(*errormsg)("%s'File is not a valid savestate file for game '%s'.", error_prefix, gamename);
		return STATERR_INVALID_HEADER;
	}

	// check signature, if we were asked to
	if (signature != 0)
	{
		u32 rawsig = *(u32 *)&header[0x1c];
		if (signature != little_endianize_int32(rawsig))
		{
			if (errormsg != nullptr)
				(*errormsg)("%sIncompatible save file (signature %08x, expected %08x)", error_prefix, little_endianize_int32(rawsig), signature);
			return STATERR_INVALID_HEADER;
		}
	}
	return STATERR_NONE;
}


//-------------------------------------------------
//  state_callback - constructor
//-------------------------------------------------

save_manager::state_callback::state_callback(save_prepost_delegate callback)
	: m_func(std::move(callback))
{
}


//-------------------------------------------------
//  ram_state - constructor
//-------------------------------------------------

ram_state::ram_state(save_manager &save)
	: m_save(save)
	, m_data()
	, m_valid(false)
	, m_time(m_save.machine().time())
{
	m_data.reserve(get_size(save));
	m_data.clear();
	m_data.rdbuf()->clear();
	m_data.seekp(0);
	m_data.seekg(0);
}


//-------------------------------------------------
//  get_size - utility function to get the
//  uncompressed size of a state
//-------------------------------------------------

size_t ram_state::get_size(save_manager &save)
{
	size_t totalsize = 0;

	for (auto &entry : save.m_entry_list)
		totalsize += entry->m_typesize * entry->m_typecount * entry->m_blockcount;

	return totalsize + HEADER_SIZE;
}


//-------------------------------------------------
//  save - write the current machine state to the
//  allocated stream
//-------------------------------------------------

save_error ram_state::save()
{
	// initialize
	m_valid = false;
	m_data.seekp(0);

	// get the save manager to write state
	const save_error err = m_save.write_stream(m_data);
	if (err != STATERR_NONE)
		return err;

	// final confirmation
	m_valid = true;
	m_time = m_save.machine().time();

	return STATERR_NONE;
}


//-------------------------------------------------
//  load - restore the machine state from the
//  stream
//-------------------------------------------------

save_error ram_state::load()
{
	// initialize
	m_data.seekg(0);

	// if we have illegal registrations, return an error
	if (m_save.m_illegal_regs > 0)
		return STATERR_ILLEGAL_REGISTRATIONS;

	// get the save manager to load state
	return m_save.write_stream(m_data);
}


//-------------------------------------------------
//  rewinder - constuctor
//-------------------------------------------------

rewinder::rewinder(save_manager &save)
	: m_save(save)
	, m_enabled(save.machine().options().rewind())
	, m_capacity(save.machine().options().rewind_capacity())
	, m_current_index(REWIND_INDEX_NONE)
	, m_first_invalid_index(REWIND_INDEX_NONE)
	, m_first_time_warning(true)
	, m_first_time_note(true)
{
}


//-------------------------------------------------
//  clamp_capacity - safety checks for commandline
//  override
//-------------------------------------------------

void rewinder::clamp_capacity()
{
	if (!m_enabled)
		return;

	const size_t total = m_capacity * 1024 * 1024;
	const size_t single = ram_state::get_size(m_save);

	// can't set below zero, but allow commandline to override options' upper limit
	if (total < 0)
		m_capacity = 0;

	// if capacity is below savestate size, can't save anything
	if (total < single)
	{
		m_enabled = false;
		m_save.machine().logerror("Rewind has been disabled, because rewind capacity is smaller than savestate size.\n");
		m_save.machine().logerror("Rewind buffer size: %d bytes. Savestate size: %d bytes.\n", total, single);
		m_save.machine().popmessage("Rewind has been disabled. See error.log for details");
	}
}


//-------------------------------------------------
//  invalidate - mark all the future states as
//  invalid to prevent loading them, as the
//  current input might have changed
//-------------------------------------------------

void rewinder::invalidate()
{
	if (!m_enabled)
		return;

	// is there anything to invalidate?
	if (!current_index_is_last())
	{
		// all states starting from the current one will be invalid
		m_first_invalid_index = m_current_index;

		// actually invalidate
		for (auto it = m_state_list.begin() + m_first_invalid_index; it < m_state_list.end(); ++it)
			it->get()->m_valid = false;
	}
}


//-------------------------------------------------
//  capture - record a single state, returns true
//  on success
//-------------------------------------------------

bool rewinder::capture()
{
	if (!m_enabled)
	{
		report_error(STATERR_DISABLED, rewind_operation::SAVE);
		return false;
	}

	if (current_index_is_last())
	{
		// we need to create a new state
		std::unique_ptr<ram_state> state = std::make_unique<ram_state>(m_save);
		const save_error error = state->save();

		// validate the state
		if (error == STATERR_NONE)
			// it's safe to append
			m_state_list.push_back(std::move(state));
		else
		{
			// internal error, complain and evacuate
			report_error(error, rewind_operation::SAVE);
			return false;
		}
	}
	else
	{
		// invalidate the future states
		invalidate();

		// update the existing state
		ram_state *state = m_state_list.at(m_current_index).get();
		const save_error error = state->save();

		// validate the state
		if (error != STATERR_NONE)
		{
			// internal error, complain and evacuate
			report_error(error, rewind_operation::SAVE);
			return false;
		}
	}

	// make sure we will fit in
	if (!check_size())
		// the list keeps growing
		m_current_index++;

	// update first invalid index
	if (current_index_is_last())
		m_first_invalid_index = REWIND_INDEX_NONE;
	else
		m_first_invalid_index = m_current_index + 1;

	// success
	report_error(STATERR_NONE, rewind_operation::SAVE);
	return true;
}


//-------------------------------------------------
//  step - single step back in time, returns true
//  on success
//-------------------------------------------------

bool rewinder::step()
{
	if (!m_enabled)
	{
		report_error(STATERR_DISABLED, rewind_operation::LOAD);
		return false;
	}

	// do we have states to load?
	if (m_current_index <= REWIND_INDEX_FIRST || m_first_invalid_index == REWIND_INDEX_FIRST)
	{
		// no valid states, complain and evacuate
		report_error(STATERR_NOT_FOUND, rewind_operation::LOAD);
		return false;
	}

	// prepare to load the last valid index if we're too far ahead
	if (m_first_invalid_index > REWIND_INDEX_NONE && m_current_index > m_first_invalid_index)
		m_current_index = m_first_invalid_index;

	// step back and obtain the state pointer
	ram_state *state = m_state_list.at(--m_current_index).get();

	// try to load and report the result
	const save_error error = state->load();
	report_error(error, rewind_operation::LOAD);

	if (error == save_error::STATERR_NONE)
		return true;

	return false;
}


//-------------------------------------------------
//  check_size - shrink the state list if it is
//  about to hit the capacity. returns true if
//  the list got shrank
//-------------------------------------------------

bool rewinder::check_size()
{
	if (!m_enabled)
		return false;

	// state sizes in bytes
	const size_t singlesize = ram_state::get_size(m_save);
	size_t totalsize = m_state_list.size() * singlesize;

	// convert our limit from megabytes
	const size_t capsize = m_capacity * 1024 * 1024;

	// safety check that shouldn't be allowed to trigger
	if (totalsize > capsize)
	{
		// states to remove
		const u32 count = (totalsize - capsize) / singlesize;

		// drop everything that's beyond capacity
		m_state_list.erase(m_state_list.begin(), m_state_list.begin() + count);
	}

	// update before new check
	totalsize = m_state_list.size() * singlesize;

	// check if capacity will be hit by the newly captured state
	if (totalsize + singlesize >= capsize)
	{
		// check if we have spare states ahead
		if (!current_index_is_last())
			// no need to move states around
			return false;

		// we can now get the first state and invalidate it
		std::unique_ptr<ram_state> first(std::move(m_state_list.front()));
		first->m_valid = false;

		// move it to the end for future use
		m_state_list.push_back(std::move(first));
		m_state_list.erase(m_state_list.begin());

		if (m_first_time_note)
		{
			m_save.machine().logerror("Rewind note: Capacity has been reached. Old savestates will be erased.\n");
			m_save.machine().logerror("Capacity: %d bytes. Savestate size: %d bytes. Savestate count: %d.\n",
				totalsize, singlesize, m_state_list.size());
			m_first_time_note = false;
		}

		return true;
	}

	return false;
}


//-------------------------------------------------
//  report_error - report rewind results
//-------------------------------------------------

void rewinder::report_error(save_error error, rewind_operation operation)
{
	const char *const opname = (operation == rewind_operation::LOAD) ? "load" : "save";
	switch (error)
	{
	// internal saveload failures
	case STATERR_ILLEGAL_REGISTRATIONS:
		m_save.machine().logerror("Rewind error: Unable to %s state due to illegal registrations.", opname);
		m_save.machine().popmessage("Rewind error occured. See error.log for details.");
		break;

	case STATERR_INVALID_HEADER:
		m_save.machine().logerror("Rewind error: Unable to %s state due to an invalid header. "
			"Make sure the save state is correct for this machine.\n", opname);
		m_save.machine().popmessage("Rewind error occured. See error.log for details.");
		break;

	case STATERR_READ_ERROR:
		m_save.machine().logerror("Rewind error: Unable to %s state due to a read error.\n", opname);
		m_save.machine().popmessage("Rewind error occured. See error.log for details.");
		break;

	case STATERR_WRITE_ERROR:
		m_save.machine().logerror("Rewind error: Unable to %s state due to a write error.\n", opname);
		m_save.machine().popmessage("Rewind error occured. See error.log for details.");
		break;

	// external saveload failures
	case STATERR_NOT_FOUND:
		if (operation == rewind_operation::LOAD)
		{
			m_save.machine().logerror("Rewind error: No rewind state to load.\n");
			m_save.machine().popmessage("Rewind error occured. See error.log for details.");
		}
		break;

	case STATERR_DISABLED:
		if (operation == rewind_operation::LOAD)
		{
			m_save.machine().logerror("Rewind error: Rewind is disabled.\n");
			m_save.machine().popmessage("Rewind error occured. See error.log for details.");
		}
		break;

	// success
	case STATERR_NONE:
		{
			const u64 supported = m_save.machine().system().flags & MACHINE_SUPPORTS_SAVE;
			const char *const warning = supported || !m_first_time_warning ? "" :
				"Rewind warning: Save states are not officially supported for this machine.\n";
			const char *const opnamed = (operation == rewind_operation::LOAD) ? "loaded" : "captured";

			// for rewinding outside of debugger, give some indication that rewind has worked, as screen doesn't update
			m_save.machine().popmessage("Rewind state %i %s.\n%s", m_current_index + 1, opnamed, warning);
			if (m_first_time_warning && operation == rewind_operation::LOAD && !supported)
			{
				m_save.machine().logerror(warning);
				m_first_time_warning = false;
			}
		}
		break;

	// something that shouldn't be allowed to happen
	default:
		m_save.machine().logerror("Error: Unknown error during state %s.\n", opname);
		m_save.machine().popmessage("Rewind error occured. See error.log for details.");
		break;
	}
}


//-------------------------------------------------
//  state_entry - constructor
//-------------------------------------------------

save_manager::state_entry::state_entry(void *data, const char *name, device_t *device, const char *module, const char *tag, int index, u8 size, u32 valcount, u32 blockcount, u32 stride)
	: m_data(data)
	, m_name(name)
	, m_device(device)
	, m_module(module)
	, m_tag(tag)
	, m_index(index)
	, m_typesize(size)
	, m_typecount(valcount)
	, m_blockcount(blockcount)
	, m_stride(stride)
{
}


//-------------------------------------------------
//  flip_data - reverse the endianness of a
//  block of data
//-------------------------------------------------

void save_manager::state_entry::flip_data()
{
	u8 *data = reinterpret_cast<u8 *>(m_data);
	for (u32 b = 0; m_blockcount > b; ++b, data += (m_typesize * m_stride))
	{
		u16 *data16;
		u32 *data32;
		u64 *data64;

		switch (m_typesize)
		{
		case 2:
			data16 = reinterpret_cast<u16 *>(data);
			for (u32 count = 0; count < m_typecount; count++)
				data16[count] = swapendian_int16(data16[count]);
			break;

		case 4:
			data32 = reinterpret_cast<u32 *>(data);
			for (u32 count = 0; count < m_typecount; count++)
				data32[count] = swapendian_int32(data32[count]);
			break;

		case 8:
			data64 = reinterpret_cast<u64 *>(data);
			for (u32 count = 0; count < m_typecount; count++)
				data64[count] = swapendian_int64(data64[count]);
			break;
		}
	}
}<|MERGE_RESOLUTION|>--- conflicted
+++ resolved
@@ -425,85 +425,16 @@
 
 
 //-------------------------------------------------
-<<<<<<< HEAD
-//  save - write the current machine state to the
-//  allocated stream
-//-------------------------------------------------
-
-save_error save_manager::write_buffer(u8 *data, size_t size)
-=======
 //  do_read - deserialisation logic
 //-------------------------------------------------
 
 template <typename T, typename U, typename V, typename W>
 inline save_error save_manager::do_read(T check_length, U read_block, V start_header, W start_data)
->>>>>>> e8a0e046
 {
 	// if we have illegal registrations, return an error
 	if (m_illegal_regs > 0)
 		return STATERR_ILLEGAL_REGISTRATIONS;
 
-<<<<<<< HEAD
-	// verify the buffer length
-	if (size != ram_state::get_size(*this))
-		return STATERR_WRITE_ERROR;
-
-	// generate the header
-	u8 header[HEADER_SIZE];
-	memcpy(&header[0], STATE_MAGIC_NUM, 8);
-	header[8] = SAVE_VERSION;
-	header[9] = NATIVE_ENDIAN_VALUE_LE_BE(0, SS_MSB_FIRST);
-	strncpy((char *)&header[0x0a], machine().system().name, 0x1c - 0x0a);
-	u32 sig = signature();
-	*(u32 *)&header[0x1c] = little_endianize_int32(sig);
-
-	// write the header
-	memcpy(data, header, sizeof(header));
-
-	// advance the pointer
-	u8 *byte_ptr = data + sizeof(header);
-
-	// call the pre-save functions
-	dispatch_presave();
-
-	// then write all the data
-	for (auto &entry : m_entry_list)
-	{
-		u32 totalsize = entry->m_typesize * entry->m_typecount;
-
-		// check bounds before writing
-		if (byte_ptr + totalsize > data + size)
-			return STATERR_WRITE_ERROR;
-
-		memcpy(byte_ptr, entry->m_data, totalsize);
-		byte_ptr += totalsize;
-	}
-	return STATERR_NONE;
-}
-
-
-//-------------------------------------------------
-//  load - restore the machine state from the
-//  stream
-//-------------------------------------------------
-
-save_error save_manager::read_buffer(u8 *data, size_t size)
-{
-	// if we have illegal registrations, return an error
-	if (m_illegal_regs > 0)
-		return STATERR_ILLEGAL_REGISTRATIONS;
-
-	// verify the buffer length
-	if (size != ram_state::get_size(*this))
-		return STATERR_WRITE_ERROR;
-
-	// read the header
-	u8 header[HEADER_SIZE];
-	memcpy(header, data, sizeof(header));
-
-	// advance the pointer
-	u8 *byte_ptr = data + sizeof(header);
-=======
 	// check for sufficient space
 	size_t total_size = HEADER_SIZE;
 	for (const auto &entry : m_entry_list)
@@ -515,7 +446,6 @@
 	u8 header[HEADER_SIZE];
 	if (!start_header() || !read_block(header, sizeof(header)) || !start_data())
 		return STATERR_READ_ERROR;
->>>>>>> e8a0e046
 
 	// verify the header and report an error if it doesn't match
 	u32 sig = signature();
@@ -523,31 +453,16 @@
 		return STATERR_INVALID_HEADER;
 
 	// determine whether or not to flip the data when done
-<<<<<<< HEAD
-	bool flip = NATIVE_ENDIAN_VALUE_LE_BE((header[9] & SS_MSB_FIRST) != 0, (header[9] & SS_MSB_FIRST) == 0);
-=======
 	const bool flip = NATIVE_ENDIAN_VALUE_LE_BE((header[9] & SS_MSB_FIRST) != 0, (header[9] & SS_MSB_FIRST) == 0);
->>>>>>> e8a0e046
 
 	// read all the data, flipping if necessary
 	for (auto &entry : m_entry_list)
 	{
-<<<<<<< HEAD
-		u32 totalsize = entry->m_typesize * entry->m_typecount;
-
-		// check bounds before reading
-		if (byte_ptr + totalsize > data + size)
-			return STATERR_READ_ERROR;
-
-		memcpy(entry->m_data, byte_ptr, totalsize);
-		byte_ptr += totalsize;
-=======
 		const u32 blocksize = entry->m_typesize * entry->m_typecount;
 		u8 *data = reinterpret_cast<u8 *>(entry->m_data);
 		for (u32 b = 0; entry->m_blockcount > b; ++b, data += (entry->m_typesize * entry->m_stride))
 			if (!read_block(data, blocksize))
 				return STATERR_READ_ERROR;
->>>>>>> e8a0e046
 
 		// handle flipping
 		if (flip)
