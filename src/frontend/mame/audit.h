// license:BSD-3-Clause
// copyright-holders:Aaron Giles
/***************************************************************************

    audit.h

    ROM, disk, and sample auditing functions.

***************************************************************************/
#ifndef MAME_FRONTEND_AUDIT_H
#define MAME_FRONTEND_AUDIT_H

#pragma once

#include "hash.h"

#include <iosfwd>
#include <list>
#include <utility>



//**************************************************************************
//  CONSTANTS
//**************************************************************************

// hashes to use for validation
#define AUDIT_VALIDATE_FAST             "R"     /* CRC only */
#define AUDIT_VALIDATE_FULL             "RS"    /* CRC + SHA1 */



//**************************************************************************
//  TYPE DEFINITIONS
//**************************************************************************


// forward declarations
class driver_enumerator;
class software_list_device;



// ======================> media_auditor

// class which manages auditing of items
class media_auditor
{
public:
	enum class media_type
	{
		ROM = 0,
		DISK,
		SAMPLE
	};

	// status values
	enum class audit_status
	{
		GOOD = 0,
		FOUND_INVALID,
		NOT_FOUND,
		UNVERIFIED = 100
	};

	// substatus values
	enum class audit_substatus
	{
		GOOD = 0,
		GOOD_NEEDS_REDUMP,
		FOUND_NODUMP,
		FOUND_BAD_CHECKSUM,
		FOUND_WRONG_LENGTH,
		NOT_FOUND,
		NOT_FOUND_NODUMP,
		NOT_FOUND_OPTIONAL,
		UNVERIFIED = 100
	};

	// summary values
	enum summary
	{
		CORRECT = 0,
		NONE_NEEDED,
		BEST_AVAILABLE,
		INCORRECT,
		NOTFOUND
	};

	// holds the result of auditing a single item
	class audit_record
	{
	public:
		// media types
		// construction/destruction
		audit_record(const rom_entry &media, media_type type);
		audit_record(const char *name, media_type type);
		audit_record(const audit_record &) = default;
		audit_record(audit_record &&) = default;
		audit_record &operator=(const audit_record &) = default;
		audit_record &operator=(audit_record &&) = default;

		// getters
		media_type type() const { return m_type; }
		audit_status status() const { return m_status; }
		audit_substatus substatus() const { return m_substatus; }
		const char *name() const { return m_name; }
		uint64_t expected_length() const { return m_explength; }
		uint64_t actual_length() const { return m_length; }
		const util::hash_collection &expected_hashes() const { return m_exphashes; }
		const util::hash_collection &actual_hashes() const { return m_hashes; }
		device_t *shared_device() const { return m_shared_device; }

		// setters
		void set_status(audit_status status, audit_substatus substatus)
		{
			m_status = status;
			m_substatus = substatus;
		}

		void set_actual(const util::hash_collection &hashes, uint64_t length = 0)
		{
			m_hashes = hashes;
			m_length = length;
		}

		void set_actual(util::hash_collection &&hashes, uint64_t length = 0)
		{
			m_hashes = std::move(hashes);
			m_length = length;
		}

		void set_shared_device(device_t *shared_device)
		{
			m_shared_device = shared_device;
		}

	private:
		// internal state
<<<<<<< HEAD
		media_type          m_type;                 // type of item that was audited
		audit_status        m_status;               // status of audit on this item
		audit_substatus     m_substatus;            // finer-detail status
		const char *        m_name;                 // name of item
		uint64_t            m_explength;            // expected length of item
		uint64_t            m_length;               // actual length of item
		util::hash_collection     m_exphashes;            // expected hash data
		util::hash_collection     m_hashes;               // actual hash information
		device_t *          m_shared_device;        // device that shares the rom
=======
		media_type              m_type;                 // type of item that was audited
		audit_status            m_status;               // status of audit on this item
		audit_substatus         m_substatus;            // finer-detail status
		const char *            m_name;                 // name of item
		uint64_t                m_explength;            // expected length of item
		uint64_t                m_length;               // actual length of item
		util::hash_collection   m_exphashes;            // expected hash data
		util::hash_collection   m_hashes;               // actual hash information
		device_t *              m_shared_device;        // device that shares the rom
>>>>>>> e8a0e046
	};
	using record_list = std::list<audit_record>;

	// construction/destruction
	media_auditor(const driver_enumerator &enumerator);

	// getters
	const record_list &records() const { return m_record_list; }

	// audit operations
	summary audit_media(const char *validation = AUDIT_VALIDATE_FULL);
	summary audit_device(device_t &device, const char *validation = AUDIT_VALIDATE_FULL);
	summary audit_software(software_list_device &swlist, const software_info &swinfo, const char *validation = AUDIT_VALIDATE_FULL);
	summary audit_samples();
	summary summarize(const char *name, std::ostream *output = nullptr) const;

private:
	// internal helpers
	template <typename T> void audit_regions(T do_audit, const rom_entry *region, std::size_t &found, std::size_t &required);
	audit_record &audit_one_rom(const std::vector<std::string> &searchpath, const rom_entry *rom);
	template <typename... T> audit_record &audit_one_disk(const rom_entry *rom, T &&... args);
	void compute_status(audit_record &record, const rom_entry *rom, bool found);
	device_t *find_shared_device(device_t &device, const char *name, const util::hash_collection &romhashes, uint64_t romlength);

	// internal state
	record_list                 m_record_list;
	const driver_enumerator &   m_enumerator;
	const char *                m_validation;
<<<<<<< HEAD
	std::string                 m_searchpath;
=======
>>>>>>> e8a0e046
};


#endif  // MAME_FRONTEND_AUDIT_H<|MERGE_RESOLUTION|>--- conflicted
+++ resolved
@@ -137,17 +137,6 @@
 
 	private:
 		// internal state
-<<<<<<< HEAD
-		media_type          m_type;                 // type of item that was audited
-		audit_status        m_status;               // status of audit on this item
-		audit_substatus     m_substatus;            // finer-detail status
-		const char *        m_name;                 // name of item
-		uint64_t            m_explength;            // expected length of item
-		uint64_t            m_length;               // actual length of item
-		util::hash_collection     m_exphashes;            // expected hash data
-		util::hash_collection     m_hashes;               // actual hash information
-		device_t *          m_shared_device;        // device that shares the rom
-=======
 		media_type              m_type;                 // type of item that was audited
 		audit_status            m_status;               // status of audit on this item
 		audit_substatus         m_substatus;            // finer-detail status
@@ -157,7 +146,6 @@
 		util::hash_collection   m_exphashes;            // expected hash data
 		util::hash_collection   m_hashes;               // actual hash information
 		device_t *              m_shared_device;        // device that shares the rom
->>>>>>> e8a0e046
 	};
 	using record_list = std::list<audit_record>;
 
@@ -186,10 +174,6 @@
 	record_list                 m_record_list;
 	const driver_enumerator &   m_enumerator;
 	const char *                m_validation;
-<<<<<<< HEAD
-	std::string                 m_searchpath;
-=======
->>>>>>> e8a0e046
 };
 
 
