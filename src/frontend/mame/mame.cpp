--- conflicted
+++ resolved
@@ -226,26 +226,25 @@
 			valid.set_verbose(false);
 			valid.check_shared_source(*system);
 		}
+
+		// reevaluate slot options until nothing changes
+		while (mame_options::reevaluate_slot_options(m_options))
+		{
+		}
+
 #if defined(__LIBRETRO__)
+
 		retro_global_config= global_alloc(machine_config(*system, m_options));
 
 	        retro_global_machine=global_alloc(running_machine(*retro_global_config, *this));
 
 		set_machine(&(*retro_global_machine));
 
-<<<<<<< HEAD
 		error = retro_global_machine->run(is_empty);
 		m_firstrun = false;
 
 		return 1;
 #endif
-=======
-		// reevaluate slot options until nothing changes
-		while (mame_options::reevaluate_slot_options(m_options))
-		{
-		}
-
->>>>>>> 22e052dc
 		// create the machine configuration
 		machine_config config(*system, m_options);
 
