// license:BSD-3-Clause
// copyright-holders:Aaron Giles
/***************************************************************************

    clifront.c

    Command-line interface frontend for MAME.

***************************************************************************/

#include "emu.h"
#include "luaengine.h"
#include "mame.h"
#include "chd.h"
#include "emuopts.h"
#include "mameopts.h"
#include "audit.h"
#include "info.h"
#include "unzip.h"
#include "validity.h"
#include "sound/samples.h"
#include "clifront.h"
#include "xmlfile.h"
#include "media_ident.h"

#include "osdepend.h"
#include "softlist_dev.h"

#include "ui/moptions.h"
#include "language.h"
#include "pluginopts.h"

#include <algorithm>
#include <new>
#include <ctype.h>


//**************************************************************************
//  CONSTANTS
//**************************************************************************

// core commands
#define CLICOMMAND_HELP                 "help"
#define CLICOMMAND_VALIDATE             "validate"

// configuration commands
#define CLICOMMAND_CREATECONFIG         "createconfig"
#define CLICOMMAND_SHOWCONFIG           "showconfig"
#define CLICOMMAND_SHOWUSAGE            "showusage"

// frontend commands
#define CLICOMMAND_LISTXML              "listxml"
#define CLICOMMAND_LISTFULL             "listfull"
#define CLICOMMAND_LISTSOURCE           "listsource"
#define CLICOMMAND_LISTCLONES           "listclones"
#define CLICOMMAND_LISTBROTHERS         "listbrothers"
#define CLICOMMAND_LISTCRC              "listcrc"
#define CLICOMMAND_LISTROMS             "listroms"
#define CLICOMMAND_LISTSAMPLES          "listsamples"
#define CLICOMMAND_VERIFYROMS           "verifyroms"
#define CLICOMMAND_VERIFYSAMPLES        "verifysamples"
#define CLICOMMAND_ROMIDENT             "romident"
#define CLICOMMAND_LISTDEVICES          "listdevices"
#define CLICOMMAND_LISTSLOTS            "listslots"
#define CLICOMMAND_LISTMEDIA            "listmedia"     // needed by MESS
#define CLICOMMAND_LISTSOFTWARE         "listsoftware"
#define CLICOMMAND_VERIFYSOFTWARE       "verifysoftware"
#define CLICOMMAND_GETSOFTLIST          "getsoftlist"
#define CLICOMMAND_VERIFYSOFTLIST       "verifysoftlist"


namespace {
//**************************************************************************
//  COMMAND-LINE OPTIONS
//**************************************************************************

const options_entry cli_option_entries[] =
{
	/* core commands */
	{ nullptr,                              nullptr,   OPTION_HEADER,     "CORE COMMANDS" },
	{ CLICOMMAND_HELP           ";h;?",     "0",       OPTION_COMMAND,    "show help message" },
	{ CLICOMMAND_VALIDATE       ";valid",   "0",       OPTION_COMMAND,    "perform driver validation on all game drivers" },

	/* configuration commands */
	{ nullptr,                              nullptr,   OPTION_HEADER,     "CONFIGURATION COMMANDS" },
	{ CLICOMMAND_CREATECONFIG   ";cc",      "0",       OPTION_COMMAND,    "create the default configuration file" },
	{ CLICOMMAND_SHOWCONFIG     ";sc",      "0",       OPTION_COMMAND,    "display running parameters" },
	{ CLICOMMAND_SHOWUSAGE      ";su",      "0",       OPTION_COMMAND,    "show this help" },

	/* frontend commands */
	{ nullptr,                              nullptr,   OPTION_HEADER,     "FRONTEND COMMANDS" },
	{ CLICOMMAND_LISTXML        ";lx",      "0",       OPTION_COMMAND,    "all available info on driver in XML format" },
	{ CLICOMMAND_LISTFULL       ";ll",      "0",       OPTION_COMMAND,    "short name, full name" },
	{ CLICOMMAND_LISTSOURCE     ";ls",      "0",       OPTION_COMMAND,    "driver sourcefile" },
	{ CLICOMMAND_LISTCLONES     ";lc",      "0",       OPTION_COMMAND,    "show clones" },
	{ CLICOMMAND_LISTBROTHERS   ";lb",      "0",       OPTION_COMMAND,    "show \"brothers\", or other drivers from same sourcefile" },
	{ CLICOMMAND_LISTCRC,                   "0",       OPTION_COMMAND,    "CRC-32s" },
	{ CLICOMMAND_LISTROMS       ";lr",      "0",       OPTION_COMMAND,    "list required roms for a driver" },
	{ CLICOMMAND_LISTSAMPLES,               "0",       OPTION_COMMAND,    "list optional samples for a driver" },
	{ CLICOMMAND_VERIFYROMS,                "0",       OPTION_COMMAND,    "report romsets that have problems" },
	{ CLICOMMAND_VERIFYSAMPLES,             "0",       OPTION_COMMAND,    "report samplesets that have problems" },
	{ CLICOMMAND_ROMIDENT,                  "0",       OPTION_COMMAND,    "compare files with known MAME roms" },
	{ CLICOMMAND_LISTDEVICES    ";ld",      "0",       OPTION_COMMAND,    "list available devices" },
	{ CLICOMMAND_LISTSLOTS      ";lslot",   "0",       OPTION_COMMAND,    "list available slots and slot devices" },
	{ CLICOMMAND_LISTMEDIA      ";lm",      "0",       OPTION_COMMAND,    "list available media for the system" },
	{ CLICOMMAND_LISTSOFTWARE   ";lsoft",   "0",       OPTION_COMMAND,    "list known software for the system" },
	{ CLICOMMAND_VERIFYSOFTWARE ";vsoft",   "0",       OPTION_COMMAND,    "verify known software for the system" },
	{ CLICOMMAND_GETSOFTLIST    ";glist",   "0",       OPTION_COMMAND,    "retrieve software list by name" },
	{ CLICOMMAND_VERIFYSOFTLIST ";vlist",   "0",       OPTION_COMMAND,    "verify software list by name" },
	{ nullptr }
};

void print_summary(
		const media_auditor &auditor, media_auditor::summary summary, bool record_none_needed,
		const char *type, const char *name, const char *parent,
		unsigned &correct, unsigned &incorrect, unsigned &notfound,
		util::ovectorstream &buffer)
{
	if (summary == media_auditor::NOTFOUND)
	{
		// if not found, count that and leave it at that
		++notfound;
	}
	else if (record_none_needed || (summary != media_auditor::NONE_NEEDED))
	{
		// output the summary of the audit
		buffer.clear();
		buffer.seekp(0);
		auditor.summarize(name, &buffer);
		buffer.put('\0');
		osd_printf_info("%s", &buffer.vec()[0]);

		// output the name of the driver and its parent
		osd_printf_info("%sset %s ", type, name);
		if (parent)
			osd_printf_info("[%s] ", parent);

		// switch off of the result
		switch (summary)
		{
		case media_auditor::INCORRECT:
			osd_printf_info("is bad\n");
			++incorrect;
			return;

		case media_auditor::CORRECT:
			osd_printf_info("is good\n");
			++correct;
			return;

		case media_auditor::BEST_AVAILABLE:
		case media_auditor::NONE_NEEDED:
			osd_printf_info("is best available\n");
			++correct;
			return;

		case media_auditor::NOTFOUND:
			osd_printf_info("not found\n");
			return;
		}
		assert(false);
		osd_printf_error("has unknown status (%u)\n", unsigned(summary));
	}
}

} // anonymous namespace



//**************************************************************************
//  CLI FRONTEND
//**************************************************************************

//-------------------------------------------------
//  cli_frontend - constructor
//-------------------------------------------------

cli_frontend::cli_frontend(emu_options &options, osd_interface &osd)
	: m_options(options),
		m_osd(osd),
		m_result(EMU_ERR_NONE)
{
	m_options.add_entries(cli_option_entries);
}


//-------------------------------------------------
//  ~cli_frontend - destructor
//-------------------------------------------------

cli_frontend::~cli_frontend()
{
	// nuke any device options since they will leak memory
	mame_options::remove_device_options(m_options);
}

<<<<<<< HEAD
#if defined(__LIBRETRO__)
mame_machine_manager *retro_manager;

void retro_execute(){
  	retro_manager->execute();
}

void free_man(){

	util::archive_file::cache_clear();
	global_free(retro_manager);
}
#endif

void cli_frontend::start_execution(mame_machine_manager *manager,int argc, char **argv,std::string &option_errors)
=======
void cli_frontend::start_execution(mame_machine_manager *manager, std::vector<std::string> &args)
>>>>>>> eb043927
{
	std::string option_errors;

	// parse the command line, adding any system-specific options
	if (!mame_options::parse_command_line(m_options, args, option_errors))
	{
		// if we failed, check for no command and a system name first; in that case error on the name
		if (*(m_options.command()) == 0 && mame_options::system(m_options) == nullptr && *(m_options.system_name()) != 0)
			throw emu_fatalerror(EMU_ERR_NO_SUCH_GAME, "Unknown system '%s'", m_options.system_name());

		// otherwise, error on the options
		throw emu_fatalerror(EMU_ERR_INVALID_CONFIG, "%s", strtrimspace(option_errors).c_str());
	}
	if (!option_errors.empty())
		osd_printf_error("Error in command line:\n%s\n", strtrimspace(option_errors).c_str());

	// determine the base name of the EXE
	std::string exename = core_filename_extract_base(args[0], true);

	// if we have a command, execute that
	if (*(m_options.command()) != 0)
	{
		execute_commands(exename.c_str());
		return;
	}

	// read INI's, if appropriate
	if (m_options.read_config())
		mame_options::parse_standard_inis(m_options, option_errors);

	// otherwise, check for a valid system
	load_translation(m_options);

	manager->start_http_server();

<<<<<<< HEAD
#if defined(__LIBRETRO__)
      retro_manager = mame_machine_manager::instance(m_options, m_osd);
      //retro_manager = machine_manager::instance(m_options, m_osd);
      m_result = retro_manager->execute();

      return;
#endif
		// otherwise just run the game
		m_result = manager->execute();
	}
=======
	manager->start_luaengine();

	if (!option_errors.empty())
		osd_printf_error("Error in command line:\n%s\n", strtrimspace(option_errors).c_str());

	// if we can't find it, give an appropriate error
	const game_driver *system = mame_options::system(m_options);
	if (system == nullptr && *(m_options.system_name()) != 0)
		throw emu_fatalerror(EMU_ERR_NO_SUCH_GAME, "Unknown system '%s'", m_options.system_name());

	// otherwise just run the game
	m_result = manager->execute();
>>>>>>> eb043927
}

//-------------------------------------------------
//  execute - execute a game via the standard
//  command line interface
//-------------------------------------------------

int cli_frontend::execute(std::vector<std::string> &args)
{
	// wrap the core execution in a try/catch to field all fatal errors
	m_result = EMU_ERR_NONE;
	mame_machine_manager *manager = mame_machine_manager::instance(m_options, m_osd);

	try
	{
<<<<<<< HEAD
		std::string option_errors;
		mame_options::parse_standard_inis(m_options, option_errors);

		load_translation(m_options);

		manager->start_http_server();

		manager->start_luaengine();

		manager->start_context();

      		start_execution(manager, argc, argv, option_errors);
#if defined(__LIBRETRO__)
      return m_result;
#endif
=======
		start_execution(manager, args);
>>>>>>> eb043927
	}
	// handle exceptions of various types
	catch (emu_fatalerror &fatal)
	{
		std::string str(fatal.string());
		strtrimspace(str);
		osd_printf_error("%s\n", str.c_str());
		m_result = (fatal.exitcode() != 0) ? fatal.exitcode() : EMU_ERR_FATALERROR;

		// if a game was specified, wasn't a wildcard, and our error indicates this was the
		// reason for failure, offer some suggestions
		if (m_result == EMU_ERR_NO_SUCH_GAME && *(m_options.system_name()) != 0 && strchr(m_options.system_name(), '*') == nullptr && mame_options::system(m_options) == nullptr)
		{
			// get the top 16 approximate matches
			driver_enumerator drivlist(m_options);
			int matches[16];
			drivlist.find_approximate_matches(m_options.system_name(), ARRAY_LENGTH(matches), matches);

			// print them out
			osd_printf_error("\n\"%s\" approximately matches the following\n"
					"supported machines (best match first):\n\n", m_options.system_name());
			for (auto & matche : matches)
				if (matche != -1)
					osd_printf_error("%-18s%s\n", drivlist.driver(matche).name, drivlist.driver(matche).description);
		}
	}
	catch (emu_exception &)
	{
		osd_printf_error("Caught unhandled emulator exception\n");
		m_result = EMU_ERR_FATALERROR;
	}
	catch (tag_add_exception &aex)
	{
		osd_printf_error("Tag '%s' already exists in tagged map\n", aex.tag());
		m_result = EMU_ERR_FATALERROR;
	}
	catch (std::exception &ex)
	{
		osd_printf_error("Caught unhandled %s exception: %s\n", typeid(ex).name(), ex.what());
		m_result = EMU_ERR_FATALERROR;
	}
	catch (...)
	{
		osd_printf_error("Caught unhandled exception\n");
		m_result = EMU_ERR_FATALERROR;
	}

	util::archive_file::cache_clear();
	global_free(manager);

	return m_result;
}


//-------------------------------------------------
//  listxml - output the XML data for one or more
//  games
//-------------------------------------------------

void cli_frontend::listxml(const char *gamename)
{
	// determine which drivers to output; return an error if none found
	driver_enumerator drivlist(m_options, gamename);
	if (drivlist.count() == 0)
		throw emu_fatalerror(EMU_ERR_NO_SUCH_GAME, "No matching games found for '%s'", gamename);

	// create the XML and print it to stdout
	info_xml_creator creator(drivlist, gamename && *gamename);
	creator.output(stdout);
}


//-------------------------------------------------
//  listfull - output the name and description of
//  one or more games
//-------------------------------------------------

void cli_frontend::listfull(const char *gamename)
{
	// determine which drivers to output; return an error if none found
	driver_enumerator drivlist(m_options, gamename);
	if (drivlist.count() == 0)
		throw emu_fatalerror(EMU_ERR_NO_SUCH_GAME, "No matching games found for '%s'", gamename);

	// print the header
	osd_printf_info("Name:             Description:\n");

	// iterate through drivers and output the info
	while (drivlist.next())
		if ((drivlist.driver().flags & MACHINE_NO_STANDALONE) == 0)
			osd_printf_info("%-18s\"%s\"\n", drivlist.driver().name, drivlist.driver().description);
}


//-------------------------------------------------
//  listsource - output the name and source
//  filename of one or more games
//-------------------------------------------------

void cli_frontend::listsource(const char *gamename)
{
	// determine which drivers to output; return an error if none found
	driver_enumerator drivlist(m_options, gamename);
	if (drivlist.count() == 0)
		throw emu_fatalerror(EMU_ERR_NO_SUCH_GAME, "No matching games found for '%s'", gamename);

	// iterate through drivers and output the info
	while (drivlist.next())
		osd_printf_info("%-16s %s\n", drivlist.driver().name, core_filename_extract_base(drivlist.driver().source_file).c_str());
}


//-------------------------------------------------
//  listclones - output the name and parent of all
//  clones matching the given pattern
//-------------------------------------------------

void cli_frontend::listclones(const char *gamename)
{
	// start with a filtered list of drivers
	driver_enumerator drivlist(m_options, gamename);
	int original_count = drivlist.count();

	// iterate through the remaining ones to see if their parent matches
	while (drivlist.next_excluded())
	{
		// if we have a non-bios clone and it matches, keep it
		int clone_of = drivlist.clone();
		if (clone_of != -1 && (drivlist.driver(clone_of).flags & MACHINE_IS_BIOS_ROOT) == 0)
			if (drivlist.matches(gamename, drivlist.driver(clone_of).name))
				drivlist.include();
	}

	// return an error if none found
	if (drivlist.count() == 0)
	{
		// see if we match but just weren't a clone
		if (original_count == 0)
			throw emu_fatalerror(EMU_ERR_NO_SUCH_GAME, "No matching games found for '%s'", gamename);
		else
			osd_printf_info("Found %lu matches for '%s' but none were clones\n", (unsigned long)drivlist.count(), gamename);
		return;
	}

	// print the header
	osd_printf_info("Name:            Clone of:\n");

	// iterate through drivers and output the info
	drivlist.reset();
	while (drivlist.next())
	{
		int clone_of = drivlist.clone();
		if (clone_of != -1 && (drivlist.driver(clone_of).flags & MACHINE_IS_BIOS_ROOT) == 0)
			osd_printf_info("%-16s %-8s\n", drivlist.driver().name, drivlist.driver(clone_of).name);
	}
}


//-------------------------------------------------
//  listbrothers - for each matching game, output
//  the list of other games that share the same
//  source file
//-------------------------------------------------

void cli_frontend::listbrothers(const char *gamename)
{
	// start with a filtered list of drivers; return an error if none found
	driver_enumerator initial_drivlist(m_options, gamename);
	if (initial_drivlist.count() == 0)
		throw emu_fatalerror(EMU_ERR_NO_SUCH_GAME, "No matching games found for '%s'", gamename);

	// for the final list, start with an empty driver list
	driver_enumerator drivlist(m_options);
	drivlist.exclude_all();

	// scan through the initially-selected drivers
	while (initial_drivlist.next())
	{
		// if we are already marked in the final list, we don't need to do anything
		if (drivlist.included(initial_drivlist.current()))
			continue;

		// otherwise, walk excluded items in the final list and mark any that match
		drivlist.reset();
		while (drivlist.next_excluded())
			if (strcmp(drivlist.driver().source_file, initial_drivlist.driver().source_file) == 0)
				drivlist.include();
	}

	// print the header
	osd_printf_info("%-20s %-16s %s\n", "Source file:", "Name:", "Parent:");

	// output the entries found
	drivlist.reset();
	while (drivlist.next())
	{
		int clone_of = drivlist.clone();
		osd_printf_info("%-20s %-16s %-16s\n", core_filename_extract_base(drivlist.driver().source_file).c_str(), drivlist.driver().name, (clone_of == -1 ? "" : drivlist.driver(clone_of).name));
	}
}


//-------------------------------------------------
//  listcrc - output the CRC and name of all ROMs
//  referenced by the emulator
//-------------------------------------------------

void cli_frontend::listcrc(const char *gamename)
{
	// determine which drivers to output; return an error if none found
	driver_enumerator drivlist(m_options, gamename);
	if (drivlist.count() == 0)
		throw emu_fatalerror(EMU_ERR_NO_SUCH_GAME, "No matching games found for '%s'", gamename);

	// iterate through matches, and then through ROMs
	while (drivlist.next())
	{
		for (device_t &device : device_iterator(drivlist.config()->root_device()))
			for (const rom_entry *region = rom_first_region(device); region; region = rom_next_region(region))
				for (const rom_entry *rom = rom_first_file(region); rom; rom = rom_next_file(rom))
				{
					// if we have a CRC, display it
					uint32_t crc;
					if (util::hash_collection(ROM_GETHASHDATA(rom)).crc(crc))
						osd_printf_info("%08x %-32s\t%-16s\t%s\n", crc, ROM_GETNAME(rom), device.shortname(), device.name());
				}
	}
}


//-------------------------------------------------
//  listroms - output the list of ROMs referenced
//  by a given game or set of games
//-------------------------------------------------

void cli_frontend::listroms(const char *gamename)
{
	// determine which drivers to output; return an error if none found
	driver_enumerator drivlist(m_options, gamename);
	if (drivlist.count() == 0)
		throw emu_fatalerror(EMU_ERR_NO_SUCH_GAME, "No matching games found for '%s'", gamename);

	// iterate through matches
	bool first = true;
	while (drivlist.next())
	{
		// print a header
		if (!first)
			osd_printf_info("\n");
		first = false;
		osd_printf_info("ROMs required for driver \"%s\".\n"
						"%-32s %10s %s\n",drivlist.driver().name, "Name", "Size", "Checksum");

		// iterate through roms
		for (device_t &device : device_iterator(drivlist.config()->root_device()))
			for (const rom_entry *region = rom_first_region(device); region; region = rom_next_region(region))
				for (const rom_entry *rom = rom_first_file(region); rom; rom = rom_next_file(rom))
				{
					// accumulate the total length of all chunks
					int64_t length = -1;
					if (ROMREGION_ISROMDATA(region))
						length = rom_file_size(rom);

					// start with the name
					const char *name = ROM_GETNAME(rom);
					osd_printf_info("%-32s ", name);

					// output the length next
					if (length >= 0)
						osd_printf_info("%10u", unsigned(uint64_t(length)));
					else
						osd_printf_info("%10s", "");

					// output the hash data
					util::hash_collection hashes(ROM_GETHASHDATA(rom));
					if (!hashes.flag(util::hash_collection::FLAG_NO_DUMP))
					{
						if (hashes.flag(util::hash_collection::FLAG_BAD_DUMP))
							osd_printf_info(" BAD");
						osd_printf_info(" %s", hashes.macro_string().c_str());
					}
					else
						osd_printf_info(" NO GOOD DUMP KNOWN");

					// end with a CR
					osd_printf_info("\n");
				}
	}
}


//-------------------------------------------------
//  listsamples - output the list of samples
//  referenced by a given game or set of games
//-------------------------------------------------

void cli_frontend::listsamples(const char *gamename)
{
	// determine which drivers to output; return an error if none found
	driver_enumerator drivlist(m_options, gamename);
	if (drivlist.count() == 0)
		throw emu_fatalerror(EMU_ERR_NO_SUCH_GAME, "No matching games found for '%s'", gamename);

	// iterate over drivers, looking for SAMPLES devices
	bool first = true;
	while (drivlist.next())
	{
		// see if we have samples
		samples_device_iterator iter(drivlist.config()->root_device());
		if (iter.count() == 0)
			continue;

		// print a header
		if (!first)
			osd_printf_info("\n");
		first = false;
		osd_printf_info("Samples required for driver \"%s\".\n", drivlist.driver().name);

		// iterate over samples devices and print the samples from each one
		for (samples_device &device : iter)
		{
			samples_iterator sampiter(device);
			for (const char *samplename = sampiter.first(); samplename != nullptr; samplename = sampiter.next())
				osd_printf_info("%s\n", samplename);
		}
	}
}


//-------------------------------------------------
//  listdevices - output the list of devices
//  referenced by a given game or set of games
//-------------------------------------------------

void cli_frontend::listdevices(const char *gamename)
{
	// determine which drivers to output; return an error if none found
	driver_enumerator drivlist(m_options, gamename);
	if (drivlist.count() == 0)
		throw emu_fatalerror(EMU_ERR_NO_SUCH_GAME, "No matching games found for '%s'", gamename);

	// iterate over drivers, looking for SAMPLES devices
	bool first = true;
	while (drivlist.next())
	{
		// print a header
		if (!first)
			printf("\n");
		first = false;
		printf("Driver %s (%s):\n", drivlist.driver().name, drivlist.driver().description);

		// build a list of devices
		std::vector<device_t *> device_list;
		for (device_t &device : device_iterator(drivlist.config()->root_device()))
			device_list.push_back(&device);

		// sort them by tag
		std::sort(device_list.begin(), device_list.end(), [](device_t *dev1, device_t *dev2) {
			return strcmp(dev1->tag(), dev2->tag()) < 0;
		});

		// dump the results
		for (auto device : device_list)
		{
			// extract the tag, stripping the leading colon
			const char *tag = device->tag();
			if (*tag == ':')
				tag++;

			// determine the depth
			int depth = 1;
			if (*tag == 0)
			{
				tag = "<root>";
				depth = 0;
			}
			else
			{
				for (const char *c = tag; *c != 0; c++)
					if (*c == ':')
					{
						tag = c + 1;
						depth++;
					}
			}
			printf("   %*s%-*s %s", depth * 2, "", 30 - depth * 2, tag, device->name());

			// add more information
			uint32_t clock = device->clock();
			if (clock >= 1000000000)
				printf(" @ %d.%02d GHz\n", clock / 1000000000, (clock / 10000000) % 100);
			else if (clock >= 1000000)
				printf(" @ %d.%02d MHz\n", clock / 1000000, (clock / 10000) % 100);
			else if (clock >= 1000)
				printf(" @ %d.%02d kHz\n", clock / 1000, (clock / 10) % 100);
			else if (clock > 0)
				printf(" @ %d Hz\n", clock);
			else
				printf("\n");
		}
	}
}


//-------------------------------------------------
//  listslots - output the list of slot devices
//  referenced by a given game or set of games
//-------------------------------------------------

void cli_frontend::listslots(const char *gamename)
{
	// determine which drivers to output; return an error if none found
	driver_enumerator drivlist(m_options, gamename);
	if (drivlist.count() == 0)
		throw emu_fatalerror(EMU_ERR_NO_SUCH_GAME, "No matching games found for '%s'", gamename);

	// print header
	printf("%-16s %-16s %-16s %s\n", "SYSTEM", "SLOT NAME", "SLOT OPTIONS", "SLOT DEVICE NAME");
	printf("%s %s %s %s\n", std::string(16,'-').c_str(), std::string(16,'-').c_str(), std::string(16,'-').c_str(), std::string(28,'-').c_str());

	// iterate over drivers
	while (drivlist.next())
	{
		// iterate
		bool first = true;
		for (const device_slot_interface &slot : slot_interface_iterator(drivlist.config()->root_device()))
		{
			if (slot.fixed()) continue;
			// output the line, up to the list of extensions
			printf("%-16s %-16s ", first ? drivlist.driver().name : "", slot.device().tag()+1);

			bool first_option = true;

			// get the options and print them
			for (auto &option : slot.option_list())
			{
				if (option.second->selectable())
				{
					std::unique_ptr<device_t> dev = option.second->devtype()(*drivlist.config(), "dummy", &drivlist.config()->root_device(), 0);
					dev->config_complete();
					if (first_option)
						printf("%-16s %s\n", option.second->name(),dev->name());
					else
						printf("%-34s%-16s %s\n", "", option.second->name(),dev->name());

					first_option = false;
				}
			}
			if (first_option)
				printf("%-16s %s\n", "[none]","No options available");
			// end the line
			printf("\n");
			first = false;
		}

		// if we didn't get any at all, just print a none line
		if (first)
			printf("%-16s (none)\n", drivlist.driver().name);
	}
}


//-------------------------------------------------
//  listmedia - output the list of image devices
//  referenced by a given game or set of games
//-------------------------------------------------

void cli_frontend::listmedia(const char *gamename)
{
	// determine which drivers to output; return an error if none found
	driver_enumerator drivlist(m_options, gamename);
	if (drivlist.count() == 0)
		throw emu_fatalerror(EMU_ERR_NO_SUCH_GAME, "No matching games found for '%s'", gamename);

	// print header
	printf("%-16s %-16s %-10s %s\n", "SYSTEM", "MEDIA NAME", "(brief)", "IMAGE FILE EXTENSIONS SUPPORTED");
	printf("%s %s-%s %s\n", std::string(16,'-').c_str(), std::string(16,'-').c_str(), std::string(10,'-').c_str(), std::string(34,'-').c_str());

	// iterate over drivers
	while (drivlist.next())
	{
		// iterate
		bool first = true;
		for (const device_image_interface &imagedev : image_interface_iterator(drivlist.config()->root_device()))
		{
			if (!imagedev.user_loadable())
				continue;

			// extract the shortname with parentheses
			std::string paren_shortname = string_format("(%s)", imagedev.brief_instance_name());

			// output the line, up to the list of extensions
			printf("%-16s %-16s %-10s ", first ? drivlist.driver().name : "", imagedev.instance_name().c_str(), paren_shortname.c_str());

			// get the extensions and print them
			std::string extensions(imagedev.file_extensions());
			for (int start = 0, end = extensions.find_first_of(',');; start = end + 1, end = extensions.find_first_of(',', start))
			{
				std::string curext(extensions, start, (end == -1) ? extensions.length() - start : end - start);
				printf(".%-5s", curext.c_str());
				if (end == -1)
					break;
			}

			// end the line
			printf("\n");
			first = false;
		}

		// if we didn't get any at all, just print a none line
		if (first)
			printf("%-16s (none)\n", drivlist.driver().name);
	}
}

//-------------------------------------------------
//  verifyroms - verify the ROM sets of one or
//  more games
//-------------------------------------------------
void cli_frontend::verifyroms(const char *gamename)
{
	// determine which drivers to output;
	driver_enumerator drivlist(m_options, gamename);

	unsigned correct = 0;
	unsigned incorrect = 0;
	unsigned notfound = 0;
	unsigned matched = 0;

	// iterate over drivers
	media_auditor auditor(drivlist);
	util::ovectorstream summary_string;
	while (drivlist.next())
	{
		matched++;

		// audit the ROMs in this set
		media_auditor::summary summary = auditor.audit_media(AUDIT_VALIDATE_FAST);

		auto const clone_of = drivlist.clone();
		print_summary(
				auditor, summary, true,
				"rom", drivlist.driver().name, (clone_of >= 0) ? drivlist.driver(clone_of).name : nullptr,
				correct, incorrect, notfound,
				summary_string);
	}

	machine_config config(GAME_NAME(___empty), m_options);
	for (device_type type : registered_device_types)
	{
		device_t *const dev = config.device_add(&config.root_device(), "_tmp", type, 0);
		if (!gamename || !core_strwildcmp(gamename, dev->shortname()))
		{
			matched++;

			// audit the ROMs in this set
			media_auditor::summary summary = auditor.audit_device(*dev, AUDIT_VALIDATE_FAST);

			print_summary(
					auditor, summary, false,
					"rom", dev->shortname(), nullptr,
					correct, incorrect, notfound,
					summary_string);
		}
		config.device_remove(&config.root_device(), "_tmp");
	}

	// clear out any cached files
	util::archive_file::cache_clear();

	// return an error if none found
	if (matched == 0)
		throw emu_fatalerror(EMU_ERR_NO_SUCH_GAME, "No matching games found for '%s'", gamename ? gamename : "");

	// if we didn't get anything at all, display a generic end message
	if (matched > 0 && correct == 0 && incorrect == 0)
	{
		if (notfound > 0)
			throw emu_fatalerror(EMU_ERR_MISSING_FILES, "romset \"%s\" not found!\n", gamename ? gamename : "");
		else
			throw emu_fatalerror(EMU_ERR_MISSING_FILES, "romset \"%s\" has no roms!\n", gamename ? gamename : "");
	}

	// otherwise, print a summary
	else
	{
		if (incorrect > 0)
			throw emu_fatalerror(EMU_ERR_MISSING_FILES, "%u romsets found, %u were OK.\n", correct + incorrect, correct);
		osd_printf_info("%u romsets found, %u were OK.\n", correct, correct);
	}
}


//-------------------------------------------------
//  info_verifysamples - verify the sample sets of
//  one or more games
//-------------------------------------------------

void cli_frontend::verifysamples(const char *gamename)
{
	if (!gamename)
		gamename = "*";

	// determine which drivers to output; return an error if none found
	driver_enumerator drivlist(m_options, gamename);

	unsigned correct = 0;
	unsigned incorrect = 0;
	unsigned notfound = 0;
	unsigned matched = 0;

	// iterate over drivers
	media_auditor auditor(drivlist);
	util::ovectorstream summary_string;
	while (drivlist.next())
	{
		matched++;

		// audit the samples in this set
		media_auditor::summary summary = auditor.audit_samples();

		auto const clone_of = drivlist.clone();
		print_summary(
				auditor, summary, false,
				"sample", drivlist.driver().name, (clone_of >= 0) ? drivlist.driver(clone_of).name : nullptr,
				correct, incorrect, notfound,
				summary_string);
	}

	// clear out any cached files
	util::archive_file::cache_clear();

	// return an error if none found
	if (matched == 0)
		throw emu_fatalerror(EMU_ERR_NO_SUCH_GAME, "No matching games found for '%s'", gamename);

	// if we didn't get anything at all, display a generic end message
	if (matched > 0 && correct == 0 && incorrect == 0)
	{
		if (notfound > 0)
			throw emu_fatalerror(EMU_ERR_MISSING_FILES, "sampleset \"%s\" not found!\n", gamename);
		else
			throw emu_fatalerror(EMU_ERR_MISSING_FILES, "sampleset \"%s\" not required!\n", gamename);
	}

	// otherwise, print a summary
	else
	{
		if (incorrect > 0)
			throw emu_fatalerror(EMU_ERR_MISSING_FILES, "%u samplesets found, %u were OK.\n", correct + incorrect, correct);
		osd_printf_info("%u samplesets found, %u were OK.\n", correct, correct);
	}
}
#define SOFTLIST_XML_BEGIN "<?xml version=\"1.0\"?>\n" \
				"<!DOCTYPE softwarelists [\n" \
				"<!ELEMENT softwarelists (softwarelist*)>\n" \
				"\t<!ELEMENT softwarelist (software+)>\n" \
				"\t\t<!ATTLIST softwarelist name CDATA #REQUIRED>\n" \
				"\t\t<!ATTLIST softwarelist description CDATA #IMPLIED>\n" \
				"\t\t<!ELEMENT software (description, year, publisher, info*, sharedfeat*, part*)>\n" \
				"\t\t\t<!ATTLIST software name CDATA #REQUIRED>\n" \
				"\t\t\t<!ATTLIST software cloneof CDATA #IMPLIED>\n" \
				"\t\t\t<!ATTLIST software supported (yes|partial|no) \"yes\">\n" \
				"\t\t\t<!ELEMENT description (#PCDATA)>\n" \
				"\t\t\t<!ELEMENT year (#PCDATA)>\n" \
				"\t\t\t<!ELEMENT publisher (#PCDATA)>\n" \
				"\t\t\t<!ELEMENT info EMPTY>\n" \
				"\t\t\t\t<!ATTLIST info name CDATA #REQUIRED>\n" \
				"\t\t\t\t<!ATTLIST info value CDATA #IMPLIED>\n" \
				"\t\t\t<!ELEMENT sharedfeat EMPTY>\n" \
				"\t\t\t\t<!ATTLIST sharedfeat name CDATA #REQUIRED>\n" \
				"\t\t\t\t<!ATTLIST sharedfeat value CDATA #IMPLIED>\n" \
				"\t\t\t<!ELEMENT part (feature*, dataarea*, diskarea*, dipswitch*)>\n" \
				"\t\t\t\t<!ATTLIST part name CDATA #REQUIRED>\n" \
				"\t\t\t\t<!ATTLIST part interface CDATA #REQUIRED>\n" \
				"\t\t\t\t<!ELEMENT feature EMPTY>\n" \
				"\t\t\t\t\t<!ATTLIST feature name CDATA #REQUIRED>\n" \
				"\t\t\t\t\t<!ATTLIST feature value CDATA #IMPLIED>\n" \
				"\t\t\t\t<!ELEMENT dataarea (rom*)>\n" \
				"\t\t\t\t\t<!ATTLIST dataarea name CDATA #REQUIRED>\n" \
				"\t\t\t\t\t<!ATTLIST dataarea size CDATA #REQUIRED>\n" \
				"\t\t\t\t\t<!ATTLIST dataarea databits (8|16|32|64) \"8\">\n" \
				"\t\t\t\t\t<!ATTLIST dataarea endian (big|little) \"little\">\n" \
				"\t\t\t\t\t<!ELEMENT rom EMPTY>\n" \
				"\t\t\t\t\t\t<!ATTLIST rom name CDATA #IMPLIED>\n" \
				"\t\t\t\t\t\t<!ATTLIST rom size CDATA #IMPLIED>\n" \
				"\t\t\t\t\t\t<!ATTLIST rom length CDATA #IMPLIED>\n" \
				"\t\t\t\t\t\t<!ATTLIST rom crc CDATA #IMPLIED>\n" \
				"\t\t\t\t\t\t<!ATTLIST rom sha1 CDATA #IMPLIED>\n" \
				"\t\t\t\t\t\t<!ATTLIST rom offset CDATA #IMPLIED>\n" \
				"\t\t\t\t\t\t<!ATTLIST rom value CDATA #IMPLIED>\n" \
				"\t\t\t\t\t\t<!ATTLIST rom status (baddump|nodump|good) \"good\">\n" \
				"\t\t\t\t\t\t<!ATTLIST rom loadflag (load16_byte|load16_word|load16_word_swap|load32_byte|load32_word|load32_word_swap|load32_dword|load64_word|load64_word_swap|reload|fill|continue|reload_plain) #IMPLIED>\n" \
				"\t\t\t\t<!ELEMENT diskarea (disk*)>\n" \
				"\t\t\t\t\t<!ATTLIST diskarea name CDATA #REQUIRED>\n" \
				"\t\t\t\t\t<!ELEMENT disk EMPTY>\n" \
				"\t\t\t\t\t\t<!ATTLIST disk name CDATA #REQUIRED>\n" \
				"\t\t\t\t\t\t<!ATTLIST disk sha1 CDATA #IMPLIED>\n" \
				"\t\t\t\t\t\t<!ATTLIST disk status (baddump|nodump|good) \"good\">\n" \
				"\t\t\t\t\t\t<!ATTLIST disk writeable (yes|no) \"no\">\n" \
				"\t\t\t\t<!ELEMENT dipswitch (dipvalue*)>\n" \
				"\t\t\t\t\t<!ATTLIST dipswitch name CDATA #REQUIRED>\n" \
				"\t\t\t\t\t<!ATTLIST dipswitch tag CDATA #REQUIRED>\n" \
				"\t\t\t\t\t<!ATTLIST dipswitch mask CDATA #REQUIRED>\n" \
				"\t\t\t\t\t<!ELEMENT dipvalue EMPTY>\n" \
				"\t\t\t\t\t\t<!ATTLIST dipvalue name CDATA #REQUIRED>\n" \
				"\t\t\t\t\t\t<!ATTLIST dipvalue value CDATA #REQUIRED>\n" \
				"\t\t\t\t\t\t<!ATTLIST dipvalue default (yes|no) \"no\">\n" \
				"]>\n\n" \
				"<softwarelists>\n"

void cli_frontend::output_single_softlist(FILE *out, software_list_device &swlistdev)
{
	fprintf(out, "\t<softwarelist name=\"%s\" description=\"%s\">\n", swlistdev.list_name().c_str(), util::xml::normalize_string(swlistdev.description().c_str()));
	for (const software_info &swinfo : swlistdev.get_info())
	{
		fprintf(out, "\t\t<software name=\"%s\"", swinfo.shortname().c_str());
		if (!swinfo.parentname().empty())
			fprintf(out, " cloneof=\"%s\"", swinfo.parentname().c_str());
		if (swinfo.supported() == SOFTWARE_SUPPORTED_PARTIAL)
			fprintf(out, " supported=\"partial\"");
		if (swinfo.supported() == SOFTWARE_SUPPORTED_NO)
			fprintf(out, " supported=\"no\"");
		fprintf(out, ">\n" );
		fprintf(out, "\t\t\t<description>%s</description>\n", util::xml::normalize_string(swinfo.longname().c_str()));
		fprintf(out, "\t\t\t<year>%s</year>\n", util::xml::normalize_string(swinfo.year().c_str()));
		fprintf(out, "\t\t\t<publisher>%s</publisher>\n", util::xml::normalize_string(swinfo.publisher().c_str()));

		for (const feature_list_item &flist : swinfo.other_info())
			fprintf( out, "\t\t\t<info name=\"%s\" value=\"%s\"/>\n", flist.name().c_str(), util::xml::normalize_string( flist.value().c_str()) );

		for (const software_part &part : swinfo.parts())
		{
			fprintf(out, "\t\t\t<part name=\"%s\"", part.name().c_str());
			if (!part.interface().empty())
				fprintf(out, " interface=\"%s\"", part.interface().c_str());

			fprintf(out, ">\n");

			for (const feature_list_item &flist : part.featurelist())
				fprintf(out, "\t\t\t\t<feature name=\"%s\" value=\"%s\" />\n", flist.name().c_str(), util::xml::normalize_string(flist.value().c_str()));

			/* TODO: display rom region information */
			for (const rom_entry *region = part.romdata().data(); region; region = rom_next_region(region))
			{
				int is_disk = ROMREGION_ISDISKDATA(region);

				if (!is_disk)
					fprintf( out, "\t\t\t\t<dataarea name=\"%s\" size=\"%d\">\n", ROMREGION_GETTAG(region), ROMREGION_GETLENGTH(region) );
				else
					fprintf( out, "\t\t\t\t<diskarea name=\"%s\">\n", ROMREGION_GETTAG(region) );

				for ( const rom_entry *rom = rom_first_file( region ); rom && !ROMENTRY_ISREGIONEND(rom); rom++ )
				{
					if ( ROMENTRY_ISFILE(rom) )
					{
						if (!is_disk)
							fprintf( out, "\t\t\t\t\t<rom name=\"%s\" size=\"%d\"", util::xml::normalize_string(ROM_GETNAME(rom)), rom_file_size(rom) );
						else
							fprintf( out, "\t\t\t\t\t<disk name=\"%s\"", util::xml::normalize_string(ROM_GETNAME(rom)) );

						/* dump checksum information only if there is a known dump */
						util::hash_collection hashes(ROM_GETHASHDATA(rom));
						if ( !hashes.flag(util::hash_collection::FLAG_NO_DUMP) )
							fprintf( out, " %s", hashes.attribute_string().c_str() );
						else
							fprintf( out, " status=\"nodump\"" );

						if (is_disk)
							fprintf( out, " writeable=\"%s\"", (ROM_GETFLAGS(rom) & DISK_READONLYMASK) ? "no" : "yes");

						if ((ROM_GETFLAGS(rom) & ROM_SKIPMASK) == ROM_SKIP(1))
							fprintf( out, " loadflag=\"load16_byte\"" );

						if ((ROM_GETFLAGS(rom) & ROM_SKIPMASK) == ROM_SKIP(3))
							fprintf( out, " loadflag=\"load32_byte\"" );

						if (((ROM_GETFLAGS(rom) & ROM_SKIPMASK) == ROM_SKIP(2)) && ((ROM_GETFLAGS(rom) & ROM_GROUPMASK) == ROM_GROUPWORD))
						{
							if (!(ROM_GETFLAGS(rom) & ROM_REVERSEMASK))
								fprintf( out, " loadflag=\"load32_word\"" );
							else
								fprintf( out, " loadflag=\"load32_word_swap\"" );
						}

						if (((ROM_GETFLAGS(rom) & ROM_SKIPMASK) == ROM_SKIP(6)) && ((ROM_GETFLAGS(rom) & ROM_GROUPMASK) == ROM_GROUPWORD))
						{
							if (!(ROM_GETFLAGS(rom) & ROM_REVERSEMASK))
								fprintf( out, " loadflag=\"load64_word\"" );
							else
								fprintf( out, " loadflag=\"load64_word_swap\"" );
						}

						if (((ROM_GETFLAGS(rom) & ROM_SKIPMASK) == ROM_NOSKIP) && ((ROM_GETFLAGS(rom) & ROM_GROUPMASK) == ROM_GROUPWORD))
						{
							if (!(ROM_GETFLAGS(rom) & ROM_REVERSEMASK))
								fprintf( out, " loadflag=\"load32_dword\"" );
							else
								fprintf( out, " loadflag=\"load16_word_swap\"" );
						}

						fprintf( out, "/>\n" );
					}
					else if ( ROMENTRY_ISRELOAD(rom) )
					{
						fprintf( out, "\t\t\t\t\t<rom size=\"%d\" offset=\"0x%x\" loadflag=\"reload\" />\n", ROM_GETLENGTH(rom), ROM_GETOFFSET(rom) );
					}
					else if ( ROMENTRY_ISFILL(rom) )
					{
						fprintf( out, "\t\t\t\t\t<rom size=\"%d\" offset=\"0x%x\" loadflag=\"fill\" />\n", ROM_GETLENGTH(rom), ROM_GETOFFSET(rom) );
					}
				}

				if (!is_disk)
					fprintf( out, "\t\t\t\t</dataarea>\n" );
				else
					fprintf( out, "\t\t\t\t</diskarea>\n" );
			}

			fprintf( out, "\t\t\t</part>\n" );
		}

		fprintf( out, "\t\t</software>\n" );
	}
	fprintf(out, "\t</softwarelist>\n" );
}
/*-------------------------------------------------
    info_listsoftware - output the list of
    software supported by a given game or set of
    games
    TODO: Add all information read from the source files
    Possible improvement: use a sorted list for
        identifying duplicate lists.
-------------------------------------------------*/

void cli_frontend::listsoftware(const char *gamename)
{
	FILE *out = stdout;
	std::unordered_set<std::string> list_map;
	bool isfirst = true;

	// determine which drivers to output; return an error if none found
	driver_enumerator drivlist(m_options, gamename);
	if (drivlist.count() == 0)
		throw emu_fatalerror(EMU_ERR_NO_SUCH_GAME, "No matching games found for '%s'", gamename);

	while (drivlist.next())
	{
		for (software_list_device &swlistdev : software_list_device_iterator(drivlist.config()->root_device()))
			if (list_map.insert(swlistdev.list_name()).second)
				if (!swlistdev.get_info().empty())
				{
					if (isfirst) { fprintf(out, SOFTLIST_XML_BEGIN); isfirst = false; }
					output_single_softlist(out, swlistdev);
				}
	}

	if (!isfirst)
		fprintf( out, "</softwarelists>\n" );
	else
		fprintf( out, "No software lists found for this system\n" );
}


/*-------------------------------------------------
    verifysoftware - verify roms from the software
    list of the specified driver(s)
-------------------------------------------------*/
void cli_frontend::verifysoftware(const char *gamename)
{
	if (!gamename)
		gamename = "*";

	std::unordered_set<std::string> list_map;

	unsigned correct = 0;
	unsigned incorrect = 0;
	unsigned notfound = 0;
	unsigned matched = 0;
	unsigned nrlists = 0;

	// determine which drivers to process; return an error if none found
	driver_enumerator drivlist(m_options, gamename);
	if (drivlist.count() == 0)
	{
		throw emu_fatalerror(EMU_ERR_NO_SUCH_GAME, "No matching games found for '%s'", gamename);
	}

	media_auditor auditor(drivlist);
	util::ovectorstream summary_string;
	while (drivlist.next())
	{
		matched++;

		for (software_list_device &swlistdev : software_list_device_iterator(drivlist.config()->root_device()))
		{
			if (swlistdev.list_type() == SOFTWARE_LIST_ORIGINAL_SYSTEM)
			{
				if (list_map.insert(swlistdev.list_name()).second)
				{
					if (!swlistdev.get_info().empty())
					{
						nrlists++;
						for (const software_info &swinfo : swlistdev.get_info())
						{
							media_auditor::summary summary = auditor.audit_software(swlistdev.list_name(), &swinfo, AUDIT_VALIDATE_FAST);

							print_summary(
									auditor, summary, false,
									"rom", util::string_format("%s:%s", swlistdev.list_name(), swinfo.shortname()).c_str(), nullptr,
									correct, incorrect, notfound,
									summary_string);
						}
					}
				}
			}
		}
	}

	// clear out any cached files
	util::archive_file::cache_clear();

	// return an error if none found
	if (matched == 0)
		throw emu_fatalerror(EMU_ERR_NO_SUCH_GAME, "No matching games found for '%s'", gamename);

	// if we didn't get anything at all, display a generic end message
	if (matched > 0 && correct == 0 && incorrect == 0)
	{
		throw emu_fatalerror(EMU_ERR_MISSING_FILES, "romset \"%s\" has no software entries defined!\n", gamename);
	}
	// otherwise, print a summary
	else
	{
		if (incorrect > 0)
			throw emu_fatalerror(EMU_ERR_MISSING_FILES, "%u romsets found in %u software lists, %u were OK.\n", correct + incorrect, nrlists, correct);
		osd_printf_info("%u romsets found in %u software lists, %u romsets were OK.\n", correct, nrlists, correct);
	}

}

/*-------------------------------------------------
    getsoftlist - retrieve software list by name
-------------------------------------------------*/

void cli_frontend::getsoftlist(const char *gamename)
{
	if (!gamename)
		gamename = "*";

	FILE *out = stdout;
	std::unordered_set<std::string> list_map;
	bool isfirst = true;

	driver_enumerator drivlist(m_options);
	while (drivlist.next())
	{
		for (software_list_device &swlistdev : software_list_device_iterator(drivlist.config()->root_device()))
			if (core_strwildcmp(gamename, swlistdev.list_name().c_str()) == 0 && list_map.insert(swlistdev.list_name()).second)
				if (!swlistdev.get_info().empty())
				{
					if (isfirst) { fprintf( out, SOFTLIST_XML_BEGIN); isfirst = false; }
					output_single_softlist(out, swlistdev);
				}
	}

	if (!isfirst)
		fprintf( out, "</softwarelists>\n" );
	else
		fprintf( out, "No such software lists found\n" );
}


/*-------------------------------------------------
    verifysoftlist - verify software list by name
-------------------------------------------------*/
void cli_frontend::verifysoftlist(const char *gamename)
{
	if (!gamename)
		gamename = "*";

	std::unordered_set<std::string> list_map;
	unsigned correct = 0;
	unsigned incorrect = 0;
	unsigned notfound = 0;
	unsigned matched = 0;

	driver_enumerator drivlist(m_options);
	media_auditor auditor(drivlist);
	util::ovectorstream summary_string;

	while (drivlist.next())
	{
		for (software_list_device &swlistdev : software_list_device_iterator(drivlist.config()->root_device()))
		{
			if (core_strwildcmp(gamename, swlistdev.list_name().c_str()) == 0 && list_map.insert(swlistdev.list_name()).second)
			{
				if (!swlistdev.get_info().empty())
				{
					matched++;

					// Get the actual software list contents
					for (const software_info &swinfo : swlistdev.get_info())
					{
						media_auditor::summary summary = auditor.audit_software(swlistdev.list_name(), &swinfo, AUDIT_VALIDATE_FAST);

						print_summary(
								auditor, summary, false,
								"rom", util::string_format("%s:%s", swlistdev.list_name(), swinfo.shortname()).c_str(), nullptr,
								correct, incorrect, notfound,
								summary_string);
					}
				}
			}
		}
	}

	// clear out any cached files
	util::archive_file::cache_clear();

	// return an error if none found
	if (matched == 0)
		throw emu_fatalerror(EMU_ERR_NO_SUCH_GAME, "No matching software lists found for '%s'", gamename);

	// if we didn't get anything at all, display a generic end message
	if (matched > 0 && correct == 0 && incorrect == 0)
	{
		throw emu_fatalerror(EMU_ERR_MISSING_FILES, "no romsets found for software list \"%s\"!\n", gamename);
	}
	// otherwise, print a summary
	else
	{
		if (incorrect > 0)
			throw emu_fatalerror(EMU_ERR_MISSING_FILES, "%u romsets found in %u software lists, %u were OK.\n", correct + incorrect, matched, correct);
		osd_printf_info("%u romsets found in %u software lists, %u romsets were OK.\n", correct, matched, correct);
	}
}

//-------------------------------------------------
//  romident - identify ROMs by looking for
//  matches in our internal database
//-------------------------------------------------

void cli_frontend::romident(const char *filename)
{
	media_identifier ident(m_options);

	// identify the file, then output results
	osd_printf_info("Identifying %s....\n", filename);
	ident.identify(filename);

	// return the appropriate error code
	if (ident.matches() == ident.total())
		return;
	else if (ident.matches() == ident.total() - ident.nonroms())
		throw emu_fatalerror(EMU_ERR_IDENT_NONROMS, "Out of %d files, %d matched, %d are not roms.\n", ident.total(), ident.matches(), ident.nonroms());
	else if (ident.matches() > 0)
		throw emu_fatalerror(EMU_ERR_IDENT_PARTIAL, "Out of %d files, %d matched, %d did not match.\n", ident.total(), ident.matches(), ident.total() - ident.matches());
	else
		throw emu_fatalerror(EMU_ERR_IDENT_NONE, "No roms matched.\n");
}


//-------------------------------------------------
//  execute_commands - execute various frontend
//  commands
//-------------------------------------------------

void cli_frontend::execute_commands(const char *exename)
{
	// help?
	if (strcmp(m_options.command(), CLICOMMAND_HELP) == 0)
	{
		display_help(exename);
		return;
	}

	// showusage?
	if (strcmp(m_options.command(), CLICOMMAND_SHOWUSAGE) == 0)
	{
		osd_printf_info("Usage:  %s [machine] [media] [software] [options]",exename);
		osd_printf_info("\n\nOptions:\n%s", m_options.output_help().c_str());
		return;
	}

	// validate?
	if (strcmp(m_options.command(), CLICOMMAND_VALIDATE) == 0)
	{
		validity_checker valid(m_options);
		valid.set_validate_all(true);
		const char *sysname = m_options.system_name();
		bool result = valid.check_all_matching((sysname[0] == 0) ? nullptr : sysname);
		if (!result)
			throw emu_fatalerror(EMU_ERR_FAILED_VALIDITY, "Validity check failed (%d errors, %d warnings in total)\n", valid.errors(), valid.warnings());
		return;
	}

	// other commands need the INIs parsed
	std::string option_errors;
	mame_options::parse_standard_inis(m_options,option_errors);
	if (!option_errors.empty())
		osd_printf_error("%s\n", option_errors.c_str());

	// createconfig?
	if (strcmp(m_options.command(), CLICOMMAND_CREATECONFIG) == 0)
	{
		// attempt to open the output file
		emu_file file(OPEN_FLAG_WRITE | OPEN_FLAG_CREATE | OPEN_FLAG_CREATE_PATHS);
		if (file.open(emulator_info::get_configname(), ".ini") != osd_file::error::NONE)
			throw emu_fatalerror("Unable to create file %s.ini\n",emulator_info::get_configname());

		// generate the updated INI
		file.puts(m_options.output_ini().c_str());

		ui_options ui_opts;
		emu_file file_ui(OPEN_FLAG_WRITE | OPEN_FLAG_CREATE | OPEN_FLAG_CREATE_PATHS);
		if (file_ui.open("ui.ini") != osd_file::error::NONE)
			throw emu_fatalerror("Unable to create file ui.ini\n");

		// generate the updated INI
		file_ui.puts(ui_opts.output_ini().c_str());

		plugin_options plugin_opts;
		path_iterator iter(m_options.plugins_path());
		std::string pluginpath;
		while (iter.next(pluginpath))
		{
			plugin_opts.parse_json(pluginpath);
		}
		emu_file file_plugin(OPEN_FLAG_WRITE | OPEN_FLAG_CREATE | OPEN_FLAG_CREATE_PATHS);
		if (file_plugin.open("plugin.ini") != osd_file::error::NONE)
			throw emu_fatalerror("Unable to create file plugin.ini\n");

		// generate the updated INI
		file_plugin.puts(plugin_opts.output_ini().c_str());

		return;
	}

	// showconfig?
	if (strcmp(m_options.command(), CLICOMMAND_SHOWCONFIG) == 0)
	{
		// print the INI text
		printf("%s\n", m_options.output_ini().c_str());
		return;
	}

	// all other commands call out to one of these helpers
	static const struct
	{
		const char *option;
		void (cli_frontend::*function)(const char *gamename);
	} info_commands[] =
	{
		{ CLICOMMAND_LISTXML,       &cli_frontend::listxml },
		{ CLICOMMAND_LISTFULL,      &cli_frontend::listfull },
		{ CLICOMMAND_LISTSOURCE,    &cli_frontend::listsource },
		{ CLICOMMAND_LISTCLONES,    &cli_frontend::listclones },
		{ CLICOMMAND_LISTBROTHERS,  &cli_frontend::listbrothers },
		{ CLICOMMAND_LISTCRC,       &cli_frontend::listcrc },
		{ CLICOMMAND_LISTDEVICES,   &cli_frontend::listdevices },
		{ CLICOMMAND_LISTSLOTS,     &cli_frontend::listslots },
		{ CLICOMMAND_LISTROMS,      &cli_frontend::listroms },
		{ CLICOMMAND_LISTSAMPLES,   &cli_frontend::listsamples },
		{ CLICOMMAND_VERIFYROMS,    &cli_frontend::verifyroms },
		{ CLICOMMAND_VERIFYSAMPLES, &cli_frontend::verifysamples },
		{ CLICOMMAND_LISTMEDIA,     &cli_frontend::listmedia },
		{ CLICOMMAND_LISTSOFTWARE,  &cli_frontend::listsoftware },
		{ CLICOMMAND_VERIFYSOFTWARE,&cli_frontend::verifysoftware },
		{ CLICOMMAND_ROMIDENT,      &cli_frontend::romident },
		{ CLICOMMAND_GETSOFTLIST,   &cli_frontend::getsoftlist },
		{ CLICOMMAND_VERIFYSOFTLIST,&cli_frontend::verifysoftlist },
	};

	// find the command
	for (auto & info_command : info_commands)
	{
		if (strcmp(m_options.command(), info_command.option) == 0)
		{
			// parse any relevant INI files before proceeding
			const char *sysname = m_options.system_name();
			(this->*info_command.function)((sysname[0] == 0) ? nullptr : sysname);
			return;
		}
	}

	if (!m_osd.execute_command(m_options.command()))
		// if we get here, we don't know what has been requested
		throw emu_fatalerror(EMU_ERR_INVALID_CONFIG, "Unknown command '%s' specified", m_options.command());
}


//-------------------------------------------------
//  display_help - display help to standard
//  output
//-------------------------------------------------

void cli_frontend::display_help(const char *exename)
{
	osd_printf_info("%s v%s\n%s\n\n", emulator_info::get_appname(),build_version,emulator_info::get_copyright_info());
	osd_printf_info("This software reproduces, more or less faithfully, the behaviour of a wide range\n"
					"of machines. But hardware is useless without software, so images of the ROMs and\n"
					"other media which run on that hardware are also required.\n\n");
	osd_printf_info("Usage:  %s [machine] [media] [software] [options]",exename);
	osd_printf_info("\n\n"
			"        %s -showusage    for a brief list of options\n"
			"        %s -showconfig   for a list of configuration options\n"
			"        %s -listmedia    for a full list of supported media\n"
			"        %s -createconfig to create a %s.ini\n\n"
			"For usage instructions, please consult the files config.txt and windows.txt.\n",exename,
			exename,exename,exename,emulator_info::get_configname());
}


//-------------------------------------------------
//  display_suggestions - display 10 possible
//  matches for a given invalid gamename
//-------------------------------------------------

void cli_frontend::display_suggestions(const char *gamename)
{
}<|MERGE_RESOLUTION|>--- conflicted
+++ resolved
@@ -194,7 +194,6 @@
 	mame_options::remove_device_options(m_options);
 }
 
-<<<<<<< HEAD
 #if defined(__LIBRETRO__)
 mame_machine_manager *retro_manager;
 
@@ -209,10 +208,7 @@
 }
 #endif
 
-void cli_frontend::start_execution(mame_machine_manager *manager,int argc, char **argv,std::string &option_errors)
-=======
 void cli_frontend::start_execution(mame_machine_manager *manager, std::vector<std::string> &args)
->>>>>>> eb043927
 {
 	std::string option_errors;
 
@@ -248,7 +244,17 @@
 
 	manager->start_http_server();
 
-<<<<<<< HEAD
+	manager->start_luaengine();
+
+	if (!option_errors.empty())
+		osd_printf_error("Error in command line:\n%s\n", strtrimspace(option_errors).c_str());
+
+	// if we can't find it, give an appropriate error
+	const game_driver *system = mame_options::system(m_options);
+	if (system == nullptr && *(m_options.system_name()) != 0)
+		throw emu_fatalerror(EMU_ERR_NO_SUCH_GAME, "Unknown system '%s'", m_options.system_name());
+
+	// otherwise just run the game
 #if defined(__LIBRETRO__)
       retro_manager = mame_machine_manager::instance(m_options, m_osd);
       //retro_manager = machine_manager::instance(m_options, m_osd);
@@ -256,23 +262,8 @@
 
       return;
 #endif
-		// otherwise just run the game
-		m_result = manager->execute();
-	}
-=======
-	manager->start_luaengine();
-
-	if (!option_errors.empty())
-		osd_printf_error("Error in command line:\n%s\n", strtrimspace(option_errors).c_str());
-
-	// if we can't find it, give an appropriate error
-	const game_driver *system = mame_options::system(m_options);
-	if (system == nullptr && *(m_options.system_name()) != 0)
-		throw emu_fatalerror(EMU_ERR_NO_SUCH_GAME, "Unknown system '%s'", m_options.system_name());
-
-	// otherwise just run the game
 	m_result = manager->execute();
->>>>>>> eb043927
+
 }
 
 //-------------------------------------------------
@@ -288,25 +279,20 @@
 
 	try
 	{
-<<<<<<< HEAD
-		std::string option_errors;
-		mame_options::parse_standard_inis(m_options, option_errors);
-
-		load_translation(m_options);
-
-		manager->start_http_server();
-
-		manager->start_luaengine();
-
-		manager->start_context();
-
-      		start_execution(manager, argc, argv, option_errors);
+//		std::string option_errors;
+//		mame_options::parse_standard_inis(m_options, option_errors);
+//		load_translation(m_options);
+
+//		manager->start_http_server();
+
+//		manager->start_luaengine();
+
+//		manager->start_context();
+
+      		start_execution(manager, args);
 #if defined(__LIBRETRO__)
       return m_result;
 #endif
-=======
-		start_execution(manager, args);
->>>>>>> eb043927
 	}
 	// handle exceptions of various types
 	catch (emu_fatalerror &fatal)
