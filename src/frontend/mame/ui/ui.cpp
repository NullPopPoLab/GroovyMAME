// license:BSD-3-Clause
// copyright-holders:Nicola Salmoria, Aaron Giles, Nathan Woods
/*********************************************************************

    ui.cpp

    Functions used to handle MAME's user interface.

*********************************************************************/

#include "emu.h"
#include "mame.h"
#include "emuopts.h"
#include "mameopts.h"
#include "video/vector.h"
#include "machine/laserdsc.h"
#include "drivenum.h"
#include "natkeyboard.h"
#include "render.h"
#include "luaengine.h"
#include "cheat.h"
#include "rendfont.h"
#include "uiinput.h"
#include "ui/ui.h"
#include "ui/info.h"
#include "ui/menu.h"
#include "ui/mainmenu.h"
#include "ui/filemngr.h"
#include "ui/sliders.h"
#include "ui/state.h"
#include "ui/viewgfx.h"
#include "imagedev/cassette.h"


/***************************************************************************
    CONSTANTS
***************************************************************************/

enum
{
	LOADSAVE_NONE,
	LOADSAVE_LOAD,
	LOADSAVE_SAVE
};


/***************************************************************************
    LOCAL VARIABLES
***************************************************************************/

// list of natural keyboard keys that are not associated with UI_EVENT_CHARs
static const input_item_id non_char_keys[] =
{
	ITEM_ID_ESC,
	ITEM_ID_F1,
	ITEM_ID_F2,
	ITEM_ID_F3,
	ITEM_ID_F4,
	ITEM_ID_F5,
	ITEM_ID_F6,
	ITEM_ID_F7,
	ITEM_ID_F8,
	ITEM_ID_F9,
	ITEM_ID_F10,
	ITEM_ID_F11,
	ITEM_ID_F12,
	ITEM_ID_NUMLOCK,
	ITEM_ID_0_PAD,
	ITEM_ID_1_PAD,
	ITEM_ID_2_PAD,
	ITEM_ID_3_PAD,
	ITEM_ID_4_PAD,
	ITEM_ID_5_PAD,
	ITEM_ID_6_PAD,
	ITEM_ID_7_PAD,
	ITEM_ID_8_PAD,
	ITEM_ID_9_PAD,
	ITEM_ID_DEL_PAD,
	ITEM_ID_PLUS_PAD,
	ITEM_ID_MINUS_PAD,
	ITEM_ID_INSERT,
	ITEM_ID_DEL,
	ITEM_ID_HOME,
	ITEM_ID_END,
	ITEM_ID_PGUP,
	ITEM_ID_PGDN,
	ITEM_ID_UP,
	ITEM_ID_DOWN,
	ITEM_ID_LEFT,
	ITEM_ID_RIGHT,
	ITEM_ID_PAUSE,
	ITEM_ID_CANCEL
};

static const char *s_color_list[] = {
	OPTION_UI_BORDER_COLOR,
	OPTION_UI_BACKGROUND_COLOR,
	OPTION_UI_GFXVIEWER_BG_COLOR,
	OPTION_UI_UNAVAILABLE_COLOR,
	OPTION_UI_TEXT_COLOR,
	OPTION_UI_TEXT_BG_COLOR,
	OPTION_UI_SUBITEM_COLOR,
	OPTION_UI_CLONE_COLOR,
	OPTION_UI_SELECTED_COLOR,
	OPTION_UI_SELECTED_BG_COLOR,
	OPTION_UI_MOUSEOVER_COLOR,
	OPTION_UI_MOUSEOVER_BG_COLOR,
	OPTION_UI_MOUSEDOWN_COLOR,
	OPTION_UI_MOUSEDOWN_BG_COLOR,
	OPTION_UI_DIPSW_COLOR,
	OPTION_UI_SLIDER_COLOR
};

/***************************************************************************
    GLOBAL VARIABLES
***************************************************************************/

// messagebox buffer
std::string mame_ui_manager::messagebox_text;
std::string mame_ui_manager::messagebox_poptext;
rgb_t mame_ui_manager::messagebox_backcolor;

// slider info
std::vector<ui::menu_item> mame_ui_manager::slider_list;
slider_state *mame_ui_manager::slider_current;


/***************************************************************************
    CORE IMPLEMENTATION
***************************************************************************/

static const uint32_t mouse_bitmap[32*32] =
{
	0x00ffffff,0x00ffffff,0x00ffffff,0x00ffffff,0x00ffffff,0x00ffffff,0x00ffffff,0x00ffffff,0x00ffffff,0x00ffffff,0x00ffffff,0x00ffffff,0x00ffffff,0x00ffffff,0x00ffffff,0x00ffffff,0x00ffffff,0x00ffffff,0x00ffffff,0x00ffffff,0x00ffffff,0x00ffffff,0x00ffffff,0x00ffffff,0x00ffffff,0x00ffffff,0x00ffffff,0x00ffffff,0x00ffffff,0x00ffffff,0x00ffffff,0x00ffffff,
	0x09a46f30,0x81ac7c43,0x24af8049,0x00ad7d45,0x00a8753a,0x00a46f30,0x009f6725,0x009b611c,0x00985b14,0x0095560d,0x00935308,0x00915004,0x00904e02,0x008f4e01,0x008f4d00,0x008f4d00,0x00ffffff,0x00ffffff,0x00ffffff,0x00ffffff,0x00ffffff,0x00ffffff,0x00ffffff,0x00ffffff,0x00ffffff,0x00ffffff,0x00ffffff,0x00ffffff,0x00ffffff,0x00ffffff,0x00ffffff,0x00ffffff,
	0x00a16a29,0xa2aa783d,0xffbb864a,0xc0b0824c,0x5aaf7f48,0x09ac7b42,0x00a9773c,0x00a67134,0x00a26b2b,0x009e6522,0x009a5e19,0x00965911,0x0094550b,0x00925207,0x00915004,0x008f4e01,0x00ffffff,0x00ffffff,0x00ffffff,0x00ffffff,0x00ffffff,0x00ffffff,0x00ffffff,0x00ffffff,0x00ffffff,0x00ffffff,0x00ffffff,0x00ffffff,0x00ffffff,0x00ffffff,0x00ffffff,0x00ffffff,
	0x009a5e18,0x39a06827,0xffb97c34,0xffe8993c,0xffc88940,0xedac7c43,0x93ad7c44,0x2dac7c43,0x00ab793f,0x00a87438,0x00a46f30,0x00a06827,0x009c611d,0x00985c15,0x0095570e,0x00935309,0x00ffffff,0x00ffffff,0x00ffffff,0x00ffffff,0x00ffffff,0x00ffffff,0x00ffffff,0x00ffffff,0x00ffffff,0x00ffffff,0x00ffffff,0x00ffffff,0x00ffffff,0x00ffffff,0x00ffffff,0x00ffffff,
	0x00935308,0x00965810,0xcc9a5e19,0xffe78a21,0xfffb9929,0xfff49931,0xffd88e39,0xffb9813f,0xc9ac7c43,0x66ad7c44,0x0cac7a41,0x00a9773c,0x00a67134,0x00a26b2b,0x009e6522,0x009a5e19,0x00ffffff,0x00ffffff,0x00ffffff,0x00ffffff,0x00ffffff,0x00ffffff,0x00ffffff,0x00ffffff,0x00ffffff,0x00ffffff,0x00ffffff,0x00ffffff,0x00ffffff,0x00ffffff,0x00ffffff,0x00ffffff,
	0x008f4e01,0x00904e02,0x60925106,0xffba670a,0xfff88b11,0xfff98f19,0xfff99422,0xfff9982b,0xffe89434,0xffc9883c,0xf3ac7a41,0x9cad7c44,0x39ac7c43,0x00ab7a40,0x00a87539,0x00a56f31,0x00ffffff,0x00ffffff,0x00ffffff,0x00ffffff,0x00ffffff,0x00ffffff,0x00ffffff,0x00ffffff,0x00ffffff,0x00ffffff,0x00ffffff,0x00ffffff,0x00ffffff,0x00ffffff,0x00ffffff,0x00ffffff,
	0x008e4d00,0x008e4d00,0x098e4d00,0xea8f4d00,0xffee7f03,0xfff68407,0xfff6870d,0xfff78b15,0xfff78f1d,0xfff79426,0xfff49730,0xffd98d38,0xffbc823f,0xd2ac7c43,0x6fad7c44,0x12ac7b42,0x00ffffff,0x00ffffff,0x00ffffff,0x00ffffff,0x00ffffff,0x00ffffff,0x00ffffff,0x00ffffff,0x00ffffff,0x00ffffff,0x00ffffff,0x00ffffff,0x00ffffff,0x00ffffff,0x00ffffff,0x00ffffff,
	0x008e4d00,0x008e4d00,0x008e4c00,0x8a8e4c00,0xffc46800,0xfff37e00,0xfff37f02,0xfff38106,0xfff3830a,0xfff48711,0xfff48b19,0xfff58f21,0xfff5942b,0xffe79134,0xffcb863b,0xf9ac7a41,0xa5ac7c43,0x3fac7c43,0x00ffffff,0x00ffffff,0x00ffffff,0x00ffffff,0x00ffffff,0x00ffffff,0x00ffffff,0x00ffffff,0x00ffffff,0x00ffffff,0x00ffffff,0x00ffffff,0x00ffffff,0x00ffffff,
	0x008e4d00,0x008e4d00,0x008e4c00,0x218d4c00,0xfc8e4c00,0xffee7a00,0xfff07c00,0xfff17c00,0xfff17d02,0xfff17e04,0xfff18008,0xfff2830d,0xfff28614,0xfff38a1c,0xfff38f25,0xfff2932e,0xffd98b37,0xffbc813e,0xdbac7c43,0x78ad7c44,0x15ac7b42,0x00ffffff,0x00ffffff,0x00ffffff,0x00ffffff,0x00ffffff,0x00ffffff,0x00ffffff,0x00ffffff,0x00ffffff,0x00ffffff,0x00ffffff,
	0x008e4d00,0x008e4d00,0x008e4d00,0x008e4c00,0xb18d4c00,0xffcf6b00,0xffed7900,0xffed7900,0xffee7900,0xffee7a01,0xffee7a01,0xffee7b03,0xffee7c06,0xffef7e0a,0xffef8110,0xfff08618,0xfff08a20,0xfff18f2a,0xffe78f33,0xffcc863b,0xfcab7a40,0xaeac7c43,0x4bac7c43,0x00ffffff,0x00ffffff,0x00ffffff,0x00ffffff,0x00ffffff,0x00ffffff,0x00ffffff,0x00ffffff,0x00ffffff,
	0x008f4d00,0x008e4d00,0x008e4d00,0x008e4c00,0x488d4c00,0xffa85800,0xffe97500,0xffea7600,0xffea7600,0xffeb7600,0xffeb7600,0xffeb7600,0xffeb7701,0xffeb7702,0xffeb7804,0xffec7a07,0xffec7d0d,0xffec8013,0xffed851c,0xffee8a25,0xffee8f2e,0xffd98937,0xffbe813d,0xe4ab7a40,0x81ab7a40,0x1ba9763b,0x00ffffff,0x00ffffff,0x00ffffff,0x00ffffff,0x00ffffff,0x00ffffff,
	0x008f4d00,0x008e4d00,0x008e4d00,0x008e4c00,0x008d4c00,0xdb8d4c00,0xffd86c00,0xffe77300,0xffe77300,0xffe87300,0xffe87300,0xffe87300,0xffe87300,0xffe87300,0xffe87401,0xffe87401,0xffe87503,0xffe97606,0xffe9780a,0xffe97c10,0xffea7f16,0xffeb831d,0xffeb8623,0xffe48426,0xffc67725,0xffa5661f,0xb7985c15,0x54935309,0x038e4d00,0x00ffffff,0x00ffffff,0x00ffffff,
	0x008f4d00,0x008e4d00,0x008e4d00,0x008e4d00,0x008e4c00,0x6f8d4c00,0xffb25b00,0xffe36f00,0xffe47000,0xffe47000,0xffe57000,0xffe57000,0xffe57000,0xffe57000,0xffe57000,0xffe57000,0xffe57000,0xffe57000,0xffe57101,0xffe57000,0xffe47000,0xffe16e00,0xffde6c00,0xffd86900,0xffd06600,0xffc76200,0xffaa5500,0xff8a4800,0xea743f00,0x5a7a4200,0x00ffffff,0x00ffffff,
	0x008f4d00,0x008f4d00,0x008e4d00,0x008e4d00,0x008e4c00,0x0f8d4c00,0xf38d4c00,0xffdc6a00,0xffe16d00,0xffe16d00,0xffe26d00,0xffe26d00,0xffe26d00,0xffe26d00,0xffe26d00,0xffe16d00,0xffe06c00,0xffde6b00,0xffd96900,0xffd16500,0xffc76000,0xffb95900,0xffab5200,0xff9c4b00,0xff894300,0xff6b3600,0xf9512c00,0xa5542d00,0x3c5e3200,0x00ffffff,0x00ffffff,0x00ffffff,
	0x008f4d00,0x008f4d00,0x008e4d00,0x008e4d00,0x008e4c00,0x008d4c00,0x968d4c00,0xffbc5d00,0xffde6a00,0xffde6a00,0xffde6a00,0xffdf6a00,0xffdf6a00,0xffdf6a00,0xffde6a00,0xffdc6800,0xffd66600,0xffcc6100,0xffbf5b00,0xffaf5300,0xff9d4a00,0xff8a4200,0xff6d3500,0xff502900,0xe7402300,0x7b3f2200,0x15442500,0x00ffffff,0x00ffffff,0x00ffffff,0x00ffffff,0x00ffffff,
	0x008f4d00,0x008f4d00,0x008f4d00,0x008e4d00,0x008e4d00,0x008e4c00,0x2a8d4c00,0xff9b5000,0xffda6600,0xffdb6700,0xffdb6700,0xffdc6700,0xffdc6700,0xffdb6700,0xffd96500,0xffd16200,0xffc25b00,0xffad5100,0xff974700,0xff7f3c00,0xff602f00,0xff472500,0xbd3d2100,0x513d2100,0x00ffffff,0x00ffffff,0x00ffffff,0x00ffffff,0x00ffffff,0x00ffffff,0x00ffffff,0x00ffffff,
	0x008f4d00,0x008f4d00,0x008f4d00,0x008e4d00,0x008e4d00,0x008e4c00,0x008e4c00,0xc08d4c00,0xffc35c00,0xffd76300,0xffd76300,0xffd86300,0xffd86300,0xffd76300,0xffd06000,0xffc05800,0xffa54c00,0xff7f3b00,0xff582c00,0xf03f2200,0x903c2000,0x2a3e2100,0x00ffffff,0x00ffffff,0x00ffffff,0x00ffffff,0x00ffffff,0x00ffffff,0x00ffffff,0x00ffffff,0x00ffffff,0x00ffffff,
	0x008f4d00,0x008f4d00,0x008f4d00,0x008f4d00,0x008e4d00,0x008e4d00,0x008e4c00,0x548d4c00,0xffa55200,0xffd35f00,0xffd46000,0xffd46000,0xffd46000,0xffd25e00,0xffc65900,0xffac4e00,0xff833c00,0xe7472600,0x693c2000,0x0c3d2100,0x00ffffff,0x00ffffff,0x00ffffff,0x00ffffff,0x00ffffff,0x00ffffff,0x00ffffff,0x00ffffff,0x00ffffff,0x00ffffff,0x00ffffff,0x00ffffff,
	0x008f4d00,0x008f4d00,0x008f4d00,0x008f4d00,0x008e4d00,0x008e4d00,0x008e4c00,0x038d4c00,0xe48d4c00,0xffc95a00,0xffd15d00,0xffd15d00,0xffd15d00,0xffcb5a00,0xffb95200,0xff984300,0xff5f2e00,0x723f2200,0x00ffffff,0x00ffffff,0x00ffffff,0x00ffffff,0x00ffffff,0x00ffffff,0x00ffffff,0x00ffffff,0x00ffffff,0x00ffffff,0x00ffffff,0x00ffffff,0x00ffffff,0x00ffffff,
	0x008f4d00,0x008f4d00,0x008f4d00,0x008f4d00,0x008e4d00,0x008e4d00,0x008e4d00,0x008e4c00,0x7b8d4c00,0xffad5200,0xffce5a00,0xffce5a00,0xffcd5900,0xffc35500,0xffaa4a00,0xff853a00,0xf9472600,0x15432400,0x00ffffff,0x00ffffff,0x00ffffff,0x00ffffff,0x00ffffff,0x00ffffff,0x00ffffff,0x00ffffff,0x00ffffff,0x00ffffff,0x00ffffff,0x00ffffff,0x00ffffff,0x00ffffff,
	0x008f4d00,0x008f4d00,0x008f4d00,0x008f4d00,0x008f4d00,0x008e4d00,0x008e4d00,0x008e4c00,0x188d4c00,0xf98e4c00,0xffc95600,0xffcb5700,0xffc75500,0xffb94f00,0xff9b4200,0xff6c3100,0xab442500,0x00ffffff,0x00ffffff,0x00ffffff,0x00ffffff,0x00ffffff,0x00ffffff,0x00ffffff,0x00ffffff,0x00ffffff,0x00ffffff,0x00ffffff,0x00ffffff,0x00ffffff,0x00ffffff,0x00ffffff,
	0x008f4d00,0x008f4d00,0x008f4d00,0x008f4d00,0x008f4d00,0x008e4d00,0x008e4d00,0x008e4d00,0x008e4c00,0xa58d4c00,0xffb35000,0xffc75300,0xffc05000,0xffac4800,0xff8b3a00,0xff542a00,0x45462500,0x00ffffff,0x00ffffff,0x00ffffff,0x00ffffff,0x00ffffff,0x00ffffff,0x00ffffff,0x00ffffff,0x00ffffff,0x00ffffff,0x00ffffff,0x00ffffff,0x00ffffff,0x00ffffff,0x00ffffff,
	0x008f4d00,0x008f4d00,0x008f4d00,0x008f4d00,0x008f4d00,0x008f4d00,0x008e4d00,0x008e4d00,0x008e4c00,0x398d4c00,0xff994d00,0xffc24f00,0xffb74b00,0xff9e4000,0xff763200,0xde472600,0x03492800,0x00ffffff,0x00ffffff,0x00ffffff,0x00ffffff,0x00ffffff,0x00ffffff,0x00ffffff,0x00ffffff,0x00ffffff,0x00ffffff,0x00ffffff,0x00ffffff,0x00ffffff,0x00ffffff,0x00ffffff,
	0x008f4d00,0x008f4d00,0x008f4d00,0x008f4d00,0x008f4d00,0x008f4d00,0x008e4d00,0x008e4d00,0x008e4c00,0x008e4c00,0xcf8d4c00,0xffb24b00,0xffab4500,0xff8d3900,0xff5e2b00,0x7e452500,0x00ffffff,0x00ffffff,0x00ffffff,0x00ffffff,0x00ffffff,0x00ffffff,0x00ffffff,0x00ffffff,0x00ffffff,0x00ffffff,0x00ffffff,0x00ffffff,0x00ffffff,0x00ffffff,0x00ffffff,0x00ffffff,
	0x008f4d00,0x008f4d00,0x008f4d00,0x008f4d00,0x008f4d00,0x008f4d00,0x008e4d00,0x008e4d00,0x008e4d00,0x008e4c00,0x638d4c00,0xff984800,0xffa03f00,0xff7e3200,0xfc492800,0x1b472600,0x00ffffff,0x00ffffff,0x00ffffff,0x00ffffff,0x00ffffff,0x00ffffff,0x00ffffff,0x00ffffff,0x00ffffff,0x00ffffff,0x00ffffff,0x00ffffff,0x00ffffff,0x00ffffff,0x00ffffff,0x00ffffff,
	0x008f4d00,0x008f4d00,0x008f4d00,0x008f4d00,0x008f4d00,0x008f4d00,0x008f4d00,0x008e4d00,0x008e4d00,0x008e4c00,0x098b4b00,0xed824600,0xff903800,0xff692c00,0xb4462600,0x004c2900,0x00ffffff,0x00ffffff,0x00ffffff,0x00ffffff,0x00ffffff,0x00ffffff,0x00ffffff,0x00ffffff,0x00ffffff,0x00ffffff,0x00ffffff,0x00ffffff,0x00ffffff,0x00ffffff,0x00ffffff,0x00ffffff,
	0x008f4d00,0x008f4d00,0x008f4d00,0x008f4d00,0x008f4d00,0x008f4d00,0x008f4d00,0x008e4d00,0x008e4d00,0x008e4c00,0x008a4a00,0x8a7e4400,0xff793500,0xff572900,0x51472600,0x00542d00,0x00ffffff,0x00ffffff,0x00ffffff,0x00ffffff,0x00ffffff,0x00ffffff,0x00ffffff,0x00ffffff,0x00ffffff,0x00ffffff,0x00ffffff,0x00ffffff,0x00ffffff,0x00ffffff,0x00ffffff,0x00ffffff,
	0x008f4d00,0x008f4d00,0x008f4d00,0x008f4d00,0x008f4d00,0x008f4d00,0x008f4d00,0x008f4d00,0x008e4d00,0x008d4c00,0x00884900,0x247a4200,0xfc633500,0xe74f2a00,0x034d2900,0x005e3300,0x00ffffff,0x00ffffff,0x00ffffff,0x00ffffff,0x00ffffff,0x00ffffff,0x00ffffff,0x00ffffff,0x00ffffff,0x00ffffff,0x00ffffff,0x00ffffff,0x00ffffff,0x00ffffff,0x00ffffff,0x00ffffff,
	0x008f4d00,0x008f4d00,0x008f4d00,0x008f4d00,0x008f4d00,0x008f4d00,0x008f4d00,0x008f4d00,0x008e4d00,0x008d4c00,0x00884900,0x00794100,0xb4643600,0x87552e00,0x00593000,0x006b3900,0x00ffffff,0x00ffffff,0x00ffffff,0x00ffffff,0x00ffffff,0x00ffffff,0x00ffffff,0x00ffffff,0x00ffffff,0x00ffffff,0x00ffffff,0x00ffffff,0x00ffffff,0x00ffffff,0x00ffffff,0x00ffffff,
	0x008f4d00,0x008f4d00,0x008f4d00,0x008f4d00,0x008f4d00,0x008f4d00,0x008f4d00,0x008f4d00,0x008f4d00,0x008d4c00,0x00884900,0x007c4300,0x486d3b00,0x24643600,0x00693800,0x00774000,0x00ffffff,0x00ffffff,0x00ffffff,0x00ffffff,0x00ffffff,0x00ffffff,0x00ffffff,0x00ffffff,0x00ffffff,0x00ffffff,0x00ffffff,0x00ffffff,0x00ffffff,0x00ffffff,0x00ffffff,0x00ffffff,
	0x00ffffff,0x00ffffff,0x00ffffff,0x00ffffff,0x00ffffff,0x00ffffff,0x00ffffff,0x00ffffff,0x00ffffff,0x00ffffff,0x00ffffff,0x00ffffff,0x00ffffff,0x00ffffff,0x00ffffff,0x00ffffff,0x00ffffff,0x00ffffff,0x00ffffff,0x00ffffff,0x00ffffff,0x00ffffff,0x00ffffff,0x00ffffff,0x00ffffff,0x00ffffff,0x00ffffff,0x00ffffff,0x00ffffff,0x00ffffff,0x00ffffff,0x00ffffff,
	0x00ffffff,0x00ffffff,0x00ffffff,0x00ffffff,0x00ffffff,0x00ffffff,0x00ffffff,0x00ffffff,0x00ffffff,0x00ffffff,0x00ffffff,0x00ffffff,0x00ffffff,0x00ffffff,0x00ffffff,0x00ffffff,0x00ffffff,0x00ffffff,0x00ffffff,0x00ffffff,0x00ffffff,0x00ffffff,0x00ffffff,0x00ffffff,0x00ffffff,0x00ffffff,0x00ffffff,0x00ffffff,0x00ffffff,0x00ffffff,0x00ffffff,0x00ffffff
};


//-------------------------------------------------
//  ctor - set up the user interface
//-------------------------------------------------

mame_ui_manager::mame_ui_manager(running_machine &machine)
	: ui_manager(machine)
	, m_font(nullptr)
	, m_handler_callback(nullptr)
	, m_handler_callback_type(ui_callback_type::GENERAL)
	, m_handler_param(0)
	, m_single_step(false)
	, m_showfps(false)
	, m_showfps_end(0)
	, m_show_profiler(false)
	, m_popup_text_end(0)
	, m_mouse_arrow_texture(nullptr)
	, m_mouse_show(false) {}

mame_ui_manager::~mame_ui_manager()
{
}

void mame_ui_manager::init()
{
	load_ui_options();
	// initialize the other UI bits
	ui::menu::init(machine(), options());
	ui_gfx_init(machine());

	get_font_rows(&machine());
	decode_ui_color(0, &machine());

	// more initialization
	using namespace std::placeholders;
	set_handler(ui_callback_type::GENERAL, std::bind(&mame_ui_manager::handler_messagebox, this, _1));
	m_non_char_keys_down = std::make_unique<uint8_t[]>((ARRAY_LENGTH(non_char_keys) + 7) / 8);
	m_mouse_show = machine().system().flags & machine_flags::CLICKABLE_ARTWORK ? true : false;

	// request a callback upon exiting
	machine().add_notifier(MACHINE_NOTIFY_EXIT, machine_notify_delegate(&mame_ui_manager::exit, this));

	// create mouse bitmap
	bitmap_argb32 *ui_mouse_bitmap = auto_alloc(machine(), bitmap_argb32(32, 32));
	uint32_t *dst = &ui_mouse_bitmap->pix32(0);
	memcpy(dst,mouse_bitmap,32*32*sizeof(uint32_t));
	m_mouse_arrow_texture = machine().render().texture_alloc();
	m_mouse_arrow_texture->set_bitmap(*ui_mouse_bitmap, ui_mouse_bitmap->cliprect(), TEXFORMAT_ARGB32);
}


//-------------------------------------------------
//  exit - clean up ourselves on exit
//-------------------------------------------------

void mame_ui_manager::exit()
{
	// free the mouse texture
	machine().render().texture_free(m_mouse_arrow_texture);
	m_mouse_arrow_texture = nullptr;

	// free the font
	if (m_font != nullptr)
	{
		machine().render().font_free(m_font);
		m_font = nullptr;
	}
}


//-------------------------------------------------
//  initialize - initialize ui lists
//-------------------------------------------------

void mame_ui_manager::initialize(running_machine &machine)
{
	m_machine_info = std::make_unique<ui::machine_info>(machine);

	// initialize the on-screen display system
	slider_list = slider_init(machine);
	if (slider_list.size() > 0)
	{
		slider_current = reinterpret_cast<slider_state *>(slider_list[0].ref);
	}
	else
	{
		slider_current = nullptr;
	}

	// if no test switch found, assign its input sequence to a service mode DIP
	if (!m_machine_info->has_test_switch() && m_machine_info->has_dips())
	{
		const char *const service_mode_dipname = ioport_configurer::string_from_token(DEF_STR(Service_Mode));
		for (auto &port : machine.ioport().ports())
			for (ioport_field &field : port.second->fields())
				if (field.type() == IPT_DIPSWITCH && strcmp(field.name(), service_mode_dipname) == 0)
					field.set_defseq(machine.ioport().type_seq(IPT_SERVICE));
	}
}


//-------------------------------------------------
//  set_handler - set a callback/parameter
//  pair for the current UI handler
//-------------------------------------------------

void mame_ui_manager::set_handler(ui_callback_type callback_type, const std::function<uint32_t (render_container &)> &&callback)
{
	m_handler_callback = std::move(callback);
	m_handler_callback_type = callback_type;
}


//-------------------------------------------------
//  display_startup_screens - display the
//  various startup screens
//-------------------------------------------------

void mame_ui_manager::display_startup_screens(bool first_time)
{
	const int maxstate = 3;
	int str = machine().options().seconds_to_run();
	bool show_gameinfo = !machine().options().skip_gameinfo();
	bool show_warnings = true, show_mandatory_fileman = true;

	// disable everything if we are using -str for 300 or fewer seconds, or if we're the empty driver,
	// or if we are debugging
	if (!first_time || (str > 0 && str < 60*5) || &machine().system() == &GAME_NAME(___empty) || (machine().debug_flags & DEBUG_FLAG_ENABLED) != 0)
		show_gameinfo = show_warnings = show_mandatory_fileman = false;

<<<<<<< HEAD
#if defined(EMSCRIPTEN) || defined(__LIBRETRO__)
	// also disable for the JavaScript port since the startup screens do not run asynchronously
	show_gameinfo = show_warnings = false;
#endif
=======
#if defined(EMSCRIPTEN)
	// also disable for the JavaScript port since the startup screens do not run asynchronously
	show_gameinfo = show_warnings = false;
#endif

>>>>>>> 2beedc54
	// loop over states
	using namespace std::placeholders;
	set_handler(ui_callback_type::GENERAL, std::bind(&mame_ui_manager::handler_ingame, this, _1));
	for (int state = 0; state < maxstate && !machine().scheduled_event_pending() && !ui::menu::stack_has_special_main_menu(machine()); state++)
	{
		// default to standard colors
		messagebox_backcolor = UI_BACKGROUND_COLOR;
		messagebox_text.clear();

		// pick the next state
		switch (state)
		{
		case 0:
			if (show_warnings)
				messagebox_text = machine_info().warnings_string();
			if (!messagebox_text.empty())
			{
				set_handler(ui_callback_type::MODAL, std::bind(&mame_ui_manager::handler_messagebox_anykey, this, _1));
				messagebox_backcolor = machine_info().warnings_color();
			}
			break;

		case 1:
			if (show_gameinfo)
				messagebox_text = machine_info().game_info_string();
			if (!messagebox_text.empty())
				set_handler(ui_callback_type::MODAL, std::bind(&mame_ui_manager::handler_messagebox_anykey, this, _1));
			break;

		case 2:
			if (show_mandatory_fileman)
				messagebox_text = machine_info().mandatory_images();
			if (!messagebox_text.empty())
			{
				std::string warning = std::string(_("This driver requires images to be loaded in the following device(s): ")) + messagebox_text;
				ui::menu_file_manager::force_file_manager(*this, machine().render().ui_container(), warning.c_str());
			}
			break;
		}

		// clear the input memory
		machine().input().reset_polling();
		while (machine().input().poll_switches() != INPUT_CODE_INVALID) { }

		// loop while we have a handler
		while (m_handler_callback_type == ui_callback_type::MODAL && !machine().scheduled_event_pending() && !ui::menu::stack_has_special_main_menu(machine()))
		{
			machine().video().frame_update();
		}

		// clear the handler and force an update
		set_handler(ui_callback_type::GENERAL, std::bind(&mame_ui_manager::handler_ingame, this, _1));
		machine().video().frame_update();
	}

	// if we're the empty driver, force the menus on
	if (ui::menu::stack_has_special_main_menu(machine()))
		show_menu();
}


//-------------------------------------------------
//  set_startup_text - set the text to display
//  at startup
//-------------------------------------------------

void mame_ui_manager::set_startup_text(const char *text, bool force)
{
	static osd_ticks_t lastupdatetime = 0;
	osd_ticks_t curtime = osd_ticks();

	// copy in the new text
	messagebox_text.assign(text);
	messagebox_backcolor = UI_BACKGROUND_COLOR;

	// don't update more than 4 times/second
	if (force || (curtime - lastupdatetime) > osd_ticks_per_second() / 4)
	{
		lastupdatetime = curtime;
		machine().video().frame_update();
	}
}


//-------------------------------------------------
//  update_and_render - update the UI and
//  render it; called by video.c
//-------------------------------------------------

void mame_ui_manager::update_and_render(render_container &container)
{
	// always start clean
	container.empty();

	// if we're paused, dim the whole screen
	if (machine().phase() >= machine_phase::RESET && (single_step() || machine().paused()))
	{
		int alpha = (1.0f - machine().options().pause_brightness()) * 255.0f;
		if (ui::menu::stack_has_special_main_menu(machine()))
			alpha = 255;
		if (alpha > 255)
			alpha = 255;
		if (alpha >= 0)
			container.add_rect(0.0f, 0.0f, 1.0f, 1.0f, rgb_t(alpha,0x00,0x00,0x00), PRIMFLAG_BLENDMODE(BLENDMODE_ALPHA));
	}

	// render any cheat stuff at the bottom
	if (machine().phase() >= machine_phase::RESET)
		mame_machine_manager::instance()->cheat().render_text(*this, container);

	// call the current UI handler
	m_handler_param = m_handler_callback(container);

	// display any popup messages
	if (osd_ticks() < m_popup_text_end)
		draw_text_box(container, messagebox_poptext.c_str(), ui::text_layout::CENTER, 0.5f, 0.9f, messagebox_backcolor);
	else
		m_popup_text_end = 0;

	// display the internal mouse cursor
	if (m_mouse_show || (is_menu_active() && machine().options().ui_mouse()))
	{
		int32_t mouse_target_x, mouse_target_y;
		bool mouse_button;
		render_target *mouse_target = machine().ui_input().find_mouse(&mouse_target_x, &mouse_target_y, &mouse_button);

		if (mouse_target != nullptr)
		{
			float mouse_y=-1,mouse_x=-1;
			if (mouse_target->map_point_container(mouse_target_x, mouse_target_y, container, mouse_x, mouse_y))
			{
				const float cursor_size = 0.6 * get_line_height();
				container.add_quad(mouse_x, mouse_y, mouse_x + cursor_size * container.manager().ui_aspect(&container), mouse_y + cursor_size, UI_TEXT_COLOR, m_mouse_arrow_texture, PRIMFLAG_ANTIALIAS(1) | PRIMFLAG_BLENDMODE(BLENDMODE_ALPHA));
			}
		}
	}

	// cancel takes us back to the ingame handler
	if (m_handler_param == UI_HANDLER_CANCEL)
	{
		using namespace std::placeholders;
		set_handler(ui_callback_type::GENERAL, std::bind(&mame_ui_manager::handler_ingame, this, _1));
	}
}


//-------------------------------------------------
//  get_font - return the UI font
//-------------------------------------------------

render_font *mame_ui_manager::get_font()
{
	// allocate the font and messagebox string
	if (m_font == nullptr)
		m_font = machine().render().font_alloc(machine().options().ui_font());
	return m_font;
}


//-------------------------------------------------
//  get_line_height - return the current height
//  of a line
//-------------------------------------------------

float mame_ui_manager::get_line_height()
{
	int32_t raw_font_pixel_height = get_font()->pixel_height();
	render_target &ui_target = machine().render().ui_target();
	int32_t target_pixel_height = ui_target.height();
	float one_to_one_line_height;
	float scale_factor;

	// compute the font pixel height at the nominal size
	one_to_one_line_height = (float)raw_font_pixel_height / (float)target_pixel_height;

	// determine the scale factor
	scale_factor = UI_TARGET_FONT_HEIGHT / one_to_one_line_height;

	// if our font is small-ish, do integral scaling
	if (raw_font_pixel_height < 24)
	{
		// do we want to scale smaller? only do so if we exceed the threshold
		if (scale_factor <= 1.0f)
		{
			if (one_to_one_line_height < UI_MAX_FONT_HEIGHT || raw_font_pixel_height < 12)
				scale_factor = 1.0f;
		}

		// otherwise, just ensure an integral scale factor
		else
			scale_factor = floor(scale_factor);
	}

	// otherwise, just make sure we hit an even number of pixels
	else
	{
		int32_t height = scale_factor * one_to_one_line_height * (float)target_pixel_height;
		scale_factor = (float)height / (one_to_one_line_height * (float)target_pixel_height);
	}

	return scale_factor * one_to_one_line_height;
}


//-------------------------------------------------
//  get_char_width - return the width of a
//  single character
//-------------------------------------------------

float mame_ui_manager::get_char_width(char32_t ch)
{
	return get_font()->char_width(get_line_height(), machine().render().ui_aspect(), ch);
}


//-------------------------------------------------
//  get_string_width - return the width of a
//  character string
//-------------------------------------------------

float mame_ui_manager::get_string_width(const char *s, float text_size)
{
	return get_font()->utf8string_width(get_line_height() * text_size, machine().render().ui_aspect(), s);
}


//-------------------------------------------------
//  draw_outlined_box - add primitives to draw
//  an outlined box with the given background
//  color
//-------------------------------------------------

void mame_ui_manager::draw_outlined_box(render_container &container, float x0, float y0, float x1, float y1, rgb_t backcolor)
{
	draw_outlined_box(container, x0, y0, x1, y1, UI_BORDER_COLOR, backcolor);
}


//-------------------------------------------------
//  draw_outlined_box - add primitives to draw
//  an outlined box with the given background
//  color
//-------------------------------------------------

void mame_ui_manager::draw_outlined_box(render_container &container, float x0, float y0, float x1, float y1, rgb_t fgcolor, rgb_t bgcolor)
{
	container.add_rect(x0, y0, x1, y1, bgcolor, PRIMFLAG_BLENDMODE(BLENDMODE_ALPHA));
	container.add_line(x0, y0, x1, y0, UI_LINE_WIDTH, fgcolor, PRIMFLAG_BLENDMODE(BLENDMODE_ALPHA));
	container.add_line(x1, y0, x1, y1, UI_LINE_WIDTH, fgcolor, PRIMFLAG_BLENDMODE(BLENDMODE_ALPHA));
	container.add_line(x1, y1, x0, y1, UI_LINE_WIDTH, fgcolor, PRIMFLAG_BLENDMODE(BLENDMODE_ALPHA));
	container.add_line(x0, y1, x0, y0, UI_LINE_WIDTH, fgcolor, PRIMFLAG_BLENDMODE(BLENDMODE_ALPHA));
}


//-------------------------------------------------
//  draw_text - simple text renderer
//-------------------------------------------------

void mame_ui_manager::draw_text(render_container &container, const char *buf, float x, float y)
{
	draw_text_full(container, buf, x, y, 1.0f - x, ui::text_layout::LEFT, ui::text_layout::WORD, mame_ui_manager::NORMAL, UI_TEXT_COLOR, UI_TEXT_BG_COLOR, nullptr, nullptr);
}


//-------------------------------------------------
//  draw_text_full - full featured text
//  renderer with word wrapping, justification,
//  and full size computation
//-------------------------------------------------

void mame_ui_manager::draw_text_full(render_container &container, const char *origs, float x, float y, float origwrapwidth, ui::text_layout::text_justify justify, ui::text_layout::word_wrapping wrap, draw_mode draw, rgb_t fgcolor, rgb_t bgcolor, float *totalwidth, float *totalheight, float text_size)
{
	// create the layout
	auto layout = create_layout(container, origwrapwidth, justify, wrap);

	// append text to it
	layout.add_text(
			origs,
			fgcolor,
			draw == OPAQUE_ ? bgcolor : rgb_t::transparent(),
			text_size);

	// and emit it (if we are asked to do so)
	if (draw != NONE)
		layout.emit(container, x, y);

	// return width/height
	if (totalwidth)
		*totalwidth = layout.actual_width();
	if (totalheight)
		*totalheight = layout.actual_height();
}


//-------------------------------------------------
//  draw_text_box - draw a multiline text
//  message with a box around it
//-------------------------------------------------

void mame_ui_manager::draw_text_box(render_container &container, const char *text, ui::text_layout::text_justify justify, float xpos, float ypos, rgb_t backcolor)
{
	// cap the maximum width
	float maximum_width = 1.0f - UI_BOX_LR_BORDER * 2;

	// create a layout
	ui::text_layout layout = create_layout(container, maximum_width, justify);

	// add text to it
	layout.add_text(text);

	// and draw the result
	draw_text_box(container, layout, xpos, ypos, backcolor);
}


//-------------------------------------------------
//  draw_text_box - draw a multiline text
//  message with a box around it
//-------------------------------------------------

void mame_ui_manager::draw_text_box(render_container &container, ui::text_layout &layout, float xpos, float ypos, rgb_t backcolor)
{
	// xpos and ypos are where we want to "pin" the layout, but we need to adjust for the actual size of the payload
	auto actual_left = layout.actual_left();
	auto actual_width = layout.actual_width();
	auto actual_height = layout.actual_height();
	auto x = std::min(std::max(xpos - actual_width / 2, UI_BOX_LR_BORDER), 1.0f - actual_width - UI_BOX_LR_BORDER);
	auto y = std::min(std::max(ypos - actual_height / 2, UI_BOX_TB_BORDER), 1.0f - actual_height - UI_BOX_TB_BORDER);

	// add a box around that
	draw_outlined_box(container,
			x - UI_BOX_LR_BORDER,
			y - UI_BOX_TB_BORDER,
			x + actual_width + UI_BOX_LR_BORDER,
			y + actual_height + UI_BOX_TB_BORDER, backcolor);

	// emit the text
	layout.emit(container, x - actual_left, y);
}


//-------------------------------------------------
//  draw_message_window - draw a multiline text
//  message with a box around it
//-------------------------------------------------

void mame_ui_manager::draw_message_window(render_container &container, const char *text)
{
	draw_text_box(container, text, ui::text_layout::text_justify::LEFT, 0.5f, 0.5f, UI_BACKGROUND_COLOR);
}


//-------------------------------------------------
//  show_fps_temp - show the FPS counter for
//  a specific period of time
//-------------------------------------------------

void mame_ui_manager::show_fps_temp(double seconds)
{
	if (!m_showfps)
		m_showfps_end = osd_ticks() + seconds * osd_ticks_per_second();
}


//-------------------------------------------------
//  set_show_fps - show/hide the FPS counter
//-------------------------------------------------

void mame_ui_manager::set_show_fps(bool show)
{
	m_showfps = show;
	if (!show)
	{
		m_showfps = 0;
		m_showfps_end = 0;
	}
}


//-------------------------------------------------
//  show_fps - return the current FPS
//  counter visibility state
//-------------------------------------------------

bool mame_ui_manager::show_fps() const
{
	return m_showfps || (m_showfps_end != 0);
}


//-------------------------------------------------
//  show_fps_counter
//-------------------------------------------------

bool mame_ui_manager::show_fps_counter()
{
	bool result = m_showfps || osd_ticks() < m_showfps_end;
	if (!result)
		m_showfps_end = 0;
	return result;
}


//-------------------------------------------------
//  set_show_profiler - show/hide the profiler
//-------------------------------------------------

void mame_ui_manager::set_show_profiler(bool show)
{
	m_show_profiler = show;
	g_profiler.enable(show);
}


//-------------------------------------------------
//  show_profiler - return the current
//  profiler visibility state
//-------------------------------------------------

bool mame_ui_manager::show_profiler() const
{
	return m_show_profiler;
}


//-------------------------------------------------
//  show_menu - show the menus
//-------------------------------------------------

void mame_ui_manager::show_menu()
{
	using namespace std::placeholders;
	set_handler(ui_callback_type::MENU, std::bind(&ui::menu::ui_handler, _1, std::ref(*this)));
}


//-------------------------------------------------
//  show_mouse - change mouse status
//-------------------------------------------------

void mame_ui_manager::show_mouse(bool status)
{
	m_mouse_show = status;
}


//-------------------------------------------------
//  is_menu_active - return true if the menu
//  UI handler is active
//-------------------------------------------------

bool mame_ui_manager::is_menu_active(void)
{
	return m_handler_callback_type == ui_callback_type::MENU
		|| m_handler_callback_type == ui_callback_type::VIEWER;
}



/***************************************************************************
    UI HANDLERS
***************************************************************************/

//-------------------------------------------------
//  handler_messagebox - displays the current
//  messagebox_text string but handles no input
//-------------------------------------------------

uint32_t mame_ui_manager::handler_messagebox(render_container &container)
{
	draw_text_box(container, messagebox_text.c_str(), ui::text_layout::LEFT, 0.5f, 0.5f, messagebox_backcolor);
	return 0;
}


//-------------------------------------------------
//  handler_messagebox_anykey - displays the
//  current messagebox_text string and waits for
//  any keypress
//-------------------------------------------------

uint32_t mame_ui_manager::handler_messagebox_anykey(render_container &container)
{
	uint32_t state = 0;

	// draw a standard message window
	draw_text_box(container, messagebox_text.c_str(), ui::text_layout::LEFT, 0.5f, 0.5f, messagebox_backcolor);

	// if the user cancels, exit out completely
	if (machine().ui_input().pressed(IPT_UI_CANCEL))
	{
		machine().schedule_exit();
		state = UI_HANDLER_CANCEL;
	}

	// if any key is pressed, just exit
	else if (machine().input().poll_switches() != INPUT_CODE_INVALID)
		state = UI_HANDLER_CANCEL;

	return state;
}


//-------------------------------------------------
//  process_natural_keyboard - processes any
//  natural keyboard input
//-------------------------------------------------

void mame_ui_manager::process_natural_keyboard()
{
	ui_event event;
	int i, pressed;
	input_item_id itemid;
	input_code code;
	uint8_t *key_down_ptr;
	uint8_t key_down_mask;

	// loop while we have interesting events
	while (machine().ui_input().pop_event(&event))
	{
		// if this was a UI_EVENT_CHAR event, post it
		if (event.event_type == ui_event::IME_CHAR)
			machine().ioport().natkeyboard().post(event.ch);
	}

	// process natural keyboard keys that don't get UI_EVENT_CHARs
	for (i = 0; i < ARRAY_LENGTH(non_char_keys); i++)
	{
		// identify this keycode
		itemid = non_char_keys[i];
		code = machine().input().code_from_itemid(itemid);

		// ...and determine if it is pressed
		pressed = machine().input().code_pressed(code);

		// figure out whey we are in the key_down map
		key_down_ptr = &m_non_char_keys_down[i / 8];
		key_down_mask = 1 << (i % 8);

		if (pressed && !(*key_down_ptr & key_down_mask))
		{
			// this key is now down
			*key_down_ptr |= key_down_mask;

			// post the key
			machine().ioport().natkeyboard().post(UCHAR_MAMEKEY_BEGIN + code.item_id());
		}
		else if (!pressed && (*key_down_ptr & key_down_mask))
		{
			// this key is now up
			*key_down_ptr &= ~key_down_mask;
		}
	}
}


//-------------------------------------------------
//  increase_frameskip
//-------------------------------------------------

void mame_ui_manager::increase_frameskip()
{
	// get the current value and increment it
	int newframeskip = machine().video().frameskip() + 1;
	if (newframeskip > MAX_FRAMESKIP)
		newframeskip = -1;
	machine().video().set_frameskip(newframeskip);

	// display the FPS counter for 2 seconds
	show_fps_temp(2.0);
}


//-------------------------------------------------
//  decrease_frameskip
//-------------------------------------------------

void mame_ui_manager::decrease_frameskip()
{
	// get the current value and decrement it
	int newframeskip = machine().video().frameskip() - 1;
	if (newframeskip < -1)
		newframeskip = MAX_FRAMESKIP;
	machine().video().set_frameskip(newframeskip);

	// display the FPS counter for 2 seconds
	show_fps_temp(2.0);
}


//-------------------------------------------------
//  can_paste
//-------------------------------------------------

bool mame_ui_manager::can_paste()
{
	// retrieve the clipboard text
	char *text = osd_get_clipboard_text();

	// free the string if allocated
	if (text != nullptr)
		free(text);

	// did we have text?
	return text != nullptr;
}


//-------------------------------------------------
//  paste - does a paste from the keyboard
//-------------------------------------------------

void mame_ui_manager::paste()
{
	// retrieve the clipboard text
	char *text = osd_get_clipboard_text();

	// was a result returned?
	if (text != nullptr)
	{
		// post the text
		machine().ioport().natkeyboard().post_utf8(text);

		// free the string
		free(text);
	}
}


//-------------------------------------------------
//  draw_fps_counter
//-------------------------------------------------

void mame_ui_manager::draw_fps_counter(render_container &container)
{
	draw_text_full(container, machine().video().speed_text().c_str(), 0.0f, 0.0f, 1.0f,
		ui::text_layout::RIGHT, ui::text_layout::WORD, OPAQUE_, rgb_t::white(), rgb_t::black(), nullptr, nullptr);
}


//-------------------------------------------------
//  draw_timecode_counter
//-------------------------------------------------

void mame_ui_manager::draw_timecode_counter(render_container &container)
{
	std::string tempstring;
	draw_text_full(container, machine().video().timecode_text(tempstring).c_str(), 0.0f, 0.0f, 1.0f,
		ui::text_layout::RIGHT, ui::text_layout::WORD, OPAQUE_, rgb_t(0xf0, 0xf0, 0x10, 0x10), rgb_t::black(), nullptr, nullptr);
}


//-------------------------------------------------
//  draw_timecode_total
//-------------------------------------------------

void mame_ui_manager::draw_timecode_total(render_container &container)
{
	std::string tempstring;
	draw_text_full(container, machine().video().timecode_total_text(tempstring).c_str(), 0.0f, 0.0f, 1.0f,
		ui::text_layout::LEFT, ui::text_layout::WORD, OPAQUE_, rgb_t(0xf0, 0x10, 0xf0, 0x10), rgb_t::black(), nullptr, nullptr);
}


//-------------------------------------------------
//  draw_profiler
//-------------------------------------------------

void mame_ui_manager::draw_profiler(render_container &container)
{
	const char *text = g_profiler.text(machine());
	draw_text_full(container, text, 0.0f, 0.0f, 1.0f, ui::text_layout::LEFT, ui::text_layout::WORD, OPAQUE_, rgb_t::white(), rgb_t::black(), nullptr, nullptr);
}


//-------------------------------------------------
//  start_save_state
//-------------------------------------------------

void mame_ui_manager::start_save_state()
{
	ui::menu::stack_reset(machine());
	show_menu();
	ui::menu::stack_push<ui::menu_save_state>(*this, machine().render().ui_container());
}


//-------------------------------------------------
//  start_load_state
//-------------------------------------------------

void mame_ui_manager::start_load_state()
{
	ui::menu::stack_reset(machine());
	show_menu();
	ui::menu::stack_push<ui::menu_load_state>(*this, machine().render().ui_container());
}


//-------------------------------------------------
//  image_handler_ingame - execute display
//  callback function for each image device
//-------------------------------------------------

void mame_ui_manager::image_handler_ingame()
{
	// run display routine for devices
	if (machine().phase() == machine_phase::RUNNING)
	{
		auto layout = create_layout(machine().render().ui_container());

		// loop through all devices, build their text into the layout
		for (device_image_interface &image : image_interface_iterator(machine().root_device()))
		{
			std::string str = image.call_display();
			if (!str.empty())
			{
				layout.add_text(str.c_str());
				layout.add_text("\n");
			}
		}

		// did we actually create anything?
		if (!layout.empty())
		{
			float x = 0.2f;
			float y = 0.5f * get_line_height() + 2.0f * UI_BOX_TB_BORDER;
			draw_text_box(machine().render().ui_container(), layout, x, y, UI_BACKGROUND_COLOR);
		}
	}
}

//-------------------------------------------------
//  handler_ingame - in-game handler takes care
//  of the standard keypresses
//-------------------------------------------------

uint32_t mame_ui_manager::handler_ingame(render_container &container)
{
	bool is_paused = machine().paused();

	// first draw the FPS counter
	if (show_fps_counter())
		draw_fps_counter(container);

	// Show the duration of current part (intro or gameplay or extra)
	if (show_timecode_counter())
		draw_timecode_counter(container);

	// Show the total time elapsed for the video preview (all parts intro, gameplay, extras)
	if (show_timecode_total())
		draw_timecode_total(container);

	// draw the profiler if visible
	if (show_profiler())
		draw_profiler(container);

	// if we're single-stepping, pause now
	if (single_step())
	{
		machine().pause();
		set_single_step(false);
	}

	// determine if we should disable the rest of the UI
	bool has_keyboard = machine_info().has_keyboard();
	bool ui_disabled = (has_keyboard && !machine().ui_active());

	// is ScrLk UI toggling applicable here?
	if (has_keyboard)
	{
		// are we toggling the UI with ScrLk?
		if (machine().ui_input().pressed(IPT_UI_TOGGLE_UI))
		{
			// toggle the UI
			machine().set_ui_active(!machine().ui_active());

			// display a popup indicating the new status
			if (machine().ui_active())
			{
				popup_time(2, "%s\n%s\n%s\n%s\n%s\n%s\n",
					_("Keyboard Emulation Status"),
					"-------------------------",
					_("Mode: PARTIAL Emulation"),
					_("UI:   Enabled"),
					"-------------------------",
					_("**Use ScrLock to toggle**"));
			}
			else
			{
				popup_time(2, "%s\n%s\n%s\n%s\n%s\n%s\n",
					_("Keyboard Emulation Status"),
					"-------------------------",
					_("Mode: FULL Emulation"),
					_("UI:   Disabled"),
					"-------------------------",
					_("**Use ScrLock to toggle**"));
			}
		}
	}

	// is the natural keyboard enabled?
	if (machine().ioport().natkeyboard().in_use() && (machine().phase() == machine_phase::RUNNING))
		process_natural_keyboard();

	if (!ui_disabled)
	{
		// paste command
		if (machine().ui_input().pressed(IPT_UI_PASTE))
			paste();
	}

	image_handler_ingame();

	// handle a save input timecode request
	if (machine().ui_input().pressed(IPT_UI_TIMECODE))
		machine().video().save_input_timecode();

	if (ui_disabled) return ui_disabled;

	if (machine().ui_input().pressed(IPT_UI_CANCEL))
	{
		request_quit();
		return 0;
	}

	// turn on menus if requested
	if (machine().ui_input().pressed(IPT_UI_CONFIGURE))
	{
		show_menu();
		return 0;
	}

	// if the on-screen display isn't up and the user has toggled it, turn it on
	if ((machine().debug_flags & DEBUG_FLAG_ENABLED) == 0 && machine().ui_input().pressed(IPT_UI_ON_SCREEN_DISPLAY))
	{
		using namespace std::placeholders;
		set_handler(ui_callback_type::MENU, std::bind(&ui::menu_sliders::ui_handler, _1, std::ref(*this)));
		return 1;
	}

	// handle a reset request
	if (machine().ui_input().pressed(IPT_UI_RESET_MACHINE))
		machine().schedule_hard_reset();
	if (machine().ui_input().pressed(IPT_UI_SOFT_RESET))
		machine().schedule_soft_reset();

	// handle a request to display graphics/palette
	if (machine().ui_input().pressed(IPT_UI_SHOW_GFX))
	{
		if (!is_paused)
			machine().pause();
		using namespace std::placeholders;
		set_handler(ui_callback_type::VIEWER, std::bind(&ui_gfx_ui_handler, _1, std::ref(*this), is_paused));
		return is_paused ? 1 : 0;
	}

	// handle a tape control key
	if (machine().ui_input().pressed(IPT_UI_TAPE_START))
	{
		for (cassette_image_device &cass : cassette_device_iterator(machine().root_device()))
		{
			cass.change_state(CASSETTE_PLAY, CASSETTE_MASK_UISTATE);
			return 0;
		}
	}
	if (machine().ui_input().pressed(IPT_UI_TAPE_STOP))
	{
		for (cassette_image_device &cass : cassette_device_iterator(machine().root_device()))
		{
			cass.change_state(CASSETTE_STOPPED, CASSETTE_MASK_UISTATE);
			return 0;
		}
	}

	// handle a save state request
	if (machine().ui_input().pressed(IPT_UI_SAVE_STATE))
	{
		start_save_state();
		return LOADSAVE_SAVE;
	}

	// handle a load state request
	if (machine().ui_input().pressed(IPT_UI_LOAD_STATE))
	{
		start_load_state();
		return LOADSAVE_LOAD;
	}

	// handle a save snapshot request
	if (machine().ui_input().pressed(IPT_UI_SNAPSHOT))
		machine().video().save_active_screen_snapshots();

	// toggle pause
	if (machine().ui_input().pressed(IPT_UI_PAUSE))
		machine().toggle_pause();

	// pause single step
	if (machine().ui_input().pressed(IPT_UI_PAUSE_SINGLE))
	{
		set_single_step(true);
		machine().resume();
	}

	// handle a toggle cheats request
	if (machine().ui_input().pressed(IPT_UI_TOGGLE_CHEAT))
		mame_machine_manager::instance()->cheat().set_enable(!mame_machine_manager::instance()->cheat().enabled());

	// toggle movie recording
	if (machine().ui_input().pressed(IPT_UI_RECORD_MOVIE))
		machine().video().toggle_record_movie();

	// toggle profiler display
	if (machine().ui_input().pressed(IPT_UI_SHOW_PROFILER))
		set_show_profiler(!show_profiler());

	// toggle FPS display
	if (machine().ui_input().pressed(IPT_UI_SHOW_FPS))
		set_show_fps(!show_fps());

	// increment frameskip?
	if (machine().ui_input().pressed(IPT_UI_FRAMESKIP_INC))
		increase_frameskip();

	// decrement frameskip?
	if (machine().ui_input().pressed(IPT_UI_FRAMESKIP_DEC))
		decrease_frameskip();

	// toggle throttle?
	if (machine().ui_input().pressed(IPT_UI_THROTTLE))
		machine().video().toggle_throttle();

	// toggle autofire
	if (machine().ui_input().pressed(IPT_UI_TOGGLE_AUTOFIRE))
	{
		if (!machine().options().cheat())
		{
			machine().popmessage(_("Autofire can't be enabled"));
		}
		else
		{
			bool autofire_toggle = machine().ioport().get_autofire_toggle();
			machine().ioport().set_autofire_toggle(!autofire_toggle);
			machine().popmessage("Autofire %s", autofire_toggle ? _("Enabled") : _("Disabled"));
		}
	}

	// check for fast forward
	if (machine().ioport().type_pressed(IPT_UI_FAST_FORWARD))
	{
		machine().video().set_fastforward(true);
		show_fps_temp(0.5);
	}
	else
		machine().video().set_fastforward(false);

	return 0;
}


//-------------------------------------------------
//  request_quit
//-------------------------------------------------

void mame_ui_manager::request_quit()
{
	using namespace std::placeholders;
	if (!machine().options().confirm_quit())
		machine().schedule_exit();
	else
		set_handler(ui_callback_type::GENERAL, std::bind(&mame_ui_manager::handler_confirm_quit, this, _1));
}


//-------------------------------------------------
//  handler_confirm_quit - leads the user through
//  confirming quit emulation
//-------------------------------------------------

uint32_t mame_ui_manager::handler_confirm_quit(render_container &container)
{
	uint32_t state = 0;

	// get the text for 'UI Select'
	std::string ui_select_text = machine().input().seq_name(machine().ioport().type_seq(IPT_UI_SELECT, 0, SEQ_TYPE_STANDARD));

	// get the text for 'UI Cancel'
	std::string ui_cancel_text = machine().input().seq_name(machine().ioport().type_seq(IPT_UI_CANCEL, 0, SEQ_TYPE_STANDARD));

	// assemble the quit message
	std::string quit_message = string_format(_("Are you sure you want to quit?\n\n"
			"Press ''%1$s'' to quit,\n"
			"Press ''%2$s'' to return to emulation."),
			ui_select_text,
			ui_cancel_text);

	draw_text_box(container, quit_message.c_str(), ui::text_layout::CENTER, 0.5f, 0.5f, UI_RED_COLOR);
	machine().pause();

	// if the user press ENTER, quit the game
	if (machine().ui_input().pressed(IPT_UI_SELECT))
		machine().schedule_exit();

	// if the user press ESC, just continue
	else if (machine().ui_input().pressed(IPT_UI_CANCEL))
	{
		machine().resume();
		state = UI_HANDLER_CANCEL;
	}

	return state;
}


/***************************************************************************
    SLIDER CONTROLS
***************************************************************************/

//-------------------------------------------------
//  ui_get_slider_list - get the list of sliders
//-------------------------------------------------

std::vector<ui::menu_item>& mame_ui_manager::get_slider_list(void)
{
	return slider_list;
}


//-------------------------------------------------
//  slider_alloc - allocate a new slider entry
//-------------------------------------------------

slider_state* mame_ui_manager::slider_alloc(running_machine &machine, int id, const char *title, int32_t minval, int32_t defval, int32_t maxval, int32_t incval, void *arg)
{
	int size = sizeof(slider_state) + strlen(title);
	slider_state *state = (slider_state *)auto_alloc_array_clear(machine, uint8_t, size);

	state->minval = minval;
	state->defval = defval;
	state->maxval = maxval;
	state->incval = incval;

	using namespace std::placeholders;
	state->update = std::bind(&mame_ui_manager::slider_changed, this, _1, _2, _3, _4, _5);

	state->arg = arg;
	state->id = id;
	strcpy(state->description, title);

	return state;
}


//----------------------------------------------------------
//  mame_ui_manager::slider_init - initialize the list of slider
//  controls
//----------------------------------------------------------

std::vector<ui::menu_item> mame_ui_manager::slider_init(running_machine &machine)
{
	std::vector<slider_state *> sliders;

	// add overall volume
	sliders.push_back(slider_alloc(machine, SLIDER_ID_VOLUME, _("Master Volume"), -32, 0, 0, 1, nullptr));

	// add per-channel volume
	mixer_input info;
	for (int item = 0; machine.sound().indexed_mixer_input(item, info); item++)
	{
		int32_t maxval = 2000;
		int32_t defval = 1000;

		std::string str = string_format(_("%1$s Volume"), info.stream->input_name(info.inputnum));
		sliders.push_back(slider_alloc(machine, SLIDER_ID_MIXERVOL + item, str.c_str(), 0, defval, maxval, 20, (void *)(uintptr_t)item));
	}

	// add analog adjusters
	int slider_index = 0;
	for (auto &port : machine.ioport().ports())
	{
		for (ioport_field &field : port.second->fields())
		{
			if (field.type() == IPT_ADJUSTER)
			{
				sliders.push_back(slider_alloc(machine, SLIDER_ID_ADJUSTER + slider_index++, field.name(), field.minval(), field.defvalue(), field.maxval(), 1, (void *)&field));
			}
		}
	}

	// add CPU overclocking (cheat only)
	slider_index = 0;
	if (machine.options().cheat())
	{
		for (device_execute_interface &exec : execute_interface_iterator(machine.root_device()))
		{
			void *param = (void *)&exec.device();
			std::string str = string_format(_("Overclock CPU %1$s"), exec.device().tag());
			sliders.push_back(slider_alloc(machine, SLIDER_ID_OVERCLOCK + slider_index++, str.c_str(), 10, 1000, 2000, 1, param));
		}
		for (device_sound_interface &snd : sound_interface_iterator(machine.root_device()))
		{
			device_execute_interface *exec;
			if (!snd.device().interface(exec) && snd.device().unscaled_clock() != 0)
			{
				void *param = (void *)&snd.device();
				std::string str = string_format(_("Overclock %1$s sound"), snd.device().tag());
				sliders.push_back(slider_alloc(machine, SLIDER_ID_OVERCLOCK + slider_index++, str.c_str(), 10, 1000, 2000, 1, param));
			}
		}
	}

	// add screen parameters
	screen_device_iterator scriter(machine.root_device());
	slider_index = 0;
	for (screen_device &screen : scriter)
	{
		int defxscale = floor(screen.xscale() * 1000.0f + 0.5f);
		int defyscale = floor(screen.yscale() * 1000.0f + 0.5f);
		int defxoffset = floor(screen.xoffset() * 1000.0f + 0.5f);
		int defyoffset = floor(screen.yoffset() * 1000.0f + 0.5f);
		void *param = (void *)&screen;
		std::string screen_desc = machine_info().get_screen_desc(screen);

		// add refresh rate tweaker
		if (machine.options().cheat())
		{
			std::string str = string_format(_("%1$s Refresh Rate"), screen_desc);
			sliders.push_back(slider_alloc(machine, SLIDER_ID_REFRESH + slider_index, str.c_str(), -10000, 0, 10000, 1000, param));
		}

		// add standard brightness/contrast/gamma controls per-screen
		std::string str = string_format(_("%1$s Brightness"), screen_desc);
		sliders.push_back(slider_alloc(machine, SLIDER_ID_BRIGHTNESS + slider_index, str.c_str(), 100, 1000, 2000, 10, param));
		str = string_format(_("%1$s Contrast"), screen_desc);
		sliders.push_back(slider_alloc(machine, SLIDER_ID_CONTRAST + slider_index, str.c_str(), 100, 1000, 2000, 50, param));
		str = string_format(_("%1$s Gamma"), screen_desc);
		sliders.push_back(slider_alloc(machine, SLIDER_ID_GAMMA + slider_index, str.c_str(), 100, 1000, 3000, 50, param));

		// add scale and offset controls per-screen
		str = string_format(_("%1$s Horiz Stretch"), screen_desc);
		sliders.push_back(slider_alloc(machine, SLIDER_ID_XSCALE + slider_index, str.c_str(), 500, defxscale, 1500, 2, param));
		str = string_format(_("%1$s Horiz Position"), screen_desc);
		sliders.push_back(slider_alloc(machine, SLIDER_ID_XOFFSET + slider_index, str.c_str(), -500, defxoffset, 500, 2, param));
		str = string_format(_("%1$s Vert Stretch"), screen_desc);
		sliders.push_back(slider_alloc(machine, SLIDER_ID_YSCALE + slider_index, str.c_str(), 500, defyscale, 1500, 2, param));
		str = string_format(_("%1$s Vert Position"), screen_desc);
		sliders.push_back(slider_alloc(machine, SLIDER_ID_YOFFSET + slider_index, str.c_str(), -500, defyoffset, 500, 2, param));
		slider_index++;
	}

	slider_index = 0;
	for (laserdisc_device &laserdisc : laserdisc_device_iterator(machine.root_device()))
	{
		if (laserdisc.overlay_configured())
		{
			laserdisc_overlay_config config;
			laserdisc.get_overlay_config(config);
			int defxscale = floor(config.m_overscalex * 1000.0f + 0.5f);
			int defyscale = floor(config.m_overscaley * 1000.0f + 0.5f);
			int defxoffset = floor(config.m_overposx * 1000.0f + 0.5f);
			int defyoffset = floor(config.m_overposy * 1000.0f + 0.5f);
			void *param = (void *)&laserdisc;

			// add scale and offset controls per-overlay
			std::string str = string_format(_("Laserdisc '%1$s' Horiz Stretch"), laserdisc.tag());
			sliders.push_back(slider_alloc(machine, SLIDER_ID_OVERLAY_XSCALE + slider_index, str.c_str(), 500, (defxscale == 0) ? 1000 : defxscale, 1500, 2, param));
			str = string_format(_("Laserdisc '%1$s' Horiz Position"), laserdisc.tag());
			sliders.push_back(slider_alloc(machine, SLIDER_ID_OVERLAY_YSCALE + slider_index, str.c_str(), -500, defxoffset, 500, 2, param));
			str = string_format(_("Laserdisc '%1$s' Vert Stretch"), laserdisc.tag());
			sliders.push_back(slider_alloc(machine, SLIDER_ID_OVERLAY_XOFFSET + slider_index, str.c_str(), 500, (defyscale == 0) ? 1000 : defyscale, 1500, 2, param));
			str = string_format(_("Laserdisc '%1$s' Vert Position"), laserdisc.tag());
			sliders.push_back(slider_alloc(machine, SLIDER_ID_OVERLAY_YOFFSET + slider_index, str.c_str(), -500, defyoffset, 500, 2, param));
			slider_index++;
		}
	}

	slider_index = 0;
	for (screen_device &screen : scriter)
	{
		if (screen.screen_type() == SCREEN_TYPE_VECTOR)
		{
			// add vector control
			sliders.push_back(slider_alloc(machine, SLIDER_ID_FLICKER + slider_index, _("Vector Flicker"), 0, 0, 1000, 10, nullptr));
			sliders.push_back(slider_alloc(machine, SLIDER_ID_BEAM_WIDTH_MIN + slider_index, _("Beam Width Minimum"), 100, 100, 1000, 1, nullptr));
			sliders.push_back(slider_alloc(machine, SLIDER_ID_BEAM_WIDTH_MAX + slider_index, _("Beam Width Maximum"), 100, 100, 1000, 1, nullptr));
			sliders.push_back(slider_alloc(machine, SLIDER_ID_BEAM_INTENSITY + slider_index, _("Beam Intensity Weight"), -1000, 0, 1000, 10, nullptr));
			slider_index++;
			break;
		}
	}

#ifdef MAME_DEBUG
	slider_index = 0;
	// add crosshair adjusters
	for (auto &port : machine.ioport().ports())
	{
		for (ioport_field &field : port.second->fields())
		{
			if (field.crosshair_axis() != CROSSHAIR_AXIS_NONE && field.player() == 0)
			{
				std::string str = string_format(_("Crosshair Scale %1$s"), (field.crosshair_axis() == CROSSHAIR_AXIS_X) ? _("X") : _("Y"));
				sliders.push_back(slider_alloc(machine, SLIDER_ID_CROSSHAIR_SCALE + slider_index, str.c_str(), -3000, 1000, 3000, 100, (void *)&field));
				str = string_format(_("Crosshair Offset %1$s"), (field.crosshair_axis() == CROSSHAIR_AXIS_X) ? _("X") : _("Y"));
				sliders.push_back(slider_alloc(machine, SLIDER_ID_CROSSHAIR_OFFSET + slider_index, str.c_str(), -3000, 0, 3000, 100, (void *)&field));
			}
		}
	}
#endif

	std::vector<ui::menu_item> items;
	for (slider_state *slider : sliders)
	{
		ui::menu_item item;
		item.text = slider->description;
		item.subtext = "";
		item.flags = 0;
		item.ref = slider;
		item.type = ui::menu_item_type::SLIDER;
		items.push_back(item);
	}

	return items;
}

//----------------------------------------------------
//  slider_changed - global slider-modified callback
//----------------------------------------------------

int32_t mame_ui_manager::slider_changed(running_machine &machine, void *arg, int id, std::string *str, int32_t newval)
{
	if (id == SLIDER_ID_VOLUME)
		return slider_volume(machine, arg, id, str, newval);
	else if (id >= SLIDER_ID_MIXERVOL && id <= SLIDER_ID_MIXERVOL_LAST)
		return slider_mixervol(machine, arg, id, str, newval);
	else if (id >= SLIDER_ID_ADJUSTER && id <= SLIDER_ID_ADJUSTER_LAST)
			return slider_adjuster(machine, arg, id, str, newval);
	else if (id >= SLIDER_ID_OVERCLOCK && id <= SLIDER_ID_OVERCLOCK_LAST)
			return slider_overclock(machine, arg, id, str, newval);
	else if (id >= SLIDER_ID_REFRESH && id <= SLIDER_ID_REFRESH_LAST)
			return slider_refresh(machine, arg, id, str, newval);
	else if (id >= SLIDER_ID_BRIGHTNESS && id <= SLIDER_ID_BRIGHTNESS_LAST)
			return slider_brightness(machine, arg, id, str, newval);
	else if (id >= SLIDER_ID_CONTRAST && id <= SLIDER_ID_CONTRAST_LAST)
			return slider_contrast(machine, arg, id, str, newval);
	else if (id >= SLIDER_ID_GAMMA && id <= SLIDER_ID_GAMMA_LAST)
			return slider_gamma(machine, arg, id, str, newval);
	else if (id >= SLIDER_ID_XSCALE && id <= SLIDER_ID_XSCALE_LAST)
			return slider_xscale(machine, arg, id, str, newval);
	else if (id >= SLIDER_ID_YSCALE && id <= SLIDER_ID_YSCALE_LAST)
			return slider_yscale(machine, arg, id, str, newval);
	else if (id >= SLIDER_ID_XOFFSET && id <= SLIDER_ID_XOFFSET_LAST)
			return slider_xoffset(machine, arg, id, str, newval);
	else if (id >= SLIDER_ID_YOFFSET && id <= SLIDER_ID_YOFFSET_LAST)
			return slider_yoffset(machine, arg, id, str, newval);
	else if (id >= SLIDER_ID_OVERLAY_XSCALE && id <= SLIDER_ID_OVERLAY_XSCALE_LAST)
			return slider_overxscale(machine, arg, id, str, newval);
	else if (id >= SLIDER_ID_OVERLAY_YSCALE && id <= SLIDER_ID_OVERLAY_YSCALE_LAST)
			return slider_overyscale(machine, arg, id, str, newval);
	else if (id >= SLIDER_ID_OVERLAY_XOFFSET && id <= SLIDER_ID_OVERLAY_XOFFSET_LAST)
			return slider_overxoffset(machine, arg, id, str, newval);
	else if (id >= SLIDER_ID_OVERLAY_YOFFSET && id <= SLIDER_ID_OVERLAY_YOFFSET_LAST)
			return slider_overyoffset(machine, arg, id, str, newval);
	else if (id >= SLIDER_ID_FLICKER && id <= SLIDER_ID_FLICKER_LAST)
			return slider_flicker(machine, arg, id, str, newval);
	else if (id >= SLIDER_ID_BEAM_WIDTH_MIN && id <= SLIDER_ID_BEAM_WIDTH_MIN_LAST)
			return slider_beam_width_min(machine, arg, id, str, newval);
	else if (id >= SLIDER_ID_BEAM_WIDTH_MAX && id <= SLIDER_ID_BEAM_WIDTH_MAX_LAST)
			return slider_beam_width_max(machine, arg, id, str, newval);
	else if (id >= SLIDER_ID_BEAM_INTENSITY && id <= SLIDER_ID_BEAM_INTENSITY_LAST)
			return slider_beam_intensity_weight(machine, arg, id, str, newval);
#ifdef MAME_DEBUG
	else if (id >= SLIDER_ID_CROSSHAIR_SCALE && id <= SLIDER_ID_CROSSHAIR_SCALE_LAST)
			return slider_crossscale(machine, arg, id, str, newval);
	else if (id >= SLIDER_ID_CROSSHAIR_OFFSET && id <= SLIDER_ID_CROSSHAIR_OFFSET_LAST)
			return slider_crossoffset(machine, arg, id, str, newval);
#endif

	return 0;
}


//-------------------------------------------------
//  slider_volume - global volume slider callback
//-------------------------------------------------

int32_t mame_ui_manager::slider_volume(running_machine &machine, void *arg, int id, std::string *str, int32_t newval)
{
	if (newval != SLIDER_NOCHANGE)
		machine.sound().set_attenuation(newval);
	if (str)
		*str = string_format(_("%1$3ddB"), machine.sound().attenuation());
	return machine.sound().attenuation();
}


//-------------------------------------------------
//  slider_mixervol - single channel volume
//  slider callback
//-------------------------------------------------

int32_t mame_ui_manager::slider_mixervol(running_machine &machine, void *arg, int id, std::string *str, int32_t newval)
{
	mixer_input info;
	if (!machine.sound().indexed_mixer_input((uintptr_t)arg, info))
		return 0;
	if (newval != SLIDER_NOCHANGE)
	{
		int32_t curval = floor(info.stream->user_gain(info.inputnum) * 1000.0f + 0.5f);
		if (newval > curval && (newval - curval) <= 4) newval += 4; // round up on increment
		info.stream->set_user_gain(info.inputnum, (float)newval * 0.001f);
	}
	if (str)
		*str = string_format("%4.2f", info.stream->user_gain(info.inputnum));
	return floorf(info.stream->user_gain(info.inputnum) * 1000.0f + 0.5f);
}


//-------------------------------------------------
//  slider_adjuster - analog adjuster slider
//  callback
//-------------------------------------------------

int32_t mame_ui_manager::slider_adjuster(running_machine &machine, void *arg, int id, std::string *str, int32_t newval)
{
	ioport_field *field = (ioport_field *)arg;
	ioport_field::user_settings settings;

	field->get_user_settings(settings);
	if (newval != SLIDER_NOCHANGE)
	{
		settings.value = newval;
		field->set_user_settings(settings);
	}
	if (str)
		*str = string_format(_("%1$d%%"), settings.value);
	return settings.value;
}


//-------------------------------------------------
//  slider_overclock - CPU overclocker slider
//  callback
//-------------------------------------------------

int32_t mame_ui_manager::slider_overclock(running_machine &machine, void *arg, int id, std::string *str, int32_t newval)
{
	device_t *cpu = (device_t *)arg;
	if (newval != SLIDER_NOCHANGE)
		cpu->set_clock_scale((float)newval * 0.001f);
	if (str)
		*str = string_format(_("%1$3.0f%%"), floor(cpu->clock_scale() * 100.0 + 0.5));
	return floor(cpu->clock_scale() * 1000.0 + 0.5);
}


//-------------------------------------------------
//  slider_refresh - refresh rate slider callback
//-------------------------------------------------

int32_t mame_ui_manager::slider_refresh(running_machine &machine, void *arg, int id, std::string *str, int32_t newval)
{
	screen_device *screen = reinterpret_cast<screen_device *>(arg);
	double defrefresh = ATTOSECONDS_TO_HZ(screen->refresh_attoseconds());
	double refresh;

	if (newval != SLIDER_NOCHANGE)
	{
		int width = screen->width();
		int height = screen->height();
		const rectangle &visarea = screen->visible_area();
		screen->configure(width, height, visarea, HZ_TO_ATTOSECONDS(defrefresh + (double)newval * 0.001));
	}
	if (str)
		*str = string_format(_("%1$.3ffps"), ATTOSECONDS_TO_HZ(machine.first_screen()->frame_period().attoseconds()));
	refresh = ATTOSECONDS_TO_HZ(machine.first_screen()->frame_period().attoseconds());
	return floor((refresh - defrefresh) * 1000.0 + 0.5);
}


//-------------------------------------------------
//  slider_brightness - screen brightness slider
//  callback
//-------------------------------------------------

int32_t mame_ui_manager::slider_brightness(running_machine &machine, void *arg, int id, std::string *str, int32_t newval)
{
	screen_device *screen = reinterpret_cast<screen_device *>(arg);
	render_container::user_settings settings;

	screen->container().get_user_settings(settings);
	if (newval != SLIDER_NOCHANGE)
	{
		settings.m_brightness = (float)newval * 0.001f;
		screen->container().set_user_settings(settings);
	}
	if (str)
		*str = string_format(_("%1$.3f"), settings.m_brightness);
	return floor(settings.m_brightness * 1000.0f + 0.5f);
}


//-------------------------------------------------
//  slider_contrast - screen contrast slider
//  callback
//-------------------------------------------------

int32_t mame_ui_manager::slider_contrast(running_machine &machine, void *arg, int id, std::string *str, int32_t newval)
{
	screen_device *screen = reinterpret_cast<screen_device *>(arg);
	render_container::user_settings settings;

	screen->container().get_user_settings(settings);
	if (newval != SLIDER_NOCHANGE)
	{
		settings.m_contrast = (float)newval * 0.001f;
		screen->container().set_user_settings(settings);
	}
	if (str)
		*str = string_format(_("%1$.3f"), settings.m_contrast);
	return floor(settings.m_contrast * 1000.0f + 0.5f);
}


//-------------------------------------------------
//  slider_gamma - screen gamma slider callback
//-------------------------------------------------

int32_t mame_ui_manager::slider_gamma(running_machine &machine, void *arg, int id, std::string *str, int32_t newval)
{
	screen_device *screen = reinterpret_cast<screen_device *>(arg);
	render_container::user_settings settings;

	screen->container().get_user_settings(settings);
	if (newval != SLIDER_NOCHANGE)
	{
		settings.m_gamma = (float)newval * 0.001f;
		screen->container().set_user_settings(settings);
	}
	if (str)
		*str = string_format(_("%1$.3f"), settings.m_gamma);
	return floor(settings.m_gamma * 1000.0f + 0.5f);
}


//-------------------------------------------------
//  slider_xscale - screen horizontal scale slider
//  callback
//-------------------------------------------------

int32_t mame_ui_manager::slider_xscale(running_machine &machine, void *arg, int id, std::string *str, int32_t newval)
{
	screen_device *screen = reinterpret_cast<screen_device *>(arg);
	render_container::user_settings settings;

	screen->container().get_user_settings(settings);
	if (newval != SLIDER_NOCHANGE)
	{
		settings.m_xscale = (float)newval * 0.001f;
		screen->container().set_user_settings(settings);
	}
	if (str)
		*str = string_format(_("%1$.3f"), settings.m_xscale);
	return floor(settings.m_xscale * 1000.0f + 0.5f);
}


//-------------------------------------------------
//  slider_yscale - screen vertical scale slider
//  callback
//-------------------------------------------------

int32_t mame_ui_manager::slider_yscale(running_machine &machine, void *arg, int id, std::string *str, int32_t newval)
{
	screen_device *screen = reinterpret_cast<screen_device *>(arg);
	render_container::user_settings settings;

	screen->container().get_user_settings(settings);
	if (newval != SLIDER_NOCHANGE)
	{
		settings.m_yscale = (float)newval * 0.001f;
		screen->container().set_user_settings(settings);
	}
	if (str)
		*str = string_format(_("%1$.3f"), settings.m_yscale);
	return floor(settings.m_yscale * 1000.0f + 0.5f);
}


//-------------------------------------------------
//  slider_xoffset - screen horizontal position
//  slider callback
//-------------------------------------------------

int32_t mame_ui_manager::slider_xoffset(running_machine &machine, void *arg, int id, std::string *str, int32_t newval)
{
	screen_device *screen = reinterpret_cast<screen_device *>(arg);
	render_container::user_settings settings;

	screen->container().get_user_settings(settings);
	if (newval != SLIDER_NOCHANGE)
	{
		settings.m_xoffset = (float)newval * 0.001f;
		screen->container().set_user_settings(settings);
	}
	if (str)
		*str = string_format(_("%1$.3f"), settings.m_xoffset);
	return floor(settings.m_xoffset * 1000.0f + 0.5f);
}


//-------------------------------------------------
//  slider_yoffset - screen vertical position
//  slider callback
//-------------------------------------------------

int32_t mame_ui_manager::slider_yoffset(running_machine &machine, void *arg, int id, std::string *str, int32_t newval)
{
	screen_device *screen = reinterpret_cast<screen_device *>(arg);
	render_container::user_settings settings;

	screen->container().get_user_settings(settings);
	if (newval != SLIDER_NOCHANGE)
	{
		settings.m_yoffset = (float)newval * 0.001f;
		screen->container().set_user_settings(settings);
	}
	if (str)
		*str = string_format(_("%1$.3f"), settings.m_yoffset);
	return floor(settings.m_yoffset * 1000.0f + 0.5f);
}


//-------------------------------------------------
//  slider_overxscale - screen horizontal scale slider
//  callback
//-------------------------------------------------

int32_t mame_ui_manager::slider_overxscale(running_machine &machine, void *arg, int id, std::string *str, int32_t newval)
{
	laserdisc_device *laserdisc = (laserdisc_device *)arg;
	laserdisc_overlay_config settings;

	laserdisc->get_overlay_config(settings);
	if (newval != SLIDER_NOCHANGE)
	{
		settings.m_overscalex = (float)newval * 0.001f;
		laserdisc->set_overlay_config(settings);
	}
	if (str)
		*str = string_format(_("%1$.3f"), settings.m_overscalex);
	return floor(settings.m_overscalex * 1000.0f + 0.5f);
}


//-------------------------------------------------
//  slider_overyscale - screen vertical scale slider
//  callback
//-------------------------------------------------

int32_t mame_ui_manager::slider_overyscale(running_machine &machine, void *arg, int id, std::string *str, int32_t newval)
{
	laserdisc_device *laserdisc = (laserdisc_device *)arg;
	laserdisc_overlay_config settings;

	laserdisc->get_overlay_config(settings);
	if (newval != SLIDER_NOCHANGE)
	{
		settings.m_overscaley = (float)newval * 0.001f;
		laserdisc->set_overlay_config(settings);
	}
	if (str)
		*str = string_format(_("%1$.3f"), settings.m_overscaley);
	return floor(settings.m_overscaley * 1000.0f + 0.5f);
}


//-------------------------------------------------
//  slider_overxoffset - screen horizontal position
//  slider callback
//-------------------------------------------------

int32_t mame_ui_manager::slider_overxoffset(running_machine &machine, void *arg, int id, std::string *str, int32_t newval)
{
	laserdisc_device *laserdisc = (laserdisc_device *)arg;
	laserdisc_overlay_config settings;

	laserdisc->get_overlay_config(settings);
	if (newval != SLIDER_NOCHANGE)
	{
		settings.m_overposx = (float)newval * 0.001f;
		laserdisc->set_overlay_config(settings);
	}
	if (str)
		*str = string_format(_("%1$.3f"), settings.m_overposx);
	return floor(settings.m_overposx * 1000.0f + 0.5f);
}


//-------------------------------------------------
//  slider_overyoffset - screen vertical position
//  slider callback
//-------------------------------------------------

int32_t mame_ui_manager::slider_overyoffset(running_machine &machine, void *arg, int id, std::string *str, int32_t newval)
{
	laserdisc_device *laserdisc = (laserdisc_device *)arg;
	laserdisc_overlay_config settings;

	laserdisc->get_overlay_config(settings);
	if (newval != SLIDER_NOCHANGE)
	{
		settings.m_overposy = (float)newval * 0.001f;
		laserdisc->set_overlay_config(settings);
	}
	if (str)
		*str = string_format(_("%1$.3f"), settings.m_overposy);
	return floor(settings.m_overposy * 1000.0f + 0.5f);
}


//-------------------------------------------------
//  slider_flicker - vector flicker slider
//  callback
//-------------------------------------------------

int32_t mame_ui_manager::slider_flicker(running_machine &machine, void *arg, int id, std::string *str, int32_t newval)
{
	if (newval != SLIDER_NOCHANGE)
		vector_options::s_flicker = (float)newval * 0.001f;
	if (str)
		*str = string_format(_("%1$1.2f"), vector_options::s_flicker);
	return floor(vector_options::s_flicker * 1000.0f + 0.5f);
}


//-------------------------------------------------
//  slider_beam_width_min - minimum vector beam width slider
//  callback
//-------------------------------------------------

int32_t mame_ui_manager::slider_beam_width_min(running_machine &machine, void *arg, int id, std::string *str, int32_t newval)
{
	if (newval != SLIDER_NOCHANGE)
		vector_options::s_beam_width_min = std::min((float)newval * 0.01f, vector_options::s_beam_width_max);
	if (str != nullptr)
		*str = string_format(_("%1$1.2f"), vector_options::s_beam_width_min);
	return floor(vector_options::s_beam_width_min * 100.0f + 0.5f);
}


//-------------------------------------------------
//  slider_beam_width_max - maximum vector beam width slider
//  callback
//-------------------------------------------------

int32_t mame_ui_manager::slider_beam_width_max(running_machine &machine, void *arg, int id, std::string *str, int32_t newval)
{
	if (newval != SLIDER_NOCHANGE)
		vector_options::s_beam_width_max = std::max((float)newval * 0.01f, vector_options::s_beam_width_min);
	if (str != nullptr)
		*str = string_format(_("%1$1.2f"), vector_options::s_beam_width_max);
	return floor(vector_options::s_beam_width_max * 100.0f + 0.5f);
}


//-------------------------------------------------
//  slider_beam_intensity_weight - vector beam intensity weight slider
//  callback
//-------------------------------------------------

int32_t mame_ui_manager::slider_beam_intensity_weight(running_machine &machine, void *arg, int id, std::string *str, int32_t newval)
{
	if (newval != SLIDER_NOCHANGE)
		vector_options::s_beam_intensity_weight = (float)newval * 0.001f;
	if (str != nullptr)
		*str = string_format(_("%1$1.2f"), vector_options::s_beam_intensity_weight);
	return floor(vector_options::s_beam_intensity_weight * 1000.0f + 0.5f);
}


//-------------------------------------------------
//  slider_crossscale - crosshair scale slider
//  callback
//-------------------------------------------------

#ifdef MAME_DEBUG
int32_t mame_ui_manager::slider_crossscale(running_machine &machine, void *arg, int id, std::string *str, int32_t newval)
{
	ioport_field *field = (ioport_field *)arg;

	if (newval != SLIDER_NOCHANGE)
		field->set_crosshair_scale(float(newval) * 0.001);
	if (str)
		*str = string_format((field->crosshair_axis() == CROSSHAIR_AXIS_X) ? _("Crosshair Scale X %1$1.3f") :  _("Crosshair Scale Y %1$1.3f"), float(newval) * 0.001f);
	return floor(field->crosshair_scale() * 1000.0f + 0.5f);
}
#endif


//-------------------------------------------------
//  slider_crossoffset - crosshair scale slider
//  callback
//-------------------------------------------------

#ifdef MAME_DEBUG
int32_t mame_ui_manager::slider_crossoffset(running_machine &machine, void *arg, int id, std::string *str, int32_t newval)
{
	ioport_field *field = (ioport_field *)arg;

	if (newval != SLIDER_NOCHANGE)
		field->set_crosshair_offset(float(newval) * 0.001f);
	if (str)
		*str = string_format((field->crosshair_axis() == CROSSHAIR_AXIS_X) ? _("Crosshair Offset X %1$1.3f") :  _("Crosshair Offset Y %1$1.3f"), float(newval) * 0.001f);
	return field->crosshair_offset();
}
#endif


//-------------------------------------------------
//  create_layout
//-------------------------------------------------

ui::text_layout mame_ui_manager::create_layout(render_container &container, float width, ui::text_layout::text_justify justify, ui::text_layout::word_wrapping wrap)
{
	// determine scale factors
	float yscale = get_line_height();
	float xscale = yscale * machine().render().ui_aspect(&container);

	// create the layout
	return ui::text_layout(*get_font(), xscale, yscale, width, justify, wrap);
}


//-------------------------------------------------
//  wrap_text
//-------------------------------------------------

int mame_ui_manager::wrap_text(render_container &container, const char *origs, float x, float y, float origwrapwidth, std::vector<int> &xstart, std::vector<int> &xend, float text_size)
{
	// create the layout
	auto layout = create_layout(container, origwrapwidth, ui::text_layout::LEFT, ui::text_layout::WORD);

	// add the text
	layout.add_text(
			origs,
			rgb_t::black(),
			rgb_t::black(),
			text_size);

	// and get the wrapping info
	return layout.get_wrap_info(xstart, xend);
}

//-------------------------------------------------
//  draw_textured_box - add primitives to
//  draw an outlined box with the given
//  textured background and line color
//-------------------------------------------------

void mame_ui_manager::draw_textured_box(render_container &container, float x0, float y0, float x1, float y1, rgb_t backcolor, rgb_t linecolor, render_texture *texture, uint32_t flags)
{
	container.add_quad(x0, y0, x1, y1, backcolor, texture, flags);
	container.add_line(x0, y0, x1, y0, UI_LINE_WIDTH, linecolor, PRIMFLAG_BLENDMODE(BLENDMODE_ALPHA));
	container.add_line(x1, y0, x1, y1, UI_LINE_WIDTH, linecolor, PRIMFLAG_BLENDMODE(BLENDMODE_ALPHA));
	container.add_line(x1, y1, x0, y1, UI_LINE_WIDTH, linecolor, PRIMFLAG_BLENDMODE(BLENDMODE_ALPHA));
	container.add_line(x0, y1, x0, y0, UI_LINE_WIDTH, linecolor, PRIMFLAG_BLENDMODE(BLENDMODE_ALPHA));
}

//-------------------------------------------------
//  decode UI color options
//-------------------------------------------------

rgb_t decode_ui_color(int id, running_machine *machine)
{
	static rgb_t color[ARRAY_LENGTH(s_color_list)];

	if (machine != nullptr) {
		ui_options option;
		for (int x = 0; x < ARRAY_LENGTH(s_color_list); ++x) {
			const char *o_default = option.value(s_color_list[x]);
			const char *s_option = mame_machine_manager::instance()->ui().options().value(s_color_list[x]);
			int len = strlen(s_option);
			if (len != 8)
				color[x] = rgb_t((uint32_t)strtoul(o_default, nullptr, 16));
			else
				color[x] = rgb_t((uint32_t)strtoul(s_option, nullptr, 16));
		}
	}
	return color[id];
}

//-------------------------------------------------
//  get font rows from options
//-------------------------------------------------

int get_font_rows(running_machine *machine)
{
	static int value;

	return ((machine != nullptr) ? value = mame_machine_manager::instance()->ui().options().font_rows() : value);
}

void mame_ui_manager::popup_time_string(int seconds, std::string message)
{
	// extract the text
	messagebox_poptext = message;
	messagebox_backcolor = UI_BACKGROUND_COLOR;

	// set a timer
	m_popup_text_end = osd_ticks() + osd_ticks_per_second() * seconds;
}


/***************************************************************************
    LOADING AND SAVING OPTIONS
***************************************************************************/

//-------------------------------------------------
//  load ui options
//-------------------------------------------------

void mame_ui_manager::load_ui_options()
{
	// parse the file
	// attempt to open the output file
	emu_file file(machine().options().ini_path(), OPEN_FLAG_READ);
	if (file.open("ui.ini") == osd_file::error::NONE)
	{
		try
		{
			options().parse_ini_file((util::core_file&)file, OPTION_PRIORITY_MAME_INI, OPTION_PRIORITY_MAME_INI < OPTION_PRIORITY_DRIVER_INI, true);
		}
		catch (options_exception &)
		{
			osd_printf_error("**Error loading ui.ini**\n");
		}
	}
}

//-------------------------------------------------
//  save ui options
//-------------------------------------------------

void mame_ui_manager::save_ui_options()
{
	// attempt to open the output file
	emu_file file(machine().options().ini_path(), OPEN_FLAG_WRITE | OPEN_FLAG_CREATE | OPEN_FLAG_CREATE_PATHS);
	if (file.open("ui.ini") == osd_file::error::NONE)
	{
		// generate the updated INI
		std::string initext = options().output_ini();
		file.puts(initext.c_str());
		file.close();
	}
	else
		machine().popmessage(_("**Error saving ui.ini**"));
}

//-------------------------------------------------
//  save main option
//-------------------------------------------------

void mame_ui_manager::save_main_option()
{
	// parse the file
	std::string error;
	emu_options options(emu_options::option_support::GENERAL_ONLY); // This way we make sure that all OSD parts are in

	options.copy_from(machine().options());

	// attempt to open the main ini file
	{
		emu_file file(machine().options().ini_path(), OPEN_FLAG_READ);
		if (file.open(emulator_info::get_configname(), ".ini") == osd_file::error::NONE)
		{
			try
			{
				options.parse_ini_file((util::core_file&)file, OPTION_PRIORITY_MAME_INI, OPTION_PRIORITY_MAME_INI < OPTION_PRIORITY_DRIVER_INI, true);
			}
			catch(options_error_exception &)
			{
				osd_printf_error("**Error loading %s.ini**\n", emulator_info::get_configname());
				return;
			}
			catch (options_exception &)
			{
				// ignore other exceptions related to options
			}
		}
	}

	for (const auto &f_entry : machine().options().entries())
	{
		const char *value = f_entry->value();
		if (value && options.exists(f_entry->name()) && strcmp(value, options.value(f_entry->name().c_str())))
		{
			options.set_value(f_entry->name(), *f_entry->value(), OPTION_PRIORITY_CMDLINE);
		}
	}

	// attempt to open the output file
	{
		emu_file file(machine().options().ini_path(), OPEN_FLAG_WRITE | OPEN_FLAG_CREATE | OPEN_FLAG_CREATE_PATHS);
		if (file.open(emulator_info::get_configname(), ".ini") == osd_file::error::NONE)
		{
			// generate the updated INI
			std::string initext = options.output_ini();
			file.puts(initext.c_str());
			file.close();
		}
		else {
			machine().popmessage(_("**Error saving %s.ini**"), emulator_info::get_configname());
			return;
		}
	}
	popup_time(3, "%s", _("\n    Configuration saved    \n\n"));
}

void mame_ui_manager::menu_reset()
{
	ui::menu::stack_reset(machine());
}<|MERGE_RESOLUTION|>--- conflicted
+++ resolved
@@ -295,18 +295,10 @@
 	if (!first_time || (str > 0 && str < 60*5) || &machine().system() == &GAME_NAME(___empty) || (machine().debug_flags & DEBUG_FLAG_ENABLED) != 0)
 		show_gameinfo = show_warnings = show_mandatory_fileman = false;
 
-<<<<<<< HEAD
 #if defined(EMSCRIPTEN) || defined(__LIBRETRO__)
 	// also disable for the JavaScript port since the startup screens do not run asynchronously
 	show_gameinfo = show_warnings = false;
 #endif
-=======
-#if defined(EMSCRIPTEN)
-	// also disable for the JavaScript port since the startup screens do not run asynchronously
-	show_gameinfo = show_warnings = false;
-#endif
-
->>>>>>> 2beedc54
 	// loop over states
 	using namespace std::placeholders;
 	set_handler(ui_callback_type::GENERAL, std::bind(&mame_ui_manager::handler_ingame, this, _1));
