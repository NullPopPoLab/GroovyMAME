--- conflicted
+++ resolved
@@ -24,89 +24,6 @@
 
 
 namespace ui {
-<<<<<<< HEAD
-std::vector<submenu::option> const submenu::misc_options = {
-	{ submenu::option_type::HEAD, __("Miscellaneous Options") },
-	{ submenu::option_type::UI,   __("Skip imperfect emulation warnings"),       OPTION_SKIP_WARNINGS },
-	{ submenu::option_type::UI,   __("Re-select last machine launched"),         OPTION_REMEMBER_LAST },
-	{ submenu::option_type::UI,   __("Enlarge images in the right panel"),       OPTION_ENLARGE_SNAPS },
-	{ submenu::option_type::EMU,  __("Cheats"),                                  OPTION_CHEAT },
-	{ submenu::option_type::EMU,  __("Show mouse pointer"),                      OPTION_UI_MOUSE },
-	{ submenu::option_type::EMU,  __("Confirm quit from machines"),              OPTION_CONFIRM_QUIT },
-	{ submenu::option_type::EMU,  __("Skip information screen at startup"),      OPTION_SKIP_GAMEINFO },
-	{ submenu::option_type::UI,   __("Force 4:3 aspect for snapshot display"),   OPTION_FORCED4X3 },
-	{ submenu::option_type::UI,   __("Use image as background"),                 OPTION_USE_BACKGROUND },
-	{ submenu::option_type::UI,   __("Skip BIOS selection menu"),                OPTION_SKIP_BIOS_MENU },
-	{ submenu::option_type::UI,   __("Skip software parts selection menu"),      OPTION_SKIP_PARTS_MENU },
-	{ submenu::option_type::UI,   __("Info auto audit"),                         OPTION_INFO_AUTO_AUDIT },
-	{ submenu::option_type::UI,   __("Hide romless machine from available list"),OPTION_HIDE_ROMLESS },
-};
-
-std::vector<submenu::option> const submenu::advanced_options = {
-	{ submenu::option_type::HEAD, __("Advanced Options") },
-	{ submenu::option_type::HEAD, __("Performance Options") },
-	{ submenu::option_type::EMU,  __("Auto frame skip"),                         OPTION_AUTOFRAMESKIP },
-	{ submenu::option_type::EMU,  __("Frame skip"),                              OPTION_FRAMESKIP },
-	{ submenu::option_type::EMU,  __("Throttle"),                                OPTION_THROTTLE },
-	{ submenu::option_type::EMU,  __("Sleep"),                                   OPTION_SLEEP },
-	{ submenu::option_type::EMU,  __("Speed"),                                   OPTION_SPEED },
-	{ submenu::option_type::EMU,  __("Refresh speed"),                           OPTION_REFRESHSPEED },
-	{ submenu::option_type::EMU,  __("Low latency"),                             OPTION_LOWLATENCY },
-
-	{ submenu::option_type::HEAD, __("Rotation Options") },
-	{ submenu::option_type::EMU,  __("Rotate"),                                  OPTION_ROTATE },
-	{ submenu::option_type::EMU,  __("Rotate right"),                            OPTION_ROR },
-	{ submenu::option_type::EMU,  __("Rotate left"),                             OPTION_ROL },
-	{ submenu::option_type::EMU,  __("Auto rotate right"),                       OPTION_AUTOROR },
-	{ submenu::option_type::EMU,  __("Auto rotate left"),                        OPTION_AUTOROL },
-	{ submenu::option_type::EMU,  __("Flip X"),                                  OPTION_FLIPX },
-	{ submenu::option_type::EMU,  __("Flip Y"),                                  OPTION_FLIPY },
-
-	{ submenu::option_type::HEAD, __("Artwork Options") },
-	{ submenu::option_type::EMU,  __("Artwork Crop"),                            OPTION_ARTWORK_CROP },
-
-	{ submenu::option_type::HEAD, __("State/Playback Options") },
-	{ submenu::option_type::EMU,  __("Automatic save/restore"),                  OPTION_AUTOSAVE },
-	{ submenu::option_type::EMU,  __("Rewind"),                                  OPTION_REWIND },
-	{ submenu::option_type::EMU,  __("Rewind capacity"),                         OPTION_REWIND_CAPACITY },
-	{ submenu::option_type::EMU,  __("Bilinear snapshot"),                       OPTION_SNAPBILINEAR },
-	{ submenu::option_type::EMU,  __("Burn-in"),                                 OPTION_BURNIN },
-
-	{ submenu::option_type::HEAD, __("Input Options") },
-	{ submenu::option_type::EMU,  __("Coin lockout"),                            OPTION_COIN_LOCKOUT },
-	{ submenu::option_type::EMU,  __("Mouse"),                                   OPTION_MOUSE },
-	{ submenu::option_type::EMU,  __("Joystick"),                                OPTION_JOYSTICK },
-	{ submenu::option_type::EMU,  __("Lightgun"),                                OPTION_LIGHTGUN },
-	{ submenu::option_type::EMU,  __("Multi-keyboard"),                          OPTION_MULTIKEYBOARD },
-	{ submenu::option_type::EMU,  __("Multi-mouse"),                             OPTION_MULTIMOUSE },
-	{ submenu::option_type::EMU,  __("Steadykey"),                               OPTION_STEADYKEY },
-	{ submenu::option_type::EMU,  __("UI active"),                               OPTION_UI_ACTIVE },
-	{ submenu::option_type::EMU,  __("Offscreen reload"),                        OPTION_OFFSCREEN_RELOAD },
-	{ submenu::option_type::EMU,  __("Joystick deadzone"),                       OPTION_JOYSTICK_DEADZONE },
-	{ submenu::option_type::EMU,  __("Joystick saturation"),                     OPTION_JOYSTICK_SATURATION },
-	{ submenu::option_type::EMU,  __("Natural keyboard"),                        OPTION_NATURAL_KEYBOARD },
-	{ submenu::option_type::EMU,  __("Simultaneous contradictory"),              OPTION_JOYSTICK_CONTRADICTORY },
-	{ submenu::option_type::EMU,  __("Coin impulse"),                            OPTION_COIN_IMPULSE },
-};
-
-std::vector<submenu::option> const submenu::control_options = {
-	{ submenu::option_type::HEAD, __("Device Mapping") },
-	{ submenu::option_type::EMU,  __("Lightgun Device Assignment"),              OPTION_LIGHTGUN_DEVICE },
-	{ submenu::option_type::EMU,  __("Trackball Device Assignment"),             OPTION_TRACKBALL_DEVICE },
-	{ submenu::option_type::EMU,  __("Pedal Device Assignment"),                 OPTION_PEDAL_DEVICE },
-	{ submenu::option_type::EMU,  __("Adstick Device Assignment"),               OPTION_ADSTICK_DEVICE },
-	{ submenu::option_type::EMU,  __("Paddle Device Assignment"),                OPTION_PADDLE_DEVICE },
-	{ submenu::option_type::EMU,  __("Dial Device Assignment"),                  OPTION_DIAL_DEVICE },
-	{ submenu::option_type::EMU,  __("Positional Device Assignment"),            OPTION_POSITIONAL_DEVICE },
-	{ submenu::option_type::EMU,  __("Mouse Device Assignment"),                 OPTION_MOUSE_DEVICE }
-};
-
-std::vector<submenu::option> const submenu::video_options = {
-	{ submenu::option_type::HEAD, __("Video Options") },
-	{ submenu::option_type::OSD,  __("Video Mode"),                              OSDOPTION_VIDEO },
-#ifndef __LIBRETRO__
-	{ submenu::option_type::OSD,  __("Number Of Screens"),                       OSDOPTION_NUMSCREENS },
-=======
 
 std::vector<submenu::option> submenu::misc_options()
 {
@@ -196,39 +113,24 @@
 	return std::vector<option>{
 			{ option_type::HEAD, __("Video Options") },
 			{ option_type::OSD,  __("Video Mode"),                              OSDOPTION_VIDEO },
+#ifndef __LIBRETRO__
 			{ option_type::OSD,  __("Number Of Screens"),                       OSDOPTION_NUMSCREENS },
->>>>>>> 943c06cb
 #if defined(UI_WINDOWS) && !defined(UI_SDL)
 			{ option_type::OSD,  __("Triple Buffering"),                        WINOPTION_TRIPLEBUFFER },
 			{ option_type::OSD,  __("HLSL"),                                    WINOPTION_HLSL_ENABLE },
 #endif
-<<<<<<< HEAD
-	{ submenu::option_type::OSD,  __("GLSL"),                                    OSDOPTION_GL_GLSL },
-	{ submenu::option_type::OSD,  __("Bilinear Filtering"),                      OSDOPTION_FILTER },
-	{ submenu::option_type::OSD,  __("Bitmap Prescaling"),                       OSDOPTION_PRESCALE },
-	{ submenu::option_type::OSD,  __("Window Mode"),                             OSDOPTION_WINDOW },
-#endif
-	{ submenu::option_type::EMU,  __("Enforce Aspect Ratio"),                    OPTION_KEEPASPECT },
-#ifndef __LIBRETRO__
-	{ submenu::option_type::OSD,  __("Start Out Maximized"),                     OSDOPTION_MAXIMIZE },
-	{ submenu::option_type::OSD,  __("Synchronized Refresh"),                    OSDOPTION_SYNCREFRESH },
-	{ submenu::option_type::OSD,  __("Wait Vertical Sync"),                      OSDOPTION_WAITVSYNC }
-#endif
-};
-
-//std::vector<submenu::option> const submenu::export_options = {
-//  { ui_submenu::option_type::COMMAND, __("Export XML format (like -listxml)"),               "exportxml" },
-//  { ui_submenu::option_type::COMMAND, __("Export TXT format (like -listfull)"),              "exporttxt" },
-//};
-=======
 			{ option_type::OSD,  __("GLSL"),                                    OSDOPTION_GL_GLSL },
 			{ option_type::OSD,  __("Bilinear Filtering"),                      OSDOPTION_FILTER },
 			{ option_type::OSD,  __("Bitmap Prescaling"),                       OSDOPTION_PRESCALE },
 			{ option_type::OSD,  __("Window Mode"),                             OSDOPTION_WINDOW },
+#endif
 			{ option_type::EMU,  __("Enforce Aspect Ratio"),                    OPTION_KEEPASPECT },
+#ifndef __LIBRETRO__
 			{ option_type::OSD,  __("Start Out Maximized"),                     OSDOPTION_MAXIMIZE },
 			{ option_type::OSD,  __("Synchronized Refresh"),                    OSDOPTION_SYNCREFRESH },
-			{ option_type::OSD,  __("Wait Vertical Sync"),                      OSDOPTION_WAITVSYNC } };
+			{ option_type::OSD,  __("Wait Vertical Sync"),                      OSDOPTION_WAITVSYNC } 
+#endif
+	};
 }
 
 //std::vector<submenu::option> submenu::export_options()
@@ -237,7 +139,6 @@
 //          { option_type::COMMAND, __("Export XML format (like -listxml)"),               "exportxml" },
 //          { option_type::COMMAND, __("Export TXT format (like -listfull)"),              "exporttxt" } };
 //}
->>>>>>> 943c06cb
 
 
 //-------------------------------------------------
