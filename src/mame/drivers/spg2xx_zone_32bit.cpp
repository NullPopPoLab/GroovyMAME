// license:BSD-3-Clause
// copyright-holders:Ryan Holtz, David Haywood

/* 'Zone' '32-bit' systems */

#include "emu.h"
#include "includes/spg2xx.h"


class zon32bit_state : public spg2xx_game_state
{
public:
	zon32bit_state(const machine_config& mconfig, device_type type, const char* tag) :
		spg2xx_game_state(mconfig, type, tag),
		m_romregion(*this, "maincpu")
	{ }

	void zon32bit(machine_config& config);

	void mem_map_zon32bit(address_map &map);

protected:
	virtual void machine_start() override;
	virtual void machine_reset() override;
	virtual void device_post_load() override;

	DECLARE_READ16_MEMBER(z32_rom_r);

	required_region_ptr<uint16_t> m_romregion;

	virtual DECLARE_READ16_MEMBER(porta_r);
	virtual DECLARE_READ16_MEMBER(portb_r);
	virtual DECLARE_READ16_MEMBER(portc_r);

	virtual DECLARE_WRITE16_MEMBER(porta_w) override;
	virtual DECLARE_WRITE16_MEMBER(portb_w) override;
	virtual DECLARE_WRITE16_MEMBER(portc_w) override;

	int m_porta_dat;
	int m_portb_dat;
	int m_portc_dat;
	int m_porta_mask;

	int m_upperbank;

	int m_basebank;
};

class mywicodx_state : public zon32bit_state
{
public:
	mywicodx_state(const machine_config& mconfig, device_type type, const char* tag) :
		zon32bit_state(mconfig, type, tag)
	{ }

protected:
	virtual DECLARE_WRITE16_MEMBER(porta_w) override;

	virtual void machine_reset() override;
};

class oplayer_100in1_state : public mywicodx_state
{
public:
	oplayer_100in1_state(const machine_config& mconfig, device_type type, const char* tag) :
		mywicodx_state(mconfig, type, tag)
	{ }

	void init_oplayer();


protected:
	virtual DECLARE_READ16_MEMBER(porta_r) override;
	virtual DECLARE_READ16_MEMBER(portb_r) override;
	virtual DECLARE_READ16_MEMBER(portc_r) override;
<<<<<<< HEAD

};

=======
};

class denver_200in1_state : public mywicodx_state
{
public:
	denver_200in1_state(const machine_config& mconfig, device_type type, const char* tag) :
		mywicodx_state(mconfig, type, tag)
	{ }

	void init_denver();

protected:
	virtual void machine_reset() override;

	virtual DECLARE_READ16_MEMBER(porta_r) override;
	virtual DECLARE_READ16_MEMBER(portb_r) override;
	virtual DECLARE_READ16_MEMBER(portc_r) override;

	virtual DECLARE_WRITE16_MEMBER(porta_w) override;
};
>>>>>>> e8a0e046

void zon32bit_state::device_post_load()
{
	// load state can change the bank, so we must invalide cache
	m_maincpu->invalidate_cache();
}

READ16_MEMBER(zon32bit_state::porta_r)
{
	return m_porta_dat;
}


WRITE16_MEMBER(zon32bit_state::porta_w)
{
	if (0)
		logerror("%s: porta_w %04x (%04x) %c %c %c %c | %c %c %c %c | %c %c %c %c | %c %c %c %c  \n", machine().describe_context(), data, mem_mask,
			(mem_mask & 0x8000) ? ((data & 0x8000) ? '1' : '0') : 'x',
			(mem_mask & 0x4000) ? ((data & 0x4000) ? '1' : '0') : 'x',
			(mem_mask & 0x2000) ? ((data & 0x2000) ? '1' : '0') : 'x',
			(mem_mask & 0x1000) ? ((data & 0x1000) ? '1' : '0') : 'x',
			(mem_mask & 0x0800) ? ((data & 0x0800) ? '1' : '0') : 'x',
			(mem_mask & 0x0400) ? ((data & 0x0400) ? '1' : '0') : 'x',
			(mem_mask & 0x0200) ? ((data & 0x0200) ? '1' : '0') : 'x',
			(mem_mask & 0x0100) ? ((data & 0x0100) ? '1' : '0') : 'x',
			(mem_mask & 0x0080) ? ((data & 0x0080) ? '1' : '0') : 'x',
			(mem_mask & 0x0040) ? ((data & 0x0040) ? '1' : '0') : 'x',
			(mem_mask & 0x0020) ? ((data & 0x0020) ? '1' : '0') : 'x',
			(mem_mask & 0x0010) ? ((data & 0x0010) ? '1' : '0') : 'x',
			(mem_mask & 0x0008) ? ((data & 0x0008) ? '1' : '0') : 'x',
			(mem_mask & 0x0004) ? ((data & 0x0004) ? '1' : '0') : 'x',
			(mem_mask & 0x0002) ? ((data & 0x0002) ? '1' : '0') : 'x',
			(mem_mask & 0x0001) ? ((data & 0x0001) ? '1' : '0') : 'x');

	m_porta_dat = data;

	// The banking on zon32bit doesn't seem the same as mywicodx.
	// The same values get written here both in the case of switching to upper bank and switching to lower bank, so presumably it must be some kind of toggle
	if (data == 0x0e01)
	{
		m_basebank ^= 1;
		logerror("bank is now %d\n", m_basebank);
		m_maincpu->invalidate_cache();
	}
}
<<<<<<< HEAD


WRITE16_MEMBER(mywicodx_state::porta_w)
{
	if (0)
		logerror("%s: porta_w %04x (%04x) %c %c %c %c | %c %c %c %c | %c %c %c %c | %c %c %c %c  \n", machine().describe_context(), data, mem_mask,
			(mem_mask & 0x8000) ? ((data & 0x8000) ? '1' : '0') : 'x',
			(mem_mask & 0x4000) ? ((data & 0x4000) ? '1' : '0') : 'x',
			(mem_mask & 0x2000) ? ((data & 0x2000) ? '1' : '0') : 'x',
			(mem_mask & 0x1000) ? ((data & 0x1000) ? '1' : '0') : 'x',
			(mem_mask & 0x0800) ? ((data & 0x0800) ? '1' : '0') : 'x',
			(mem_mask & 0x0400) ? ((data & 0x0400) ? '1' : '0') : 'x',
			(mem_mask & 0x0200) ? ((data & 0x0200) ? '1' : '0') : 'x',
			(mem_mask & 0x0100) ? ((data & 0x0100) ? '1' : '0') : 'x',
			(mem_mask & 0x0080) ? ((data & 0x0080) ? '1' : '0') : 'x',
			(mem_mask & 0x0040) ? ((data & 0x0040) ? '1' : '0') : 'x',
			(mem_mask & 0x0020) ? ((data & 0x0020) ? '1' : '0') : 'x',
			(mem_mask & 0x0010) ? ((data & 0x0010) ? '1' : '0') : 'x',
			(mem_mask & 0x0008) ? ((data & 0x0008) ? '1' : '0') : 'x',
			(mem_mask & 0x0004) ? ((data & 0x0004) ? '1' : '0') : 'x',
			(mem_mask & 0x0002) ? ((data & 0x0002) ? '1' : '0') : 'x',
			(mem_mask & 0x0001) ? ((data & 0x0001) ? '1' : '0') : 'x');

	m_porta_dat = data;

	int oldbank = m_basebank;

=======


WRITE16_MEMBER(mywicodx_state::porta_w)
{
	if (0)
		logerror("%s: porta_w %04x (%04x) %c %c %c %c | %c %c %c %c | %c %c %c %c | %c %c %c %c  \n", machine().describe_context(), data, mem_mask,
			(mem_mask & 0x8000) ? ((data & 0x8000) ? '1' : '0') : 'x',
			(mem_mask & 0x4000) ? ((data & 0x4000) ? '1' : '0') : 'x',
			(mem_mask & 0x2000) ? ((data & 0x2000) ? '1' : '0') : 'x',
			(mem_mask & 0x1000) ? ((data & 0x1000) ? '1' : '0') : 'x',
			(mem_mask & 0x0800) ? ((data & 0x0800) ? '1' : '0') : 'x',
			(mem_mask & 0x0400) ? ((data & 0x0400) ? '1' : '0') : 'x',
			(mem_mask & 0x0200) ? ((data & 0x0200) ? '1' : '0') : 'x',
			(mem_mask & 0x0100) ? ((data & 0x0100) ? '1' : '0') : 'x',
			(mem_mask & 0x0080) ? ((data & 0x0080) ? '1' : '0') : 'x',
			(mem_mask & 0x0040) ? ((data & 0x0040) ? '1' : '0') : 'x',
			(mem_mask & 0x0020) ? ((data & 0x0020) ? '1' : '0') : 'x',
			(mem_mask & 0x0010) ? ((data & 0x0010) ? '1' : '0') : 'x',
			(mem_mask & 0x0008) ? ((data & 0x0008) ? '1' : '0') : 'x',
			(mem_mask & 0x0004) ? ((data & 0x0004) ? '1' : '0') : 'x',
			(mem_mask & 0x0002) ? ((data & 0x0002) ? '1' : '0') : 'x',
			(mem_mask & 0x0001) ? ((data & 0x0001) ? '1' : '0') : 'x');


	m_porta_dat = data;

	int oldbank = m_basebank;

>>>>>>> e8a0e046
	if (mem_mask & 0x0400)
	{
		if (data & 0x0400)
			m_basebank |= 1;
		else
			m_basebank &= ~1;
	}

	if (mem_mask & 0x0800)
	{
		if (data & 0x0800)
			m_basebank |= 2;
		else
			m_basebank &= ~2;
<<<<<<< HEAD
	}

	if (oldbank != m_basebank)
		m_maincpu->invalidate_cache();
=======
	}

	if (oldbank != m_basebank)
		m_maincpu->invalidate_cache();


}


WRITE16_MEMBER(denver_200in1_state::porta_w)
{
	if (0)
	{
		if (m_maincpu->pc() < 0x10000)
		{
			logerror("%s: porta_w %04x (%04x) %c %c %c %c | %c %c %c %c | %c %c %c %c | %c %c %c %c  \n", machine().describe_context(), data, mem_mask,
				(mem_mask & 0x8000) ? ((data & 0x8000) ? '1' : '0') : 'x',
				(mem_mask & 0x4000) ? ((data & 0x4000) ? '1' : '0') : 'x',
				(mem_mask & 0x2000) ? ((data & 0x2000) ? '1' : '0') : 'x',
				(mem_mask & 0x1000) ? ((data & 0x1000) ? '1' : '0') : 'x',
				(mem_mask & 0x0800) ? ((data & 0x0800) ? '1' : '0') : 'x',
				(mem_mask & 0x0400) ? ((data & 0x0400) ? '1' : '0') : 'x',
				(mem_mask & 0x0200) ? ((data & 0x0200) ? '1' : '0') : 'x',
				(mem_mask & 0x0100) ? ((data & 0x0100) ? '1' : '0') : 'x',
				(mem_mask & 0x0080) ? ((data & 0x0080) ? '1' : '0') : 'x',
				(mem_mask & 0x0040) ? ((data & 0x0040) ? '1' : '0') : 'x',
				(mem_mask & 0x0020) ? ((data & 0x0020) ? '1' : '0') : 'x',
				(mem_mask & 0x0010) ? ((data & 0x0010) ? '1' : '0') : 'x',
				(mem_mask & 0x0008) ? ((data & 0x0008) ? '1' : '0') : 'x',
				(mem_mask & 0x0004) ? ((data & 0x0004) ? '1' : '0') : 'x',
				(mem_mask & 0x0002) ? ((data & 0x0002) ? '1' : '0') : 'x',
				(mem_mask & 0x0001) ? ((data & 0x0001) ? '1' : '0') : 'x');
		}
	}

	if (m_maincpu->pc() < 0x10000)
	{
		int oldbank = m_basebank;

		if (mem_mask & 0x0200)
		{
			if (data & 0x0200)
			{
				m_basebank |= 4;
			}
			else
			{
				m_basebank &= ~4;
			}
		}

		if (mem_mask & 0x0400)
		{
			if (data & 0x0400)
			{
				m_basebank |= 1;
			}
			else
			{
				m_basebank &= ~1;
			}
		}

		if (mem_mask & 0x0800)
		{
			if (data & 0x0800)
			{
				m_basebank |= 2;
			}
			else
			{
				m_basebank &= ~2;
			}
		}

		if (oldbank != m_basebank)
			m_maincpu->invalidate_cache();
	}
>>>>>>> e8a0e046
}


READ16_MEMBER(zon32bit_state::portc_r)
{
	// 0x03ff seem to be inputs for buttons (and some kind of output?)
	// 0xfc00 gets masked for other reasons (including banking?)

	// returning same value written for 0x0400 means controls don't respond (some kind of direction flag?)

	uint16_t dat = m_io_p3->read() & ~0xf800;

	dat |= (m_portc_dat & 0xf800);

	return dat;
}


READ16_MEMBER(zon32bit_state::portb_r)
{
	return m_portb_dat;
}

WRITE16_MEMBER(zon32bit_state::portb_w)
{
	if (data != 0x0001)
		logerror("%s: portb_w %04x (%04x)\n", machine().describe_context(), data, mem_mask);

	m_portb_dat = data;
}

WRITE16_MEMBER(zon32bit_state::portc_w)
{
	// very noisy
	// is the code actually sending the sound to the remotes?
	if (0)
		logerror("%s: portc_w %04x (%04x) %c %c %c %c | %c %c %c %c | %c %c %c %c | %c %c %c %c\n", machine().describe_context(), data, mem_mask,
			(mem_mask & 0x8000) ? ((data & 0x8000) ? '1' : '0') : 'x',
			(mem_mask & 0x4000) ? ((data & 0x4000) ? '1' : '0') : 'x',
			(mem_mask & 0x2000) ? ((data & 0x2000) ? '1' : '0') : 'x',
			(mem_mask & 0x1000) ? ((data & 0x1000) ? '1' : '0') : 'x',
			(mem_mask & 0x0800) ? ((data & 0x0800) ? '1' : '0') : 'x',
			(mem_mask & 0x0400) ? ((data & 0x0400) ? '1' : '0') : 'x',
			(mem_mask & 0x0200) ? ((data & 0x0200) ? '1' : '0') : 'x',
			(mem_mask & 0x0100) ? ((data & 0x0100) ? '1' : '0') : 'x',
			(mem_mask & 0x0080) ? ((data & 0x0080) ? '1' : '0') : 'x',
			(mem_mask & 0x0040) ? ((data & 0x0040) ? '1' : '0') : 'x',
			(mem_mask & 0x0020) ? ((data & 0x0020) ? '1' : '0') : 'x',
			(mem_mask & 0x0010) ? ((data & 0x0010) ? '1' : '0') : 'x',
			(mem_mask & 0x0008) ? ((data & 0x0008) ? '1' : '0') : 'x',
			(mem_mask & 0x0004) ? ((data & 0x0004) ? '1' : '0') : 'x',
			(mem_mask & 0x0002) ? ((data & 0x0002) ? '1' : '0') : 'x',
			(mem_mask & 0x0001) ? ((data & 0x0001) ? '1' : '0') : 'x');

	int oldbank = m_upperbank;

	if (mem_mask & 0x1000)
	{
		if (data & 0x1000)
			m_upperbank |= 0x1000;
		else
			m_upperbank &= ~0x1000;
	}

	if (mem_mask & 0x0800)
	{
		if (data & 0x0800)
			m_upperbank |= 0x0800;
		else
			m_upperbank &= ~0x0800;
	}
<<<<<<< HEAD

	if (oldbank != m_basebank)
		m_maincpu->invalidate_cache();

	m_portc_dat = data;
}


=======

	if (oldbank != m_basebank)
		m_maincpu->invalidate_cache();

	m_portc_dat = data;
}


>>>>>>> e8a0e046
READ16_MEMBER(oplayer_100in1_state::portc_r)
{
	return m_io_p3->read();
}

READ16_MEMBER(oplayer_100in1_state::portb_r)
{
	return m_io_p2->read();
}

READ16_MEMBER(oplayer_100in1_state::porta_r)
{
	return 0x0ff8 | (machine().rand()&1);
}

void zon32bit_state::mem_map_zon32bit(address_map &map)
{
	map(0x000000, 0x3fffff).r(FUNC(zon32bit_state::z32_rom_r));
}

READ16_MEMBER(zon32bit_state::z32_rom_r)
{
	/*
	    This has upper and lower bank, which can be changed independently.
	    Banking hookup is currently very hacky as bank values are written
	    to ports then erased at the moment, maybe they latch somehow?
	*/

	int base = 0x0000000;

<<<<<<< HEAD
=======
	if (m_basebank & 4)  base |= 0x4000000;
>>>>>>> e8a0e046
	if (m_basebank & 2)  base |= 0x2000000;
	if (m_basebank & 1)  base |= 0x1000000;

	if (offset < 0x200000)
	{
		return m_romregion[offset + (base / 2)];
	}
	else
	{
		offset &= 0x1fffff;

		if (m_upperbank & 0x1000) base |= 0x0400000;
		if (m_upperbank & 0x0800) base |= 0x0800000;

		return m_romregion[offset + (base / 2)];
	}

	return 0x0000;// m_romregion[offset];
}

READ16_MEMBER(denver_200in1_state::portc_r)
{
	return m_io_p3->read();
}

READ16_MEMBER(denver_200in1_state::portb_r)
{
	return m_io_p2->read();
}

READ16_MEMBER(denver_200in1_state::porta_r)
{
	return 0x0ff8 | (machine().rand()&1);
}


void zon32bit_state::machine_start()
{
	spg2xx_game_state::machine_start();

	save_item(NAME(m_porta_dat));
	save_item(NAME(m_portb_dat));
	save_item(NAME(m_portc_dat));
	save_item(NAME(m_porta_mask));
	save_item(NAME(m_upperbank));
	save_item(NAME(m_basebank));
}


void zon32bit_state::machine_reset()
{
	spg2xx_game_state::machine_reset();

	m_porta_dat = 0xffff;
	m_portb_dat = 0x0000;

	m_basebank = 0;
	m_maincpu->invalidate_cache();
}

void mywicodx_state::machine_reset()
{
	zon32bit_state::machine_reset();
	m_basebank = 3;
	m_maincpu->invalidate_cache();
<<<<<<< HEAD
=======
}

void denver_200in1_state::machine_reset()
{
	zon32bit_state::machine_reset();
	m_basebank = 6;
	m_maincpu->invalidate_cache();
>>>>>>> e8a0e046
}



static INPUT_PORTS_START( zon32bit )
	PORT_START("P1")
	PORT_DIPNAME( 0x0001, 0x0001, "P1" )
	PORT_DIPSETTING(      0x0001, DEF_STR( Off ) )
	PORT_DIPSETTING(      0x0000, DEF_STR( On ) )
	PORT_DIPNAME( 0x0002, 0x0002, DEF_STR( Unknown ) )
	PORT_DIPSETTING(      0x0002, DEF_STR( Off ) )
	PORT_DIPSETTING(      0x0000, DEF_STR( On ) )
	PORT_DIPNAME( 0x0004, 0x0004, DEF_STR( Unknown ) )
	PORT_DIPSETTING(      0x0004, DEF_STR( Off ) )
	PORT_DIPSETTING(      0x0000, DEF_STR( On ) )
	PORT_DIPNAME( 0x0008, 0x0008, DEF_STR( Unknown ) )
	PORT_DIPSETTING(      0x0008, DEF_STR( Off ) )
	PORT_DIPSETTING(      0x0000, DEF_STR( On ) )
	PORT_DIPNAME( 0x0010, 0x0010, DEF_STR( Unknown ) )
	PORT_DIPSETTING(      0x0010, DEF_STR( Off ) )
	PORT_DIPSETTING(      0x0000, DEF_STR( On ) )
	PORT_DIPNAME( 0x0020, 0x0020, DEF_STR( Unknown ) )
	PORT_DIPSETTING(      0x0020, DEF_STR( Off ) )
	PORT_DIPSETTING(      0x0000, DEF_STR( On ) )
	PORT_DIPNAME( 0x0040, 0x0040, DEF_STR( Unknown ) )
	PORT_DIPSETTING(      0x0040, DEF_STR( Off ) )
	PORT_DIPSETTING(      0x0000, DEF_STR( On ) )
	PORT_DIPNAME( 0x0080, 0x0080, DEF_STR( Unknown ) )
	PORT_DIPSETTING(      0x0080, DEF_STR( Off ) )
	PORT_DIPSETTING(      0x0000, DEF_STR( On ) )
	PORT_DIPNAME( 0x0100, 0x0100, DEF_STR( Unknown ) )
	PORT_DIPSETTING(      0x0100, DEF_STR( Off ) )
	PORT_DIPSETTING(      0x0000, DEF_STR( On ) )
	PORT_DIPNAME( 0x0200, 0x0200, DEF_STR( Unknown ) )
	PORT_DIPSETTING(      0x0200, DEF_STR( Off ) )
	PORT_DIPSETTING(      0x0000, DEF_STR( On ) )
	PORT_DIPNAME( 0x0400, 0x0400, DEF_STR( Unknown ) )
	PORT_DIPSETTING(      0x0400, DEF_STR( Off ) )
	PORT_DIPSETTING(      0x0000, DEF_STR( On ) )
	PORT_DIPNAME( 0x0800, 0x0800, DEF_STR( Unknown ) )
	PORT_DIPSETTING(      0x0800, DEF_STR( Off ) )
	PORT_DIPSETTING(      0x0000, DEF_STR( On ) )
	PORT_DIPNAME( 0x1000, 0x1000, DEF_STR( Unknown ) )
	PORT_DIPSETTING(      0x1000, DEF_STR( Off ) )
	PORT_DIPSETTING(      0x0000, DEF_STR( On ) )
	PORT_DIPNAME( 0x2000, 0x2000, DEF_STR( Unknown ) )
	PORT_DIPSETTING(      0x2000, DEF_STR( Off ) )
	PORT_DIPSETTING(      0x0000, DEF_STR( On ) )
	PORT_DIPNAME( 0x4000, 0x4000, DEF_STR( Unknown ) )
	PORT_DIPSETTING(      0x4000, DEF_STR( Off ) )
	PORT_DIPSETTING(      0x0000, DEF_STR( On ) )
	PORT_DIPNAME( 0x8000, 0x8000, DEF_STR( Unknown ) )
	PORT_DIPSETTING(      0x8000, DEF_STR( Off ) )
	PORT_DIPSETTING(      0x0000, DEF_STR( On ) )

	PORT_START("P2")
	PORT_DIPNAME( 0x0001, 0x0001, "P2" )
	PORT_DIPSETTING(      0x0001, DEF_STR( Off ) )
	PORT_DIPSETTING(      0x0000, DEF_STR( On ) )
	PORT_DIPNAME( 0x0002, 0x0002, DEF_STR( Unknown ) )
	PORT_DIPSETTING(      0x0002, DEF_STR( Off ) )
	PORT_DIPSETTING(      0x0000, DEF_STR( On ) )
	PORT_DIPNAME( 0x0004, 0x0004, DEF_STR( Unknown ) )
	PORT_DIPSETTING(      0x0004, DEF_STR( Off ) )
	PORT_DIPSETTING(      0x0000, DEF_STR( On ) )
	PORT_DIPNAME( 0x0008, 0x0008, DEF_STR( Unknown ) )
	PORT_DIPSETTING(      0x0008, DEF_STR( Off ) )
	PORT_DIPSETTING(      0x0000, DEF_STR( On ) )
	PORT_DIPNAME( 0x0010, 0x0010, DEF_STR( Unknown ) )
	PORT_DIPSETTING(      0x0010, DEF_STR( Off ) )
	PORT_DIPSETTING(      0x0000, DEF_STR( On ) )
	PORT_DIPNAME( 0x0020, 0x0020, DEF_STR( Unknown ) )
	PORT_DIPSETTING(      0x0020, DEF_STR( Off ) )
	PORT_DIPSETTING(      0x0000, DEF_STR( On ) )
	PORT_DIPNAME( 0x0040, 0x0040, DEF_STR( Unknown ) )
	PORT_DIPSETTING(      0x0040, DEF_STR( Off ) )
	PORT_DIPSETTING(      0x0000, DEF_STR( On ) )
	PORT_DIPNAME( 0x0080, 0x0080, DEF_STR( Unknown ) )
	PORT_DIPSETTING(      0x0080, DEF_STR( Off ) )
	PORT_DIPSETTING(      0x0000, DEF_STR( On ) )
	PORT_DIPNAME( 0x0100, 0x0100, DEF_STR( Unknown ) )
	PORT_DIPSETTING(      0x0100, DEF_STR( Off ) )
	PORT_DIPSETTING(      0x0000, DEF_STR( On ) )
	PORT_DIPNAME( 0x0200, 0x0200, DEF_STR( Unknown ) )
	PORT_DIPSETTING(      0x0200, DEF_STR( Off ) )
	PORT_DIPSETTING(      0x0000, DEF_STR( On ) )
	PORT_DIPNAME( 0x0400, 0x0400, DEF_STR( Unknown ) )
	PORT_DIPSETTING(      0x0400, DEF_STR( Off ) )
	PORT_DIPSETTING(      0x0000, DEF_STR( On ) )
	PORT_DIPNAME( 0x0800, 0x0800, DEF_STR( Unknown ) )
	PORT_DIPSETTING(      0x0800, DEF_STR( Off ) )
	PORT_DIPSETTING(      0x0000, DEF_STR( On ) )
	PORT_DIPNAME( 0x1000, 0x1000, DEF_STR( Unknown ) )
	PORT_DIPSETTING(      0x1000, DEF_STR( Off ) )
	PORT_DIPSETTING(      0x0000, DEF_STR( On ) )
	PORT_DIPNAME( 0x2000, 0x2000, DEF_STR( Unknown ) )
	PORT_DIPSETTING(      0x2000, DEF_STR( Off ) )
	PORT_DIPSETTING(      0x0000, DEF_STR( On ) )
	PORT_DIPNAME( 0x4000, 0x4000, DEF_STR( Unknown ) )
	PORT_DIPSETTING(      0x4000, DEF_STR( Off ) )
	PORT_DIPSETTING(      0x0000, DEF_STR( On ) )
	PORT_DIPNAME( 0x8000, 0x8000, DEF_STR( Unknown ) )
	PORT_DIPSETTING(      0x8000, DEF_STR( Off ) )
	PORT_DIPSETTING(      0x0000, DEF_STR( On ) )

	PORT_START("P3")
	PORT_BIT( 0x0001, IP_ACTIVE_HIGH, IPT_JOYSTICK_UP ) PORT_NAME("Up (vertical) Left (horizontal)")
	PORT_BIT( 0x0002, IP_ACTIVE_HIGH, IPT_JOYSTICK_DOWN ) PORT_NAME("Down (vertical) Right (horizontal)")
	PORT_BIT( 0x0004, IP_ACTIVE_HIGH, IPT_JOYSTICK_LEFT ) PORT_NAME("Left (vertical) Down (horizontal)")
	PORT_BIT( 0x0008, IP_ACTIVE_HIGH, IPT_JOYSTICK_RIGHT ) PORT_NAME("Right (vertical) Up (horizontal)")
	PORT_BIT( 0x0010, IP_ACTIVE_HIGH, IPT_BUTTON1 )
	PORT_BIT( 0x0020, IP_ACTIVE_HIGH, IPT_BUTTON4 )
	PORT_BIT( 0x0040, IP_ACTIVE_HIGH, IPT_BUTTON3 )
	PORT_BIT( 0x0080, IP_ACTIVE_HIGH, IPT_BUTTON2 ) PORT_NAME("B")
	PORT_BIT( 0x0100, IP_ACTIVE_HIGH, IPT_BUTTON5 ) PORT_NAME("Pause / Menu")
	PORT_DIPNAME( 0x0200, 0x0200, DEF_STR( Unknown ) )
	PORT_DIPSETTING(      0x0200, DEF_STR( Off ) )
	PORT_DIPSETTING(      0x0000, DEF_STR( On ) )
	PORT_DIPNAME( 0x0400, 0x0400, DEF_STR( Unknown ) )
	PORT_DIPSETTING(      0x0400, DEF_STR( Off ) )
	PORT_DIPSETTING(      0x0000, DEF_STR( On ) )
	PORT_DIPNAME( 0x0800, 0x0800, DEF_STR( Unknown ) )
	PORT_DIPSETTING(      0x0800, DEF_STR( Off ) )
	PORT_DIPSETTING(      0x0000, DEF_STR( On ) )
	PORT_DIPNAME( 0x1000, 0x1000, DEF_STR( Unknown ) )
	PORT_DIPSETTING(      0x1000, DEF_STR( Off ) )
	PORT_DIPSETTING(      0x0000, DEF_STR( On ) )
	PORT_DIPNAME( 0x2000, 0x2000, DEF_STR( Unknown ) )
	PORT_DIPSETTING(      0x2000, DEF_STR( Off ) )
	PORT_DIPSETTING(      0x0000, DEF_STR( On ) )
	PORT_DIPNAME( 0x4000, 0x4000, DEF_STR( Unknown ) )
	PORT_DIPSETTING(      0x4000, DEF_STR( Off ) )
	PORT_DIPSETTING(      0x0000, DEF_STR( On ) )
	PORT_DIPNAME( 0x8000, 0x8000, DEF_STR( Unknown ) )
	PORT_DIPSETTING(      0x8000, DEF_STR( Off ) )
	PORT_DIPSETTING(      0x0000, DEF_STR( On ) )
INPUT_PORTS_END


static INPUT_PORTS_START( oplayer )
	PORT_START("P1")
	PORT_DIPNAME( 0x0001, 0x0001, "P1" )
	PORT_DIPSETTING(      0x0001, DEF_STR( Off ) )
	PORT_DIPSETTING(      0x0000, DEF_STR( On ) )
	PORT_DIPNAME( 0x0002, 0x0002, DEF_STR( Unknown ) )
	PORT_DIPSETTING(      0x0002, DEF_STR( Off ) )
	PORT_DIPSETTING(      0x0000, DEF_STR( On ) )
	PORT_DIPNAME( 0x0004, 0x0004, DEF_STR( Unknown ) )
	PORT_DIPSETTING(      0x0004, DEF_STR( Off ) )
	PORT_DIPSETTING(      0x0000, DEF_STR( On ) )
	PORT_DIPNAME( 0x0008, 0x0008, DEF_STR( Unknown ) )
	PORT_DIPSETTING(      0x0008, DEF_STR( Off ) )
	PORT_DIPSETTING(      0x0000, DEF_STR( On ) )
	PORT_DIPNAME( 0x0010, 0x0010, DEF_STR( Unknown ) )
	PORT_DIPSETTING(      0x0010, DEF_STR( Off ) )
	PORT_DIPSETTING(      0x0000, DEF_STR( On ) )
	PORT_DIPNAME( 0x0020, 0x0020, DEF_STR( Unknown ) )
	PORT_DIPSETTING(      0x0020, DEF_STR( Off ) )
	PORT_DIPSETTING(      0x0000, DEF_STR( On ) )
	PORT_DIPNAME( 0x0040, 0x0040, DEF_STR( Unknown ) )
	PORT_DIPSETTING(      0x0040, DEF_STR( Off ) )
	PORT_DIPSETTING(      0x0000, DEF_STR( On ) )
	PORT_DIPNAME( 0x0080, 0x0080, DEF_STR( Unknown ) )
	PORT_DIPSETTING(      0x0080, DEF_STR( Off ) )
	PORT_DIPSETTING(      0x0000, DEF_STR( On ) )
	PORT_DIPNAME( 0x0100, 0x0100, DEF_STR( Unknown ) )
	PORT_DIPSETTING(      0x0100, DEF_STR( Off ) )
	PORT_DIPSETTING(      0x0000, DEF_STR( On ) )
	PORT_DIPNAME( 0x0200, 0x0200, DEF_STR( Unknown ) )
	PORT_DIPSETTING(      0x0200, DEF_STR( Off ) )
	PORT_DIPSETTING(      0x0000, DEF_STR( On ) )
	PORT_DIPNAME( 0x0400, 0x0400, DEF_STR( Unknown ) )
	PORT_DIPSETTING(      0x0400, DEF_STR( Off ) )
	PORT_DIPSETTING(      0x0000, DEF_STR( On ) )
	PORT_DIPNAME( 0x0800, 0x0800, DEF_STR( Unknown ) )
	PORT_DIPSETTING(      0x0800, DEF_STR( Off ) )
	PORT_DIPSETTING(      0x0000, DEF_STR( On ) )
	PORT_DIPNAME( 0x1000, 0x1000, DEF_STR( Unknown ) )
	PORT_DIPSETTING(      0x1000, DEF_STR( Off ) )
	PORT_DIPSETTING(      0x0000, DEF_STR( On ) )
	PORT_DIPNAME( 0x2000, 0x2000, DEF_STR( Unknown ) )
	PORT_DIPSETTING(      0x2000, DEF_STR( Off ) )
	PORT_DIPSETTING(      0x0000, DEF_STR( On ) )
	PORT_DIPNAME( 0x4000, 0x4000, DEF_STR( Unknown ) )
	PORT_DIPSETTING(      0x4000, DEF_STR( Off ) )
	PORT_DIPSETTING(      0x0000, DEF_STR( On ) )
	PORT_DIPNAME( 0x8000, 0x8000, DEF_STR( Unknown ) )
	PORT_DIPSETTING(      0x8000, DEF_STR( Off ) )
	PORT_DIPSETTING(      0x0000, DEF_STR( On ) )

	PORT_START("P2")
	PORT_BIT( 0x0001, IP_ACTIVE_HIGH, IPT_JOYSTICK_UP )
	PORT_BIT( 0x0002, IP_ACTIVE_HIGH, IPT_JOYSTICK_DOWN )
	PORT_BIT( 0x0004, IP_ACTIVE_HIGH, IPT_JOYSTICK_LEFT )
	PORT_BIT( 0x0008, IP_ACTIVE_HIGH, IPT_JOYSTICK_RIGHT )
	PORT_BIT( 0x0010, IP_ACTIVE_HIGH, IPT_BUTTON1 )
	PORT_BIT( 0x0020, IP_ACTIVE_HIGH, IPT_BUTTON2 )
	PORT_BIT( 0x0040, IP_ACTIVE_HIGH, IPT_BUTTON3 )
	PORT_BIT( 0xff80, IP_ACTIVE_HIGH, IPT_UNUSED )

	PORT_START("P3")
	PORT_DIPNAME( 0x0001, 0x0001, "P3" )
	PORT_DIPSETTING(      0x0001, DEF_STR( Off ) )
	PORT_DIPSETTING(      0x0000, DEF_STR( On ) )
	PORT_DIPNAME( 0x0002, 0x0002, DEF_STR( Unknown ) )
	PORT_DIPSETTING(      0x0002, DEF_STR( Off ) )
	PORT_DIPSETTING(      0x0000, DEF_STR( On ) )
	PORT_DIPNAME( 0x0004, 0x0004, DEF_STR( Unknown ) )
	PORT_DIPSETTING(      0x0004, DEF_STR( Off ) )
	PORT_DIPSETTING(      0x0000, DEF_STR( On ) )
	PORT_DIPNAME( 0x0008, 0x0008, DEF_STR( Unknown ) )
	PORT_DIPSETTING(      0x0008, DEF_STR( Off ) )
	PORT_DIPSETTING(      0x0000, DEF_STR( On ) )
	PORT_DIPNAME( 0x0010, 0x0010, DEF_STR( Unknown ) )
	PORT_DIPSETTING(      0x0010, DEF_STR( Off ) )
	PORT_DIPSETTING(      0x0000, DEF_STR( On ) )
	PORT_DIPNAME( 0x0020, 0x0020, DEF_STR( Unknown ) )
	PORT_DIPSETTING(      0x0020, DEF_STR( Off ) )
	PORT_DIPSETTING(      0x0000, DEF_STR( On ) )
	PORT_DIPNAME( 0x0040, 0x0040, DEF_STR( Unknown ) )
	PORT_DIPSETTING(      0x0040, DEF_STR( Off ) )
	PORT_DIPSETTING(      0x0000, DEF_STR( On ) )
	PORT_DIPNAME( 0x0080, 0x0080, DEF_STR( Unknown ) )
	PORT_DIPSETTING(      0x0080, DEF_STR( Off ) )
	PORT_DIPSETTING(      0x0000, DEF_STR( On ) )
	PORT_DIPNAME( 0x0100, 0x0100, DEF_STR( Unknown ) )
	PORT_DIPSETTING(      0x0100, DEF_STR( Off ) )
	PORT_DIPSETTING(      0x0000, DEF_STR( On ) )
	PORT_DIPNAME( 0x0200, 0x0200, DEF_STR( Unknown ) )
	PORT_DIPSETTING(      0x0200, DEF_STR( Off ) )
	PORT_DIPSETTING(      0x0000, DEF_STR( On ) )
	PORT_DIPNAME( 0x0400, 0x0400, DEF_STR( Unknown ) )
	PORT_DIPSETTING(      0x0400, DEF_STR( Off ) )
	PORT_DIPSETTING(      0x0000, DEF_STR( On ) )
	PORT_DIPNAME( 0x0800, 0x0800, DEF_STR( Unknown ) )
	PORT_DIPSETTING(      0x0800, DEF_STR( Off ) )
	PORT_DIPSETTING(      0x0000, DEF_STR( On ) )
	PORT_DIPNAME( 0x1000, 0x1000, DEF_STR( Unknown ) )
	PORT_DIPSETTING(      0x1000, DEF_STR( Off ) )
	PORT_DIPSETTING(      0x0000, DEF_STR( On ) )
	PORT_DIPNAME( 0x2000, 0x2000, DEF_STR( Unknown ) )
	PORT_DIPSETTING(      0x2000, DEF_STR( Off ) )
	PORT_DIPSETTING(      0x0000, DEF_STR( On ) )
	PORT_DIPNAME( 0x4000, 0x4000, DEF_STR( Unknown ) )
	PORT_DIPSETTING(      0x4000, DEF_STR( Off ) )
	PORT_DIPSETTING(      0x0000, DEF_STR( On ) )
	PORT_DIPNAME( 0x8000, 0x8000, DEF_STR( Unknown ) )
	PORT_DIPSETTING(      0x8000, DEF_STR( Off ) )
	PORT_DIPSETTING(      0x0000, DEF_STR( On ) )
INPUT_PORTS_END


void zon32bit_state::zon32bit(machine_config &config)
{
	SPG24X(config, m_maincpu, XTAL(27'000'000), m_screen);
	m_maincpu->set_addrmap(AS_PROGRAM, &zon32bit_state::mem_map_zon32bit);

	spg2xx_base(config);

	m_maincpu->porta_in().set(FUNC(zon32bit_state::porta_r));
	m_maincpu->portb_in().set(FUNC(zon32bit_state::portb_r));
	m_maincpu->portc_in().set(FUNC(zon32bit_state::portc_r));

	m_maincpu->porta_out().set(FUNC(zon32bit_state::porta_w));
	m_maincpu->portb_out().set(FUNC(zon32bit_state::portb_w));
	m_maincpu->portc_out().set(FUNC(zon32bit_state::portc_w));
}

ROM_START( mywicodx )
	ROM_REGION( 0x4000000, "maincpu", ROMREGION_ERASE00 )
	// the first bank contains the Mi Guitar game, the 2nd half of the ROM is where the Menu starts
	ROM_LOAD16_WORD_SWAP( "mywicodx.u2", 0x0000000, 0x4000000, CRC(ec7c5d2f) SHA1(330fb839c485713f7bec5bf9d2d42841612c5b45))
ROM_END


ROM_START( zon32bit )
	ROM_REGION( 0x2000000, "maincpu", ROMREGION_ERASE00 ) // probably should just swap upper 2 line of ROM, as pinout was unknown
	ROM_LOAD16_WORD_SWAP( "41sports.bin", 0x0000000, 0x0800000, CRC(86eee6e0) SHA1(3f6cab6649aebf596de5a8af21658bb1a27edb10) )
	ROM_CONTINUE(0x1000000, 0x0800000)
	ROM_CONTINUE(0x0800000, 0x0800000)
	ROM_CONTINUE(0x1800000, 0x0800000)
<<<<<<< HEAD
ROM_END


/*
    Following pinout was used for dumping

      +------------------+
  VCC -|01              70|- VCC
  A23 -|02              69|- A21
  VCC -|03              68|- A22
  A18 -|04              67|- A08
  A24 -|05              66|- A09
  A07 -|06              65|- A10
  A06 -|07              64|- A11
  A05 -|08              63|- A12
  A04 -|09              62|- A13
  A03 -|10              61|- A14
  A02 -|11              60|- A15
  A01 -|12              59|- A16
  A00 -|13              58|- A17
   NC -|14              57|- A20
   NC -|15              56|- A19
  /CE -|16              55|- VCC (/BYTE)
   NC -|17              54|- NC
  GND -|18   55LV512    53|- GND
   NC -|19              52|- NC
   NC -|20              51|- NC
   NC -|21              50|- NC
   NC -|22              49|- NC
   NC -|23              48|- NC
  /OE -|24              47|- NC
   NC -|25              46|- NC
  D08 -|26              45|- NC
  D09 -|27              44|- D00
  D10 -|28              43|- D01
  D11 -|29              42|- D02
   NC -|30              41|- D03
  D12 -|31              40|- D04
  D13 -|32              39|- D05
  D14 -|33              38|- D06
  D15 -|34              37|- D07
  GND -|35              36|- VCC
       +------------------+
*/

// Sunplus QL8041C die
ROM_START( oplayer )
	ROM_REGION( 0x4000000, "maincpu", ROMREGION_ERASE00 )
	ROM_LOAD16_WORD_SWAP( "oplayer.bin", 0x0000000, 0x4000000, CRC(aa09c358) SHA1(df2855cdfdf2b693636cace8768e579b9d5bc657) )
ROM_END


=======
ROM_END


/*
    Following pinout was used for dumping

      +------------------+
  VCC -|01              70|- VCC
  A23 -|02              69|- A21
  VCC -|03              68|- A22
  A18 -|04              67|- A08
  A24 -|05              66|- A09
  A07 -|06              65|- A10
  A06 -|07              64|- A11
  A05 -|08              63|- A12
  A04 -|09              62|- A13
  A03 -|10              61|- A14
  A02 -|11              60|- A15
  A01 -|12              59|- A16
  A00 -|13              58|- A17
   NC -|14              57|- A20
   NC -|15              56|- A19
  /CE -|16              55|- VCC (/BYTE)
   NC -|17              54|- NC
  GND -|18   55LV512    53|- GND
   NC -|19              52|- NC
   NC -|20              51|- NC
   NC -|21              50|- NC
   NC -|22              49|- NC
   NC -|23              48|- NC
  /OE -|24              47|- NC
   NC -|25              46|- NC
  D08 -|26              45|- NC
  D09 -|27              44|- D00
  D10 -|28              43|- D01
  D11 -|29              42|- D02
   NC -|30              41|- D03
  D12 -|31              40|- D04
  D13 -|32              39|- D05
  D14 -|33              38|- D06
  D15 -|34              37|- D07
  GND -|35              36|- VCC
       +------------------+
*/

// Sunplus QL8041C die
ROM_START( oplayer )
	ROM_REGION( 0x4000000, "maincpu", ROMREGION_ERASE00 )
	ROM_LOAD16_WORD_SWAP( "oplayer.bin", 0x0000000, 0x4000000, CRC(aa09c358) SHA1(df2855cdfdf2b693636cace8768e579b9d5bc657) )
ROM_END

ROM_START( dnv200fs )
	ROM_REGION( 0x8000000, "maincpu", ROMREGION_ERASE00 )
	ROM_LOAD16_WORD_SWAP( "famsport200in1.u2", 0x0000000, 0x8000000, CRC(f59221e2) SHA1(d532cf5a80ffe9d527efcccbf380a7a860f0fbd9) )
ROM_END




>>>>>>> e8a0e046
void oplayer_100in1_state::init_oplayer()
{
	// TODO: remove these hacks
	uint16_t* rom = (uint16_t*)memregion("maincpu")->base();
	// port a checks when starting a game in any given bank / starting the system
	rom[0x0f851 + (0x0000000 / 2)] = 0xf165;
	rom[0xaad1e + (0x1000000 / 2)] = 0xf165;
	rom[0x47d2d + (0x2000000 / 2)] = 0xf165;
	rom[0x1fb00 + (0x3000000 / 2)] = 0xf165;
	// port a checks when exiting a game in any given bank
	rom[0x7a506 + (0x0000000 / 2)] = 0xf165;
	rom[0xad051 + (0x1000000 / 2)] = 0xf165;
	rom[0xc351e + (0x3000000 / 2)] = 0xf165;
}

<<<<<<< HEAD
=======
void denver_200in1_state::init_denver()
{
	// TODO: remove these hacks

	// patch checks when booting each bank, similar to oplayer
	uint16_t* rom = (uint16_t*)memregion("maincpu")->base();
	rom[0x175f7 + (0x0000000 / 2)] = 0xf165;
	rom[0x18f47 + (0x1000000 / 2)] = 0xf165;
	rom[0x33488 + (0x2000000 / 2)] = 0xf165;
	rom[0x87f81 + (0x3000000 / 2)] = 0xf165;
	rom[0x764d9 + (0x4000000 / 2)] = 0xf165;
	rom[0xb454e + (0x5000000 / 2)] = 0xf165;
	rom[0x43c30 + (0x6000000 / 2)] = 0xf165; // boot
	rom[0x1fb00 + (0x7000000 / 2)] = 0xf165;

	// no exit patches required?
}

>>>>>>> e8a0e046


// Box advertises this as '40 Games Included' but the cartridge, which was glued directly to the PCB, not removable, is a 41-in-1.  Maybe some versions exist with a 40 game selection.
CONS( 200?, zon32bit,  0, 0, zon32bit, zon32bit, zon32bit_state,  empty_init,      "Jungle Soft / Ultimate Products (HK) Ltd",    "Zone 32-bit Gaming Console System (Family Sport 41-in-1)", MACHINE_NOT_WORKING | MACHINE_IMPERFECT_SOUND | MACHINE_IMPERFECT_GRAPHICS )
// My Wico Deluxe was also available under the MiWi brand (exact model unknown, but it was a cart there instead of built in)
// Box claimed 53 Arcade Games + 8 Sports games + 24 Music games, although it's unclear where 24 Music Games comes from, there are 3, which are identical aside from the title screen.
// The Mi Guitar menu contains 24 games, but they're dupes, and just counting those would exclude the other Mi Fit and Mi Papacon menus (which also contain dupes)
CONS( 200?, mywicodx,  0, 0, zon32bit, zon32bit, mywicodx_state,  empty_init,      "<unknown>",                                   "My Wico Deluxe (Family Sport 85-in-1)", MACHINE_NOT_WORKING | MACHINE_IMPERFECT_SOUND | MACHINE_IMPERFECT_GRAPHICS )

// issues with 'low battery' always showing, but otherwise functional
CONS( 200?, oplayer,   0, 0, zon32bit, oplayer, oplayer_100in1_state, init_oplayer, "OPlayer", "OPlayer Mobile Game Console (MGS03-white) (Family Sport 100-in-1)", MACHINE_IMPERFECT_SOUND | MACHINE_IMPERFECT_GRAPHICS )
<<<<<<< HEAD
=======

/*
DENVER(r)

PO:9075
Model: GMP-270CMK2
OPERATED BY 3 X AAA-BATTERIES (NOT INCL)
OR MINI-USB POWER SOURCE
Power consumption:0.6W/hour
Standby consumption:0.25mW/hour
Imported by:
DENVER ELECTRONICS A/S
Stavneagervej 22
DK-8250 EGAA
DENMARK

*/

CONS( 200?, dnv200fs,   0, 0, zon32bit, oplayer, denver_200in1_state, init_denver, "Denver", "Denver (GMP-270CMK2) (Family Sport 200-in-1)", MACHINE_IMPERFECT_SOUND | MACHINE_IMPERFECT_GRAPHICS )

>>>>>>> e8a0e046
<|MERGE_RESOLUTION|>--- conflicted
+++ resolved
@@ -73,11 +73,6 @@
 	virtual DECLARE_READ16_MEMBER(porta_r) override;
 	virtual DECLARE_READ16_MEMBER(portb_r) override;
 	virtual DECLARE_READ16_MEMBER(portc_r) override;
-<<<<<<< HEAD
-
-};
-
-=======
 };
 
 class denver_200in1_state : public mywicodx_state
@@ -98,7 +93,6 @@
 
 	virtual DECLARE_WRITE16_MEMBER(porta_w) override;
 };
->>>>>>> e8a0e046
 
 void zon32bit_state::device_post_load()
 {
@@ -144,7 +138,6 @@
 		m_maincpu->invalidate_cache();
 	}
 }
-<<<<<<< HEAD
 
 
 WRITE16_MEMBER(mywicodx_state::porta_w)
@@ -168,40 +161,11 @@
 			(mem_mask & 0x0002) ? ((data & 0x0002) ? '1' : '0') : 'x',
 			(mem_mask & 0x0001) ? ((data & 0x0001) ? '1' : '0') : 'x');
 
+
 	m_porta_dat = data;
 
 	int oldbank = m_basebank;
 
-=======
-
-
-WRITE16_MEMBER(mywicodx_state::porta_w)
-{
-	if (0)
-		logerror("%s: porta_w %04x (%04x) %c %c %c %c | %c %c %c %c | %c %c %c %c | %c %c %c %c  \n", machine().describe_context(), data, mem_mask,
-			(mem_mask & 0x8000) ? ((data & 0x8000) ? '1' : '0') : 'x',
-			(mem_mask & 0x4000) ? ((data & 0x4000) ? '1' : '0') : 'x',
-			(mem_mask & 0x2000) ? ((data & 0x2000) ? '1' : '0') : 'x',
-			(mem_mask & 0x1000) ? ((data & 0x1000) ? '1' : '0') : 'x',
-			(mem_mask & 0x0800) ? ((data & 0x0800) ? '1' : '0') : 'x',
-			(mem_mask & 0x0400) ? ((data & 0x0400) ? '1' : '0') : 'x',
-			(mem_mask & 0x0200) ? ((data & 0x0200) ? '1' : '0') : 'x',
-			(mem_mask & 0x0100) ? ((data & 0x0100) ? '1' : '0') : 'x',
-			(mem_mask & 0x0080) ? ((data & 0x0080) ? '1' : '0') : 'x',
-			(mem_mask & 0x0040) ? ((data & 0x0040) ? '1' : '0') : 'x',
-			(mem_mask & 0x0020) ? ((data & 0x0020) ? '1' : '0') : 'x',
-			(mem_mask & 0x0010) ? ((data & 0x0010) ? '1' : '0') : 'x',
-			(mem_mask & 0x0008) ? ((data & 0x0008) ? '1' : '0') : 'x',
-			(mem_mask & 0x0004) ? ((data & 0x0004) ? '1' : '0') : 'x',
-			(mem_mask & 0x0002) ? ((data & 0x0002) ? '1' : '0') : 'x',
-			(mem_mask & 0x0001) ? ((data & 0x0001) ? '1' : '0') : 'x');
-
-
-	m_porta_dat = data;
-
-	int oldbank = m_basebank;
-
->>>>>>> e8a0e046
 	if (mem_mask & 0x0400)
 	{
 		if (data & 0x0400)
@@ -216,12 +180,6 @@
 			m_basebank |= 2;
 		else
 			m_basebank &= ~2;
-<<<<<<< HEAD
-	}
-
-	if (oldbank != m_basebank)
-		m_maincpu->invalidate_cache();
-=======
 	}
 
 	if (oldbank != m_basebank)
@@ -300,7 +258,6 @@
 		if (oldbank != m_basebank)
 			m_maincpu->invalidate_cache();
 	}
->>>>>>> e8a0e046
 }
 
 
@@ -372,7 +329,6 @@
 		else
 			m_upperbank &= ~0x0800;
 	}
-<<<<<<< HEAD
 
 	if (oldbank != m_basebank)
 		m_maincpu->invalidate_cache();
@@ -381,16 +337,6 @@
 }
 
 
-=======
-
-	if (oldbank != m_basebank)
-		m_maincpu->invalidate_cache();
-
-	m_portc_dat = data;
-}
-
-
->>>>>>> e8a0e046
 READ16_MEMBER(oplayer_100in1_state::portc_r)
 {
 	return m_io_p3->read();
@@ -421,10 +367,7 @@
 
 	int base = 0x0000000;
 
-<<<<<<< HEAD
-=======
 	if (m_basebank & 4)  base |= 0x4000000;
->>>>>>> e8a0e046
 	if (m_basebank & 2)  base |= 0x2000000;
 	if (m_basebank & 1)  base |= 0x1000000;
 
@@ -490,8 +433,6 @@
 	zon32bit_state::machine_reset();
 	m_basebank = 3;
 	m_maincpu->invalidate_cache();
-<<<<<<< HEAD
-=======
 }
 
 void denver_200in1_state::machine_reset()
@@ -499,7 +440,6 @@
 	zon32bit_state::machine_reset();
 	m_basebank = 6;
 	m_maincpu->invalidate_cache();
->>>>>>> e8a0e046
 }
 
 
@@ -781,7 +721,6 @@
 	ROM_CONTINUE(0x1000000, 0x0800000)
 	ROM_CONTINUE(0x0800000, 0x0800000)
 	ROM_CONTINUE(0x1800000, 0x0800000)
-<<<<<<< HEAD
 ROM_END
 
 
@@ -833,59 +772,6 @@
 	ROM_LOAD16_WORD_SWAP( "oplayer.bin", 0x0000000, 0x4000000, CRC(aa09c358) SHA1(df2855cdfdf2b693636cace8768e579b9d5bc657) )
 ROM_END
 
-
-=======
-ROM_END
-
-
-/*
-    Following pinout was used for dumping
-
-      +------------------+
-  VCC -|01              70|- VCC
-  A23 -|02              69|- A21
-  VCC -|03              68|- A22
-  A18 -|04              67|- A08
-  A24 -|05              66|- A09
-  A07 -|06              65|- A10
-  A06 -|07              64|- A11
-  A05 -|08              63|- A12
-  A04 -|09              62|- A13
-  A03 -|10              61|- A14
-  A02 -|11              60|- A15
-  A01 -|12              59|- A16
-  A00 -|13              58|- A17
-   NC -|14              57|- A20
-   NC -|15              56|- A19
-  /CE -|16              55|- VCC (/BYTE)
-   NC -|17              54|- NC
-  GND -|18   55LV512    53|- GND
-   NC -|19              52|- NC
-   NC -|20              51|- NC
-   NC -|21              50|- NC
-   NC -|22              49|- NC
-   NC -|23              48|- NC
-  /OE -|24              47|- NC
-   NC -|25              46|- NC
-  D08 -|26              45|- NC
-  D09 -|27              44|- D00
-  D10 -|28              43|- D01
-  D11 -|29              42|- D02
-   NC -|30              41|- D03
-  D12 -|31              40|- D04
-  D13 -|32              39|- D05
-  D14 -|33              38|- D06
-  D15 -|34              37|- D07
-  GND -|35              36|- VCC
-       +------------------+
-*/
-
-// Sunplus QL8041C die
-ROM_START( oplayer )
-	ROM_REGION( 0x4000000, "maincpu", ROMREGION_ERASE00 )
-	ROM_LOAD16_WORD_SWAP( "oplayer.bin", 0x0000000, 0x4000000, CRC(aa09c358) SHA1(df2855cdfdf2b693636cace8768e579b9d5bc657) )
-ROM_END
-
 ROM_START( dnv200fs )
 	ROM_REGION( 0x8000000, "maincpu", ROMREGION_ERASE00 )
 	ROM_LOAD16_WORD_SWAP( "famsport200in1.u2", 0x0000000, 0x8000000, CRC(f59221e2) SHA1(d532cf5a80ffe9d527efcccbf380a7a860f0fbd9) )
@@ -894,7 +780,6 @@
 
 
 
->>>>>>> e8a0e046
 void oplayer_100in1_state::init_oplayer()
 {
 	// TODO: remove these hacks
@@ -910,8 +795,6 @@
 	rom[0xc351e + (0x3000000 / 2)] = 0xf165;
 }
 
-<<<<<<< HEAD
-=======
 void denver_200in1_state::init_denver()
 {
 	// TODO: remove these hacks
@@ -930,7 +813,6 @@
 	// no exit patches required?
 }
 
->>>>>>> e8a0e046
 
 
 // Box advertises this as '40 Games Included' but the cartridge, which was glued directly to the PCB, not removable, is a 41-in-1.  Maybe some versions exist with a 40 game selection.
@@ -942,8 +824,6 @@
 
 // issues with 'low battery' always showing, but otherwise functional
 CONS( 200?, oplayer,   0, 0, zon32bit, oplayer, oplayer_100in1_state, init_oplayer, "OPlayer", "OPlayer Mobile Game Console (MGS03-white) (Family Sport 100-in-1)", MACHINE_IMPERFECT_SOUND | MACHINE_IMPERFECT_GRAPHICS )
-<<<<<<< HEAD
-=======
 
 /*
 DENVER(r)
@@ -962,6 +842,4 @@
 
 */
 
-CONS( 200?, dnv200fs,   0, 0, zon32bit, oplayer, denver_200in1_state, init_denver, "Denver", "Denver (GMP-270CMK2) (Family Sport 200-in-1)", MACHINE_IMPERFECT_SOUND | MACHINE_IMPERFECT_GRAPHICS )
-
->>>>>>> e8a0e046
+CONS( 200?, dnv200fs,   0, 0, zon32bit, oplayer, denver_200in1_state, init_denver, "Denver", "Denver (GMP-270CMK2) (Family Sport 200-in-1)", MACHINE_IMPERFECT_SOUND | MACHINE_IMPERFECT_GRAPHICS )