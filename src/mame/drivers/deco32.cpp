--- conflicted
+++ resolved
@@ -883,8 +883,6 @@
 	return mask;
 }
 
-<<<<<<< HEAD
-=======
 void captaven_state::tile_callback(u32 &tile, u32 &colour, int layer, bool is_8x8)
 {
 	// Captain America operates this chip in 8bpp mode.
@@ -897,7 +895,6 @@
 	}
 }
 
->>>>>>> e8a0e046
 DECO16IC_BANK_CB_MEMBER( captaven_state::bank_callback )
 {
 	return (bank & 0x20) << 9;
