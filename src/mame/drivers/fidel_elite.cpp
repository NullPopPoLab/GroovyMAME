--- conflicted
+++ resolved
@@ -694,7 +694,6 @@
 	ROM_REGION( 0x10000, "mainmap", 0 )
 	ROM_LOAD("el2100_2.ic5", 0xc000, 0x2000, CRC(76fec42f) SHA1(34660edb8458919fd179e93fdab3fe428a6625d0) )
 	ROM_LOAD("el2100_3.ic4", 0xe000, 0x2000, CRC(2079a506) SHA1(a7bb83138c7b6eff6ea96702d453a214697f4890) )
-<<<<<<< HEAD
 
 	ROM_REGION( 0x8000, "rombank", 0 )
 	ROM_LOAD("el2100_1.ic9", 0x0000, 0x8000, CRC(9b62b7d5) SHA1(cfcaea2e36c2d52fe4a85c77dbc7fa135893860c) )
@@ -726,10 +725,7 @@
 	ROM_LOAD("2100_c_green.ic4",  0xe000, 0x2000, CRC(f1f76a63) SHA1(337b4572b743d383c6a12c360875d37682de3647) )
 
 	ROM_REGION( 0x8000, "rombank", 0 )
-=======
-
-	ROM_REGION( 0x8000, "rombank", 0 )
-	ROM_LOAD("el2100_1.ic9", 0x0000, 0x8000, CRC(9b62b7d5) SHA1(cfcaea2e36c2d52fe4a85c77dbc7fa135893860c) )
+	ROM_LOAD("2100_c_orange.ic9", 0x0000, 0x8000, CRC(feeff71c) SHA1(87614ca850848581d946193efa317181ef9c7a09) )
 
 	// speech ROM
 	ROM_DEFAULT_BIOS("en")
@@ -752,36 +748,6 @@
 	ROMX_LOAD("101-64106.ic16", 0x0000, 0x2000, CRC(8766e128) SHA1(78c7413bf240159720b131ab70bfbdf4e86eb1e9), ROM_BIOS(3) )
 ROM_END
 
-ROM_START( feag2100a ) // model 6088
-	ROM_REGION( 0x10000, "mainmap", 0 )
-	ROM_LOAD("2100_c_black.ic5",  0xc000, 0x2000, CRC(454eb839) SHA1(83d206464c194b022d43913b5f4092a8201f36b9) )
-	ROM_LOAD("2100_c_green.ic4",  0xe000, 0x2000, CRC(f1f76a63) SHA1(337b4572b743d383c6a12c360875d37682de3647) )
-
-	ROM_REGION( 0x8000, "rombank", 0 )
->>>>>>> e8a0e046
-	ROM_LOAD("2100_c_orange.ic9", 0x0000, 0x8000, CRC(feeff71c) SHA1(87614ca850848581d946193efa317181ef9c7a09) )
-
-	// speech ROM
-	ROM_DEFAULT_BIOS("en")
-	ROM_SYSTEM_BIOS(0, "en", "English")
-	ROM_SYSTEM_BIOS(1, "de", "German")
-	ROM_SYSTEM_BIOS(2, "fr", "French")
-	ROM_SYSTEM_BIOS(3, "sp", "Spanish")
-
-	ROM_REGION( 1, "language", 0 )
-	ROMX_FILL(0, 1, 3, ROM_BIOS(0) )
-	ROMX_FILL(0, 1, 2, ROM_BIOS(1) )
-	ROMX_FILL(0, 1, 1, ROM_BIOS(2) )
-	ROMX_FILL(0, 1, 0, ROM_BIOS(3) )
-
-	ROM_REGION( 0x2000, "speech", 0 )
-	ROMX_LOAD("101-32107.ic16", 0x0000, 0x1000, CRC(f35784f9) SHA1(348e54a7fa1e8091f89ac656b4da22f28ca2e44d), ROM_BIOS(0) )
-	ROM_RELOAD(                 0x1000, 0x1000)
-	ROMX_LOAD("101-64101.ic16", 0x0000, 0x2000, CRC(6c85e310) SHA1(20d1d6543c1e6a1f04184a2df2a468f33faec3ff), ROM_BIOS(1) )
-	ROMX_LOAD("101-64105.ic16", 0x0000, 0x2000, CRC(fe8c5c18) SHA1(2b64279ab3747ee81c86963c13e78321c6cfa3a3), ROM_BIOS(2) )
-	ROMX_LOAD("101-64106.ic16", 0x0000, 0x2000, CRC(8766e128) SHA1(78c7413bf240159720b131ab70bfbdf4e86eb1e9), ROM_BIOS(3) )
-ROM_END
-
 } // anonymous namespace
 
 
@@ -792,13 +758,8 @@
 
 //    YEAR  NAME       PARENT CMP MACHINE   INPUT  STATE        INIT          COMPANY, FULLNAME, FLAGS
 CONS( 1983, feasbu,    0,      0, eas,      eas,   elite_state, empty_init,   "Fidelity Electronics", "Elite A/S Challenger (Budapest program)", MACHINE_SUPPORTS_SAVE | MACHINE_CLICKABLE_ARTWORK | MACHINE_IMPERFECT_TIMING )
-<<<<<<< HEAD
-CONS( 1984, feasgla,   feasbu, 0, eas,      eas,   elite_state, empty_init,   "Fidelity Electronics", "Elite A/S Challenger (Glasgow program)", MACHINE_SUPPORTS_SAVE | MACHINE_CLICKABLE_ARTWORK | MACHINE_IMPERFECT_TIMING )
-CONS( 1984, fepriv,    feasbu, 0, eas_priv, eas,   elite_state, empty_init,   "Fidelity Deutschland", "Elite Private Line (red version)", MACHINE_SUPPORTS_SAVE | MACHINE_CLICKABLE_ARTWORK | MACHINE_IMPERFECT_TIMING )
-=======
 CONS( 1984, feasgla,   feasbu, 0, eas,      eas,   elite_state, empty_init,   "Fidelity Electronics", "Elite A/S Challenger (Glasgow program, set 1)", MACHINE_SUPPORTS_SAVE | MACHINE_CLICKABLE_ARTWORK | MACHINE_IMPERFECT_TIMING )
 CONS( 1984, feasglaa,  feasbu, 0, eas,      eas,   elite_state, empty_init,   "Fidelity Electronics", "Elite A/S Challenger (Glasgow program, set 2)", MACHINE_SUPPORTS_SAVE | MACHINE_CLICKABLE_ARTWORK | MACHINE_IMPERFECT_TIMING )
->>>>>>> e8a0e046
 
 CONS( 1982, fpres,     0,      0, pc,       pc,    elite_state, empty_init,   "Fidelity Electronics", "Prestige Challenger (original program)", MACHINE_SUPPORTS_SAVE | MACHINE_CLICKABLE_ARTWORK | MACHINE_IMPERFECT_TIMING )
 CONS( 1983, fpresbu,   fpres,  0, pc,       pc,    elite_state, empty_init,   "Fidelity Electronics", "Prestige Challenger (Budapest program)", MACHINE_SUPPORTS_SAVE | MACHINE_CLICKABLE_ARTWORK | MACHINE_IMPERFECT_TIMING )
