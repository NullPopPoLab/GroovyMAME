// license:BSD-3-Clause
// copyright-holders:Manuel Abadia
/***************************************************************************

    Gaelco CG-1V/GAE1 based games

    Driver by Manuel Abadia <emumanu+mame@gmail.com>

    Known games that run on this hardware:
    ======================================
<<<<<<< HEAD
    Game               | Year | Chip      | Ref      |Protected
    -------------------+------+-----------+----------+--------------------------------------------------
    Alligator Hunt     | 1994 | GAE1 449  | 940411   | DS5002FP (unprotected version available)
    World Rally 2      | 1995 | GAE1 449  | 950510   | DS5002FP
    World Rally 2      | 1995 | GAE1 506  | 950510-1 | DS5002FP
    Touch & Go         | 1995 | GAE1 501  | 950906   | DS5002FP (unprotected version available)
    Touch & Go         | 1995 | GAE1 501  | 950510-1 | DS5002FP
    Maniac Square      | 1996 | GAE1 501  | 940411   | DS5002FP (unprotected version available)
    Maniac Square      | 1996 | CG-1V 427 | 960419/1 | Lattice IspLSI 1016-80LJ (not used, unprotected)
    Snow Board         | 1996 | CG-1V 366 | 960419/1 | Lattice IspLSI 1016-80LJ
    Cardioline Cycle   | 1997 | GAE1 501  | 970410   | IO board MCU (not really protection)
    Cardioline Stepper | 1997 | CG-1V 288 | 970410   | IO board MCU (not really protection)
    Bang!              | 1998 | CG-1V 388 | 980921/1 | No
    Super Roller       | 1998 | CG-1V-218 |          | DS5002FP (by Nova Desitec)
    Play 2000          | 1999 | CG-1V-149 | 990315   | DS5002FP (by Nova Desitec)
    -------------------+------+-----------+----------+--------------------------------------------------
=======
    Game                   | Year | Chip        | Ref      |Protected
    -----------------------+------+-------------+----------+--------------------------------------------------
    Alligator Hunt         | 1994 | GAE1 449    | 940411   | DS5002FP (unprotected version available)
    Alligator Hunt (proto) | 1994 | GAE1 CS438  |          | DS5002FP
    World Rally 2          | 1995 | GAE1 449    | 950510   | DS5002FP
    World Rally 2          | 1995 | GAE1 506    | 950510-1 | DS5002FP
    Touch & Go             | 1995 | GAE1 501    | 950906   | DS5002FP (unprotected version available)
    Touch & Go             | 1995 | GAE1 501    | 950510-1 | DS5002FP
    Maniac Square          | 1996 | GAE1 501    | 940411   | DS5002FP (unprotected version available)
    Maniac Square          | 1996 | CG-1V 427   | 960419/1 | Lattice IspLSI 1016-80LJ (not used, unprotected)
    Snow Board             | 1996 | CG-1V 366   | 960419/1 | Lattice IspLSI 1016-80LJ
    Cardioline Cycle       | 1997 | GAE1 501    | 970410   | IO board ST62T15C6 MCU (not really protection)
    Cardioline Stepper     | 1997 | CG-1V 288   | 970410   | IO board ST62T15B6 MCU (not really protection)
    Bang!                  | 1998 | CG-1V 388   | 980921/1 | No
    Super Roller           | 1998 | CG-1V-218   |          | DS5002FP (by Nova Desitec)
    Play 2000              | 1999 | CG-1V-149   | 990315   | DS5002FP (by Nova Desitec)
    -----------------------+------+-------------+----------+--------------------------------------------------
>>>>>>> e8a0e046

    Notes:
    touchgo:
    sounds cut out sometimes, others are often missing (sound status reads as busy,
    so no attempt made to play new sound) probably bug in devices\sound\gaelco.cpp ??

***************************************************************************/

#include "emu.h"
#include "includes/gaelco2.h"

#include "machine/gaelco_ds5002fp.h"

#include "cpu/mcs51/mcs51.h"
#include "machine/eepromser.h"
#include "sound/gaelco.h"

#include "rendlay.h"
#include "screen.h"
#include "speaker.h"


static const gfx_layout tilelayout16 =
{
	16,16,                                          /* 16x16 tiles */
	RGN_FRAC(1,5),                                  /* number of tiles */
	5,                                              /* 5 bpp */
	{ RGN_FRAC(4,5), RGN_FRAC(3,5), RGN_FRAC(2,5), RGN_FRAC(1,5), 0 },
	{ STEP8(0,1), STEP8(16*8,1) },
	{ STEP16(0,8) },
	32*8
};

static GFXDECODE_START( gfx_gaelco2 )
	GFXDECODE_ENTRY( "gfx1", 0, tilelayout16, 0, 128 )
GFXDECODE_END



/*============================================================================
                            COMMON
  ============================================================================*/

void gaelco2_state::mcu_hostmem_map(address_map &map)
{
	map(0x8000, 0xffff).rw(FUNC(gaelco2_state::shareram_r), FUNC(gaelco2_state::shareram_w)); // confirmed that 0x8000 - 0xffff is a window into 68k shared RAM
}


/*============================================================================
                            MANIAC SQUARE (FINAL)
  ============================================================================*/

void gaelco2_state::maniacsq_map(address_map &map)
{
	map(0x000000, 0x03ffff).rom();                                                                                         /* ROM */
	map(0x200000, 0x20ffff).ram().w(FUNC(gaelco2_state::vram_w)).share("spriteram");                                       /* Video RAM */
	map(0x202890, 0x2028ff).rw("gaelco", FUNC(gaelco_gae1_device::gaelcosnd_r), FUNC(gaelco_gae1_device::gaelcosnd_w));    /* Sound Registers */
	map(0x210000, 0x211fff).ram().w(FUNC(gaelco2_state::palette_w)).share("paletteram");                                   /* Palette */
	map(0x218004, 0x218009).ram().w(FUNC(gaelco2_state::vregs_w)).share("vregs");                                          /* Video Registers */
	map(0x300000, 0x300001).portr("IN0");                                                                                  /* DSW #1 + Input 1P */
	map(0x300002, 0x300003).portr("IN1");                                                                                  /* DSW #2 + Input 2P */
	map(0x30004a, 0x30004b).nopw();                                                                                        /* Sound muting? */
	map(0x320000, 0x320001).portr("COIN");                                                                                 /* COINSW + SERVICESW */
	map(0x500000, 0x500001).w(FUNC(gaelco2_state::alighunt_coin_w));                                                       /* Coin lockout + counters */
	map(0xfe0000, 0xfe7fff).ram();                                                                                         /* Work RAM */
	map(0xfe8000, 0xfeffff).ram().share("shareram");                                                                       /* Work RAM */
}


static INPUT_PORTS_START( maniacsq )
	PORT_START("IN0")
	PORT_BIT( 0x0001, IP_ACTIVE_LOW, IPT_JOYSTICK_UP ) PORT_8WAY PORT_PLAYER(1)
	PORT_BIT( 0x0002, IP_ACTIVE_LOW, IPT_JOYSTICK_DOWN ) PORT_8WAY PORT_PLAYER(1)
	PORT_BIT( 0x0004, IP_ACTIVE_LOW, IPT_JOYSTICK_RIGHT ) PORT_8WAY PORT_PLAYER(1)
	PORT_BIT( 0x0008, IP_ACTIVE_LOW, IPT_JOYSTICK_LEFT ) PORT_8WAY PORT_PLAYER(1)
	PORT_BIT( 0x0010, IP_ACTIVE_LOW, IPT_BUTTON1 ) PORT_PLAYER(1)
	PORT_BIT( 0x0020, IP_ACTIVE_LOW, IPT_UNKNOWN )
	PORT_BIT( 0x0040, IP_ACTIVE_LOW, IPT_UNKNOWN )
	PORT_BIT( 0x0080, IP_ACTIVE_LOW, IPT_START1 )
	PORT_DIPNAME( 0x0f00, 0x0f00, DEF_STR( Coin_A ) ) PORT_DIPLOCATION("SW1:1,2,3,4")
	PORT_DIPSETTING(      0x0700, DEF_STR( 4C_1C ) )
	PORT_DIPSETTING(      0x0800, DEF_STR( 3C_1C ) )
	PORT_DIPSETTING(      0x0900, DEF_STR( 2C_1C ) )
	PORT_DIPSETTING(      0x0500, DEF_STR( 3C_2C ) )
	PORT_DIPSETTING(      0x0f00, DEF_STR( 1C_1C ) )
	PORT_DIPSETTING(      0x0600, DEF_STR( 2C_3C ) )
	PORT_DIPSETTING(      0x0e00, DEF_STR( 1C_2C ) )
	PORT_DIPSETTING(      0x0d00, DEF_STR( 1C_3C ) )
	PORT_DIPSETTING(      0x0c00, DEF_STR( 1C_4C ) )
	PORT_DIPSETTING(      0x0b00, DEF_STR( 1C_5C ) )
	PORT_DIPSETTING(      0x0a00, DEF_STR( 1C_6C ) )
	PORT_DIPSETTING(      0x0000, "Disabled or Free Play (if Coin B too)" )
	PORT_DIPNAME( 0xf000, 0xf000, DEF_STR( Coin_B ) ) PORT_DIPLOCATION("SW1:5,6,7,8")
	PORT_DIPSETTING(      0x7000, DEF_STR( 4C_1C ) )
	PORT_DIPSETTING(      0x8000, DEF_STR( 3C_1C ) )
	PORT_DIPSETTING(      0x9000, DEF_STR( 2C_1C ) )
	PORT_DIPSETTING(      0x5000, DEF_STR( 3C_2C ) )
	PORT_DIPSETTING(      0xf000, DEF_STR( 1C_1C ) )
	PORT_DIPSETTING(      0x6000, DEF_STR( 2C_3C ) )
	PORT_DIPSETTING(      0xe000, DEF_STR( 1C_2C ) )
	PORT_DIPSETTING(      0xd000, DEF_STR( 1C_3C ) )
	PORT_DIPSETTING(      0xc000, DEF_STR( 1C_4C ) )
	PORT_DIPSETTING(      0xb000, DEF_STR( 1C_5C ) )
	PORT_DIPSETTING(      0xa000, DEF_STR( 1C_6C ) )
	PORT_DIPSETTING(      0x0000, "Disabled or Free Play (if Coin A too)" )

	PORT_START("IN1")
	PORT_BIT( 0x0001, IP_ACTIVE_LOW, IPT_JOYSTICK_UP ) PORT_8WAY PORT_PLAYER(2)
	PORT_BIT( 0x0002, IP_ACTIVE_LOW, IPT_JOYSTICK_DOWN ) PORT_8WAY PORT_PLAYER(2)
	PORT_BIT( 0x0004, IP_ACTIVE_LOW, IPT_JOYSTICK_RIGHT ) PORT_8WAY PORT_PLAYER(2)
	PORT_BIT( 0x0008, IP_ACTIVE_LOW, IPT_JOYSTICK_LEFT ) PORT_8WAY PORT_PLAYER(2)
	PORT_BIT( 0x0010, IP_ACTIVE_LOW, IPT_BUTTON1 ) PORT_PLAYER(2)
	PORT_BIT( 0x0020, IP_ACTIVE_LOW, IPT_UNKNOWN )
	PORT_BIT( 0x0040, IP_ACTIVE_LOW, IPT_UNKNOWN )
	PORT_BIT( 0x0080, IP_ACTIVE_LOW, IPT_START2 )
	PORT_DIPNAME( 0x0300, 0x0300, DEF_STR( Difficulty ) ) PORT_DIPLOCATION("SW2:1,2")
	PORT_DIPSETTING(      0x0200, DEF_STR( Easy ) )
	PORT_DIPSETTING(      0x0300, DEF_STR( Normal ) )
	PORT_DIPSETTING(      0x0100, DEF_STR( Hard ) )
	PORT_DIPSETTING(      0x0000, DEF_STR( Hardest ) )
	PORT_DIPNAME( 0x0400, 0x0400, DEF_STR( Unknown ) ) PORT_DIPLOCATION("SW2:3")
	PORT_DIPSETTING(      0x0400, DEF_STR( Off ) )
	PORT_DIPSETTING(      0x0000, DEF_STR( On ) )
	PORT_DIPNAME( 0x0800, 0x0800, DEF_STR( Unknown ) ) PORT_DIPLOCATION("SW2:4")
	PORT_DIPSETTING(      0x0800, DEF_STR( Off ) )
	PORT_DIPSETTING(      0x0000, DEF_STR( On ) )
	PORT_DIPNAME( 0x1000, 0x1000, DEF_STR( Unknown ) ) PORT_DIPLOCATION("SW2:5")
	PORT_DIPSETTING(      0x1000, DEF_STR( Off ) )
	PORT_DIPSETTING(      0x0000, DEF_STR( On ) )
	PORT_DIPNAME( 0x2000, 0x2000, DEF_STR( Demo_Sounds ) ) PORT_DIPLOCATION("SW2:6")
	PORT_DIPSETTING(      0x0000, DEF_STR( Off ) )
	PORT_DIPSETTING(      0x2000, DEF_STR( On ) )
	PORT_DIPNAME( 0x4000, 0x4000, "1P Continue" ) PORT_DIPLOCATION("SW2:7")
	PORT_DIPSETTING(      0x0000, DEF_STR( Off ) )
	PORT_DIPSETTING(      0x4000, DEF_STR( On ) )
	PORT_SERVICE_DIPLOC(  0x8000, IP_ACTIVE_LOW, "SW2:8" )

	PORT_START("COIN")
	PORT_BIT( 0x0001, IP_ACTIVE_LOW, IPT_COIN1 )
	PORT_BIT( 0x0002, IP_ACTIVE_LOW, IPT_COIN2 )
	PORT_BIT( 0x0004, IP_ACTIVE_LOW, IPT_UNKNOWN )
	PORT_BIT( 0x0008, IP_ACTIVE_LOW, IPT_UNKNOWN )
	PORT_BIT( 0x0010, IP_ACTIVE_LOW, IPT_SERVICE2 ) PORT_IMPULSE(1) /* go to service mode NOW */
	PORT_BIT( 0x0020, IP_ACTIVE_LOW, IPT_SERVICE1 )
	PORT_BIT( 0xffc0, IP_ACTIVE_LOW, IPT_UNKNOWN )
INPUT_PORTS_END

void gaelco2_state::maniacsq(machine_config &config)
{
	/* basic machine hardware */
	M68000(config, m_maincpu, XTAL(24'000'000) / 2);     /* 12 MHz */
	m_maincpu->set_addrmap(AS_PROGRAM, &gaelco2_state::maniacsq_map);
	m_maincpu->set_vblank_int("screen", FUNC(gaelco2_state::irq6_line_hold));

	/* video hardware */
	BUFFERED_SPRITERAM16(config, m_spriteram);

	screen_device &screen(SCREEN(config, "screen", SCREEN_TYPE_RASTER));
	screen.set_refresh_hz(59.1);
	screen.set_vblank_time(ATTOSECONDS_IN_USEC(2500)); /* not accurate */
	screen.set_size(64*16, 32*16);
	screen.set_visarea(0, 320-1, 16, 256-1);
	screen.set_screen_update(FUNC(gaelco2_state::screen_update));
	screen.screen_vblank().set("spriteram", FUNC(buffered_spriteram16_device::vblank_copy_rising));
	screen.set_palette(m_palette);

	GFXDECODE(config, m_gfxdecode, m_palette, gfx_gaelco2);
	PALETTE(config, m_palette).set_entries(4096*16 - 16);   /* game's palette is 4096 but we allocate 15 more for shadows & highlights */

	MCFG_VIDEO_START_OVERRIDE(gaelco2_state,gaelco2)

	/* sound hardware */
	SPEAKER(config, "lspeaker").front_left();
	SPEAKER(config, "rspeaker").front_right();

	gaelco_gae1_device &gaelco(GAELCO_GAE1(config, "gaelco", XTAL(30'000'000) / 30));
	gaelco.set_device_rom_tag("gfx1");
	gaelco.set_bank_offsets(0 * 0x0080000, 1 * 0x0080000, 0, 0);
	gaelco.add_route(0, "lspeaker", 1.0);
	gaelco.add_route(1, "rspeaker", 1.0);
}

void gaelco2_state::maniacsq_d5002fp(machine_config &config)
{
	maniacsq(config);
	GAELCO_DS5002FP(config, "gaelco_ds5002fp", XTAL(24'000'000) / 2).set_addrmap(0, &gaelco2_state::mcu_hostmem_map); // clock unknown
	config.set_perfect_quantum("gaelco_ds5002fp:mcu");
}


ROM_START( maniacsq ) // REF 940411
	ROM_REGION( 0x040000, "maincpu", 0 )    /* 68000 code */
	ROM_LOAD16_BYTE( "tms27c010a.msu45",   0x000000, 0x020000, CRC(fa44c907) SHA1(4d9b3a6cf044395cc4e04f6dd8d1109e8ee4d52d) )
	ROM_LOAD16_BYTE( "tms27c010a.msu44",   0x000001, 0x020000, CRC(42e20121) SHA1(6662fa8ec5756bf5c4ebaaa9aa2e0e241cf582a4) )

	ROM_REGION( 0x8000, "gaelco_ds5002fp:sram", 0 ) /* DS5002FP code */
	ROM_LOAD( "maniacsq_ds5002fp_sram.bin", 0x00000, 0x8000, CRC(afe9703d) SHA1(e737bf154bcb268b8f0764879b513489b163e462) )

	ROM_REGION( 0x100, "gaelco_ds5002fp:mcu:internal", ROMREGION_ERASE00 )
	/* these are the default states stored in NVRAM */
	DS5002FP_SET_MON( 0x19 )
	DS5002FP_SET_RPCTL( 0x00 )
	DS5002FP_SET_CRCR( 0x80 )

	ROM_REGION( 0x0280000, "gfx1", 0 ) /* GFX + Sound */
	// all 4 roms on a sub-board, no IC positions marked
	ROM_LOAD( "ms1",   0x0000000, 0x0080000, CRC(d8551b2f) SHA1(78b5b07112bd89fed18055180e7cc64f8e0bd0b1) )    /* GFX + Sound */
	ROM_LOAD( "ms2",   0x0080000, 0x0080000, CRC(b269c427) SHA1(b7f9501529fbb7ee82700cff82740ba5770cf3c5) )    /* GFX + Sound */
	ROM_LOAD( "ms3",   0x0100000, 0x0020000, CRC(af4ea5e7) SHA1(ffaf09dc2588e32c124e7dd2f86ba009f1b8b176) )    /* GFX only */
	ROM_FILL(          0x0120000, 0x0060000, 0x00 )         /* Empty */
	ROM_LOAD( "ms4",   0x0180000, 0x0020000, CRC(578c3588) SHA1(c2e1fba29f21d6822677886fb2d26e050b336c14) )    /* GFX only */
	ROM_FILL(          0x01a0000, 0x0060000, 0x00 )         /* Empty */
	ROM_FILL(          0x0200000, 0x0080000, 0x00 )         /* to decode GFX as 5bpp */
ROM_END

/*
Maniac Square
PCB Layout:

REF: 940411
------------------------------------------------------------------------------
|                POT1               KM424C257Z-6 (x3)                        |
|                                                                            |
|                POT2                                                        |
|---                                                                         |
   |                                                               U47       |
   |                   30.000MHz          |----------|                       |
|---                                      |          |             U48       |
|                                         | GAE1 449 |                       |
| J                            6264       | (QFP208) |             U49       |
|                              6264       |          |                       |
| A                                       |----------|             U50       |
|                                                                            |
| M                                                                          |
|                         |-------------------------|                        |
| M                       |                         |  24.000MHz     62256   |
|                         |  62256  DS5002  BATT_3V |                62256   |
| A                       |                         |                        |
|                         |-------------------------|                        |
|                                                                            |
|---                                    62256                                |
   |                                    62256                                |
   |                                                                         |
|---                                                                         |
|   DSW1                         MC68000P12        U45                       |
|                                                  U44                       |
|   DSW2                                                                     |
|                                                                            |
-----------------------------------------------------------------------------|
*/
ROM_START( maniacsqa ) // REF 940411
	ROM_REGION( 0x040000, "maincpu", 0 )    /* 68000 code */
	ROM_LOAD16_BYTE( "ms_u_45.u45",   0x000000, 0x020000, CRC(98f4fdc0) SHA1(1e4d5b0a8a432de885c96319c21280d304b38db0) )
	ROM_LOAD16_BYTE( "ms_u_44.u44",   0x000001, 0x020000, CRC(1785dd41) SHA1(5c6a65c00248971ce54c8185858393f2c52cc583) )

	ROM_REGION( 0x8000, "gaelco_ds5002fp:sram", 0 ) /* DS5002FP code */
	ROM_LOAD( "maniacsq_ds5002fp_sram.bin", 0x00000, 0x8000, CRC(afe9703d) SHA1(e737bf154bcb268b8f0764879b513489b163e462) )

	ROM_REGION( 0x100, "gaelco_ds5002fp:mcu:internal", ROMREGION_ERASE00 )
	/* these are the default states stored in NVRAM */
	DS5002FP_SET_MON( 0x19 )
	DS5002FP_SET_RPCTL( 0x00 )
	DS5002FP_SET_CRCR( 0x80 )

	ROM_REGION( 0x0280000, "gfx1", 0 ) /* GFX + Sound */
	// all 4 roms on a sub-board, no IC positions marked
	ROM_LOAD( "ms1",   0x0000000, 0x0080000, CRC(d8551b2f) SHA1(78b5b07112bd89fed18055180e7cc64f8e0bd0b1) )    /* GFX + Sound */
	ROM_LOAD( "ms2",   0x0080000, 0x0080000, CRC(b269c427) SHA1(b7f9501529fbb7ee82700cff82740ba5770cf3c5) )    /* GFX + Sound */
	ROM_LOAD( "ms3",   0x0100000, 0x0020000, CRC(af4ea5e7) SHA1(ffaf09dc2588e32c124e7dd2f86ba009f1b8b176) )    /* GFX only */
	ROM_FILL(          0x0120000, 0x0060000, 0x00 )         /* Empty */
	ROM_LOAD( "ms4",   0x0180000, 0x0020000, CRC(578c3588) SHA1(c2e1fba29f21d6822677886fb2d26e050b336c14) )    /* GFX only */
	ROM_FILL(          0x01a0000, 0x0060000, 0x00 )         /* Empty */
	ROM_FILL(          0x0200000, 0x0080000, 0x00 )         /* to decode GFX as 5bpp */
ROM_END

ROM_START( maniacsqu ) // REF 940411
	ROM_REGION( 0x040000, "maincpu", 0 )    /* 68000 code */
	ROM_LOAD16_BYTE( "d8-d15.1m",   0x000000, 0x020000, CRC(9121d1b6) SHA1(ad8f0d996b6d42fc0c6645466608e82ca96e0b66) )
	ROM_LOAD16_BYTE( "d0-d7.1m",    0x000001, 0x020000, CRC(a95cfd2a) SHA1(b5bad76f12d2a1f6bf6b35482f2f933ceb00e552) )

	ROM_REGION( 0x0280000, "gfx1", 0 ) /* GFX + Sound */
	ROM_LOAD( "d0-d7.4m",   0x0000000, 0x0080000, CRC(d8551b2f) SHA1(78b5b07112bd89fed18055180e7cc64f8e0bd0b1) )    /* GFX + Sound */
	ROM_LOAD( "d8-d15.4m",  0x0080000, 0x0080000, CRC(b269c427) SHA1(b7f9501529fbb7ee82700cff82740ba5770cf3c5) )    /* GFX + Sound */
	ROM_LOAD( "d16-d23.1m", 0x0100000, 0x0020000, CRC(af4ea5e7) SHA1(ffaf09dc2588e32c124e7dd2f86ba009f1b8b176) )    /* GFX only */
	ROM_FILL(               0x0120000, 0x0060000, 0x00 )         /* Empty */
	ROM_LOAD( "d24-d31.1m", 0x0180000, 0x0020000, CRC(578c3588) SHA1(c2e1fba29f21d6822677886fb2d26e050b336c14) )    /* GFX only */
	ROM_FILL(               0x01a0000, 0x0060000, 0x00 )         /* Empty */
	ROM_FILL(               0x0200000, 0x0080000, 0x00 )         /* to decode GFX as 5bpp */
ROM_END

/*
Maniac Square

PCB Layout:
REF: 960419/1
Part No.: E193
------------------------------------------------------------------------------
|                                                                            |
|                                               KM428C256J-6                 |
|                POT1                                                        |
|---                                            KM428C256J-6                 |
   |         SW2                                                   IC43*     |
   |                   30.000MHz          |----------|                       |
|---        93C66                         |          |             IC44      |
|                                         |  CG-1V   |                       |
| J                                       |   427    |             IC45*     |
|                                         |          |                       |
| A                            6264       |----------|             IC46*     |
|                              6264                                          |
| M                                                                IC47      |
|                                                                            |
| M                                                                  62256   |
|                                                                    62256   |
| A                                          |----------|            62256   |
|                                24.000MHz   | Lattice  |                    |
|---                                         | IspLSI   |                    |
   |                                         |   1016   |          MS1.IC53  |
   |                                         |----------|                    |
|---                                        |------------|           62256   |
|                                           |            |                   |
|                                           |  MC68HC000 |         MS2.IC55  |
|                                           |    FN16    |                   |
|                                           |------------|                   |
-----------------------------------------------------------------------------|

Daughterboard plugs in through IC47 and IC44 sockets

PCB Layout:
MUN-M4M/1
Part No.: E192
+--------+
|   F0   |
|        |
|   F1   |
|   F2   |
|        |
|   F3   |
+--------+

* Denotes unpopulated sockets

Although this version of Maniac Square use the same PCB as Snow Board Championship, there are some minor
component changes:

 Slower OSC clocks
   30.000MHz down from 34.000MHz
   24.000MHz down from 30.000MHz

The CG-1V 366 has been upgraded to a CG-1V 427

Game configuration is store in 93C66 EEPROM as this PCB doesn't have dipswitches

This PCB has a large number of unpopulated ICs and connectors at the bottom left, apparently for extra
digital and analog inputs not required by Maniac Square or Snow Board Championship:

  1x 74LS14 (IC20)
  3x 74LS245 (IC26, IC27, IC28)
  4x TLC549 (IC9, IC10, IC21, IC22)
  4x 6-pin headers (JP2, JP3, JP5, JP6)
  2x 15-pin headers (JP4, JP7)

*/

ROM_START( maniacsqs ) // REF 960419/1
	ROM_REGION( 0x100000, "maincpu", 0 )    /* 68000 code */
	ROM_LOAD16_BYTE( "ms1.ic53", 0x000000, 0x020000, CRC(911fb089) SHA1(62bebf5072331421d4beedf0bde0cffc362b0514) )
	ROM_LOAD16_BYTE( "ms2.ic55", 0x000001, 0x020000, CRC(e77a5537) SHA1(e7e1c7b794515238c4b5e5b8ef050eb945c96a3f) )

	ROM_REGION( 0x0280000, "gfx1", 0 ) /* GFX + Sound - same data as other sets */
	ROM_LOAD( "f0.bin",  0x0000000, 0x0080000, CRC(d8551b2f) SHA1(78b5b07112bd89fed18055180e7cc64f8e0bd0b1) )    /* GFX + Sound */
	ROM_LOAD( "f1.bin",  0x0080000, 0x0080000, CRC(b269c427) SHA1(b7f9501529fbb7ee82700cff82740ba5770cf3c5) )    /* GFX + Sound */
	ROM_LOAD( "f2.bin",  0x0100000, 0x0020000, CRC(af4ea5e7) SHA1(ffaf09dc2588e32c124e7dd2f86ba009f1b8b176) )    /* GFX only */
	ROM_FILL(            0x0120000, 0x0060000, 0x00 )         /* Empty */
	ROM_LOAD( "f3.bin",  0x0180000, 0x0020000, CRC(578c3588) SHA1(c2e1fba29f21d6822677886fb2d26e050b336c14) )    /* GFX only */
	ROM_FILL(            0x01a0000, 0x0060000, 0x00 )         /* Empty */
	ROM_FILL(            0x0200000, 0x0080000, 0x00 )         /* to decode GFX as 5bpp */
ROM_END

/*============================================================================
                            Salter Cardioline Series
  ============================================================================*/

static INPUT_PORTS_START( saltcrdi ) // dipswitches are on the REVERSE side of the PCB (!)
	PORT_START("IN0")
	PORT_BIT( 0x0001, IP_ACTIVE_LOW, IPT_UNKNOWN )
	PORT_BIT( 0x0002, IP_ACTIVE_LOW, IPT_UNKNOWN )
	PORT_BIT( 0x0004, IP_ACTIVE_LOW, IPT_UNKNOWN )
	PORT_BIT( 0x0008, IP_ACTIVE_LOW, IPT_UNKNOWN )
	PORT_BIT( 0x0010, IP_ACTIVE_LOW, IPT_BUTTON1 ) // pedal
	PORT_BIT( 0x0020, IP_ACTIVE_LOW, IPT_BUTTON2 ) // green
	PORT_BIT( 0x0040, IP_ACTIVE_LOW, IPT_BUTTON3 ) // red
	PORT_BIT( 0x0080, IP_ACTIVE_LOW, IPT_UNKNOWN )
	PORT_BIT( 0xff00, IP_ACTIVE_LOW, IPT_UNKNOWN )

	PORT_START("DSW")
	PORT_SERVICE_DIPLOC(0x01, IP_ACTIVE_LOW, "SW1:1")
	PORT_DIPUNKNOWN_DIPLOC(0x02, 0x02, "SW1:2")
	PORT_DIPUNKNOWN_DIPLOC(0x04, 0x04, "SW1:3")
	PORT_DIPUNKNOWN_DIPLOC(0x08, 0x08, "SW1:4")
	PORT_DIPUNKNOWN_DIPLOC(0x10, 0x10, "SW1:5")
	PORT_DIPNAME( 0xe0, 0x00, DEF_STR( Language ) ) PORT_DIPLOCATION("SW1:6,7,8")
	PORT_DIPSETTING(    0x00, DEF_STR( Spanish ) )
	PORT_DIPSETTING(    0x20, DEF_STR( English ) )
	PORT_DIPSETTING(    0x40, DEF_STR( German ) )
	PORT_DIPSETTING(    0x60, "Catalan" ) // ?
	PORT_DIPSETTING(    0x80, DEF_STR( Spanish ) ) // double?
	PORT_DIPSETTING(    0xa0, "Portuguese" ) // ?
	PORT_DIPSETTING(    0xc0, DEF_STR( French ) )
	PORT_DIPSETTING(    0xe0, DEF_STR( Spanish ) ) // triple?
	PORT_BIT( 0xff00, IP_ACTIVE_LOW, IPT_UNKNOWN )

	PORT_START("COIN")
	PORT_BIT( 0xffff, IP_ACTIVE_LOW, IPT_UNKNOWN )
INPUT_PORTS_END

// just a copy of maniac square for now
void gaelco2_state::saltcrdi_map(address_map &map)
{
	map(0x000000, 0x03ffff).rom();
	map(0x200000, 0x20ffff).ram().w(FUNC(gaelco2_state::vram_w)).share("spriteram");
	map(0x202890, 0x2028ff).rw("gaelco", FUNC(gaelco_gae1_device::gaelcosnd_r), FUNC(gaelco_gae1_device::gaelcosnd_w));
	map(0x210000, 0x211fff).ram().w(FUNC(gaelco2_state::palette_w)).share("paletteram");
	map(0x218004, 0x218009).ram().w(FUNC(gaelco2_state::vregs_w)).share("vregs");
	map(0x300000, 0x300001).portr("IN0");
	map(0x310000, 0x310001).portr("DSW");
	map(0x320000, 0x320001).portr("COIN");
	map(0xfe0000, 0xfe7fff).ram();
	map(0xfe8000, 0xfeffff).ram().share("shareram");
}

// 34'000'000 XTAL for the video?
void gaelco2_state::saltcrdi(machine_config &config)
{
	/* basic machine hardware */
	M68000(config, m_maincpu, XTAL(24'000'000) / 2); /* 12 MHz */
	m_maincpu->set_addrmap(AS_PROGRAM, &gaelco2_state::saltcrdi_map);
	m_maincpu->set_vblank_int("screen", FUNC(gaelco2_state::irq6_line_hold));

	/* video hardware */
	BUFFERED_SPRITERAM16(config, m_spriteram);

	screen_device &screen(SCREEN(config, "screen", SCREEN_TYPE_RASTER));
	screen.set_refresh_hz(59.1);
	screen.set_vblank_time(ATTOSECONDS_IN_USEC(2500)); /* not accurate */
	screen.set_size(64*16, 32*16);
	screen.set_visarea(0, 384-1, 16, 256-1);
	screen.set_screen_update(FUNC(gaelco2_state::screen_update));
	screen.screen_vblank().set("spriteram", FUNC(buffered_spriteram16_device::vblank_copy_rising));
	screen.set_palette(m_palette);

	GFXDECODE(config, m_gfxdecode, m_palette, gfx_gaelco2);
	PALETTE(config, m_palette).set_entries(4096*16 - 16);   /* game's palette is 4096 but we allocate 15 more for shadows & highlights */

	MCFG_VIDEO_START_OVERRIDE(gaelco2_state,gaelco2)

	/* sound hardware */
	SPEAKER(config, "lspeaker").front_left();
	SPEAKER(config, "rspeaker").front_right();

	/* unused? ROMs contain no sound data */
	gaelco_gae1_device &gaelco(GAELCO_GAE1(config, "gaelco", XTAL(24'000'000) / 24)); // TODO : Correct OSC?
	gaelco.set_device_rom_tag("gfx1");
	gaelco.set_bank_offsets(0 * 0x0080000, 1 * 0x0080000, 0, 0);
	gaelco.add_route(0, "lspeaker", 1.0);
	gaelco.add_route(1, "rspeaker", 1.0);
}

/*============================================================================
                  Salter Cardioline Pro Cycle / Pro Reclimber
  ============================================================================
  _________________________________________________________________________________
 | GAELCO REF. 970410                           U24                                |
 |                                                       MC74HCT373AN ____________ |
 |__                               SN74LS08N  KM428C256J-6            | BI 37     ||
    |                                                    MC74HCT373AN |___________||
  __|                                  XTAL2  KM428C256J-6            ____________ |
 |__                                                     MC74HCT373AN | BI 38     ||
 |__     74LS259BN                                                    |___________||
 |__                   CD74HCT273E          71256      _________      ____________ |
 |__     TD62064AP                                     |        |     | BI 39     ||
 |__                   CD74HCT273E          71256      | GAE1   |     |___________||
 |__                                                   |  501   |     ____________ |
 |__                   XTAL1           SN74LS374N      |________|     | BI 40     ||
 |__     CNY74-4                                                      |___________||
 |__                   MC74F74N        SN74LS374N                     ____________ |
 |__     CNY74-4                                                      | BI 41     ||
 |__                   SN74F04N          SN74F32N      71256          |___________||
 |__     SN74LS245N                                                   ____________ |
 |__     ________      TIBPAL16L8           71256      71256          | BI 42     ||
 |__     |__SW1__|                    ____________                    |___________||
 |__                   __________     |  BI N21   |   MC74HCT373AN    ____________ |
 |__     SN74LS245N    | U13     |    |___________|                   | BI 43     ||
    |                  |         |          71256     MC74HCT373AN    |___________||
  __|    SN74LS132N    | 02AB    |    ____________                    ____________ |
 |                     |_________|    |  BI N23   |   SN74LS245N      | BI 44     ||
 |  JP1  SN74LS32N                    |___________|                   |___________||
 |                                                    SN74LS245N                   |
 |_________________________________________________________________________________|

  XTAL1 = 24.0000 MHz
  XTAL2 = 34.0000 MHz
  02AB = MC68HC000FN12
  SW1 = 8 dipswitches (soldered on the back side of the PCB, all off by default)
  U24 = Unpopulated socket for 424C257

  There is also a Salter I/O PCB with a MCU (undumped) labeled as "2".
  The I/O PCB layout is slightly different than the one found on the Pro Stepper machine.
*/
ROM_START( sltpcycl ) // REF 970410
	ROM_REGION( 0x040000, "maincpu", 0 )    /* 68000 code */
	ROM_LOAD16_BYTE( "bi-n-21-27c512.u21",   0x000000, 0x010000, CRC(1d2e9a68) SHA1(b9bb4eeefe90850b648dc45689a08f3c28147856) )
	ROM_LOAD16_BYTE( "bi-n-23-27c512.u23",   0x000001, 0x010000, CRC(5865351d) SHA1(a62b8ec88ef41d96b65a03ccaeadbec21803df34) )

	ROM_REGION( 0x0280000, "gfx1", ROMREGION_ERASEFF ) /* GFX, no sound, machine has none? */
	ROM_LOAD( "bi-40-bank0-27c1001.u40",   0x0000000, 0x0020000, CRC(56822524) SHA1(aae133e9fb85ba8995c095cc540aa35b65c27777) )
	ROM_LOAD( "bi-39-bank0-27c1001.u39",   0x0080000, 0x0020000, CRC(30dfcde1) SHA1(caf4429d0e1185c157eca436e9bb3a8513781a97) )
	ROM_LOAD( "bi-38-bank0-27c1001.u38",   0x0100000, 0x0020000, CRC(84ec4b34) SHA1(01376f2534c4bc51d0a357d80db28b24c3fd71f6) )
	ROM_LOAD( "bi-37-bank0-27c1001.u37",   0x0180000, 0x0020000, CRC(779fca47) SHA1(fce95893a5bcf0c6f26c223491c95154f072c92b) )
	ROM_FILL(                              0x0200000, 0x0020000, 0x00 )         /* to decode GFX as 5bpp */
	ROM_LOAD( "bi-44-bank1-27c1001.u44",   0x0020000, 0x0020000, CRC(171d2f88) SHA1(e2b406dad78e3ab5bebb673ed03db5d27879283e) )
	ROM_LOAD( "bi-43-bank1-27c1001.u43",   0x00a0000, 0x0020000, CRC(69b35d81) SHA1(d9657e3d592079071df019cd75d676fa4b1bcba9) )
	ROM_LOAD( "bi-42-bank1-27c1001.u42",   0x0120000, 0x0020000, CRC(eaef0565) SHA1(4214b05f1df3062eaeea91505b61816725556ed5) )
	ROM_LOAD( "bi-41-bank1-27c1001.u41",   0x01a0000, 0x0020000, CRC(c4d24254) SHA1(e6ff7624e628dc6ace11a50b6ff89812844b52c5) )
	ROM_FILL(                              0x0220000, 0x0020000, 0x00 )         /* to decode GFX as 5bpp */

	ROM_REGION( 0x0800, "iomcu", 0 ) // on IO board
	ROM_LOAD( "2-st62t15c6", 0x0000, 0x0800, NO_DUMP ) // 2KBytes internal ROM

	ROM_REGION( 0x0104, "pals", 0 )
	ROM_LOAD( "6.pal16l8.u12", 0x0000, 0x0104, NO_DUMP )
ROM_END

/*============================================================================
                           Salter Cardioline Pro Steper
  ============================================================================
  _________________________________________________________________________________
 | GAELCO REF. 970410                           U24                                |
 |                                                       MC74HCT373AN ____________ |
 |__                               SN74LS08N  KM428C256J-6            | ST U 37   ||
    |                                                    MC74HCT373AN |___________||
  __|                                  XTAL2  KM428C256J-6            ____________ |
 |__                                                     MC74HCT373AN | ST U 38   ||
 |__     74LS259BN                                                    |___________||
 |__                   CD74HCT273E          71256      _________      ____________ |
 |__     TD62064AP                                     |        |     | ST U 39   ||
 |__                   CD74HCT273E          71256      | CG-1V  |     |___________||
 |__                                                   |  288   |     ____________ |
 |__                   XTAL1           SN74LS374N      |________|     | ST U 40   ||
 |__     CNY74-4                                                      |___________||
 |__                   MC74F74N        SN74LS374N                     ____________ |
 |__     CNY74-4                                                      | EMPTY     ||
 |__                   SN74F04N          SN74F32N      71256          |___________||
 |__     SN74LS245N                                                   ____________ |
 |__     ________      TIBPAL16L8           71256      71256          | EMPTY     ||
 |__     |__SW1__|                    ____________                    |___________||
 |__                   __________     |  ST U 21  |   MC74HCT373AN    ____________ |
 |__     SN74LS245N    | U13     |    |___________|                   | EMPTY     ||
    |                  |         |          71256     MC74HCT373AN    |___________||
  __|    SN74LS132N    | E208    |    ____________                    ____________ |
 |                     |_________|    |  ST U 23  |   SN74LS245N      | EMPTY     ||
 |  JP1  SN74LS32N                    |___________|                   |___________||
 |                                                    SN74LS245N                   |
 |_________________________________________________________________________________|

  XTAL1 = 24.0000 MHz
  XTAL2 = 34.0000 MHz
  E208 = MC68HC000FN16
  SW1 = 8 dipswitches (soldered on the back side of the PCB, all off by default)
  U24 = Unpopulated socket for 424C257

  There is also a Salter I/O PCB with a MCU (undumped):

  Salter PCB "CPU 6022" manufactured by "APEL Electronica"
    ______________________________________________
    |       ___________                __________ |
    |       | JW1FSN  |  Cap 10000uF   |__FUSE__| |
    |                                             --
    | ________    ___            Power LED -> o   -- VAC (3 pin)
    | |AD7424JN  |LM356P       VDC Out LED -> o   --
    | __________________                          -- +/- OUT (2 pin)
    | |_____PC817______|          M338K           --
    |  o o o o o o o o  <- LEDS                   --
    |  __________  _____                          -- CONTROL (9 pin)
    |  |TD62083AP  |SW1|                          --
    |     ______________   ________    __________ --
    | XT1 |   MCU-1    |   |74HC14AP   |__FUSE__| -- +/- TURNS (3 pin)
    |     |____________|                |J6|      --
    |                                   | J5 |    |
    |_____________________________________________|

  XT1 = 8.000MHz
  SW1 = 4 dipswitches (default all open)
  J6 = 12V out for fan
  J5 = 6 pin connector (unused)
  MCU-1 = ST62T15B6-HWD labeled as "1"
*/
ROM_START( sltpstep )
	ROM_REGION( 0x040000, "maincpu", 0 )    /* 68000 code */
	ROM_LOAD16_BYTE( "st_u_21.u21",   0x000000, 0x010000, CRC(2274f931) SHA1(c7b32bbb46e349769376bfaffe663170873bd083) ) // 27C512
	ROM_LOAD16_BYTE( "st_u_23.u23",   0x000001, 0x010000, CRC(07c69f55) SHA1(886bef76b2aff046fd1c9a4837f359cb59095125) ) // 27C512

	ROM_REGION( 0x0280000, "gfx1", ROMREGION_ERASEFF ) /* GFX, no sound, machine has none? */
	ROM_LOAD( "st_u_40.u40",   0x0000000, 0x0080000, CRC(813270de) SHA1(9a6ce7679bd5c6ecf0c3328d6ff9dc2240a95328) ) // 27C4000DC
	ROM_LOAD( "st_u_39.u39",   0x0080000, 0x0080000, CRC(1d42e124) SHA1(add866310511f4f406b80ed0d3983b79b80c701c) ) // 27C4000DC
	ROM_LOAD( "st_u_38.u38",   0x0100000, 0x0080000, CRC(9d0d795c) SHA1(ef7cf61f8c687ecc68678a634f65386cc25d8a8f) ) // 27C4000DC
	ROM_LOAD( "st_u_37.u37",   0x0180000, 0x0080000, CRC(5543d4d1) SHA1(1f9f358dfb252412468ddd68331bda5acbe99329) ) // 27C4000DC
	ROM_FILL(                              0x0200000, 0x0080000, 0x00 )         /* to decode GFX as 5bpp */

	ROM_REGION( 0x0800, "iomcu", 0 ) // on IO board
	ROM_LOAD( "cpu_6022-1-st62t15b6.ic4", 0x0000, 0x0800, NO_DUMP ) // 2KBytes internal ROM

	ROM_REGION( 0x0104, "pals", 0 )
	ROM_LOAD( "6.pal16l8.u12", 0x0000, 0x0104, NO_DUMP )
ROM_END


/*============================================================================
                            PLAY 2000
  ============================================================================*/


/*
CPU 1x MC68HC000FN12 (main)(u18)
1x CG-1V-149 (u42)(sound/gfx? maybe the same as Gaelco)
1x DALLAS DS5002FP (not dumped)(u44)
1x TDA1543 (sound)(u20)
1x LM358N (sound)(u7)
1x TDA2003 (sound)(u1)
1x oscillator 34.000 MHz (xtal1)
1x oscillator 11.0592 MHz (xtal2)
ROMs    2x AM27C010 (u39,u40)
4x NM27C040Q (u50,u52,u53,u54)
1x M27C801 (u51)

6x RAM CY7C199 (u22,u23,u26,u27,u55,u56)
2x RAM KM428C256TR (u37,u41)
1x RAM GM76C256CLLFW70 (u47)(close to Dallas)

1x PALCE16V8H (u28)(read protected -> extracted with CmD's PALdumper - it's registered)
1x PALCE16V8H (u29)(read protected -> extracted with CmD's PALdumper)
Note    1x 28x2 edge connector
1x 2 legs connector (jp1)
1x 4 legs connector (jp2)
1x 12 legs connector (jp3)
1x 5 legs connector (jp4)
1x RS232 connector
1x trimmer (volume)
1x battery 3V (bt1)

*/

void gaelco2_state::play2000_map(address_map &map)
{
	map(0x000000, 0x03ffff).rom();                                                                                         /* ROM */
	map(0x100000, 0x100001).portr("IN0");                                                                                  /* Coins + other buttons? */
	map(0x110000, 0x110001).portr("IN1");
	map(0x200000, 0x20ffff).ram().w(FUNC(gaelco2_state::vram_w)).share("spriteram");                                       /* Video RAM */
	map(0x202890, 0x2028ff).rw("gaelco", FUNC(gaelco_gae1_device::gaelcosnd_r), FUNC(gaelco_gae1_device::gaelcosnd_w));    /* Sound Registers */
	map(0x214000, 0x214fff).ram().w(FUNC(gaelco2_state::palette_w)).share("paletteram");                                   /* Palette */
	map(0x215000, 0x217fff).ram();                                                                                         /* Written to, but unused? */
	map(0x218000, 0x218003).ram();                                                                                         /* Written to, but unused? */
	map(0x218004, 0x218009).ram().w(FUNC(gaelco2_state::vregs_w)).share("vregs");                                          /* Video Registers */
	map(0x21800a, 0x218fff).ram();                                                                                         /* Written to, but unused? */
	// map(0x843100, 0x84315e)  ?
	map(0xfe0000, 0xfe7fff).ram();                                                                                         /* Work RAM */
	map(0xfe8000, 0xfeffff).ram().share("shareram");                                                                       /* Work RAM */
}

READ16_MEMBER(gaelco2_state::srollnd_share_sim_r)
{
	uint16_t ret = m_shareram[offset];

	if (m_maincpu->pc() == 0x0083d0)
		ret = 0x0000;

	if (m_maincpu->pc() == 0x0085B0)
		ret = 0x0000;

	if (m_maincpu->pc() == 0x00839e)
		ret = 0x0000;

	if (m_maincpu->pc() == 0x0035a6)
		ret = 0x0000;

	if (m_maincpu->pc() == 0x00857e) // after restoring default values (write back to nvram)
		ret = 0x0000;


	// reads a bunch of data (game specific? backup ram? default backup ram?) from device (0x180 words - copied to start of RAM)
	if (m_maincpu->pc() == 0x83da)
	{
		ret = 0x0000;

		if (offset == 0x274 / 2)
		{
			//  ret = 0x3112; // checked after copy, otherwise you get password? prompt

			// the 'password' for bootup (reset to default values) is stored at 13454 in ROM
			// sequence value: 0800 0800 1000 4000 2000
			// default key:    x    x    c    b    v

			// the 'password' in service mode checks the following (stored after above) (anything related to countability or where changing it might clear things)
			// sequence value: 0800 1000 0400 0800 4000
			// default key:    x    c    z    x    b

			// 0400 0800 1000 2000 4000  (just a default unused sequence?)
			// z    x    c    v    b

			// 0400 0400 1000 0800 4000  for advanced internal options in service mode
			// z    z    c    x   b
		}
	}


	logerror("%s: srollnd_share_sim_r %04x: %04x (%04x)\n", machine().describe_context(), offset, ret, mem_mask);

	return ret;
}

WRITE16_MEMBER(gaelco2_state::srollnd_share_sim_w)
{
	if (m_maincpu->pc() != 0x552)
		logerror("%s: srollnd_share_sim_w %04x: %04x (%04x)\n", machine().describe_context(), offset, data, mem_mask);
	COMBINE_DATA(&m_shareram[offset]);
}

void gaelco2_state::srollnd_map(address_map& map)
{
	play2000_map(map);

	map(0xfe8000, 0xfeffff).ram().rw(FUNC(gaelco2_state::srollnd_share_sim_r), FUNC(gaelco2_state::srollnd_share_sim_w)).share("shareram");
}


static INPUT_PORTS_START( play2000 )
	PORT_START("IN0")
	PORT_BIT( 0x0001, IP_ACTIVE_LOW, IPT_COIN1 ) // Coin1
	PORT_BIT( 0x0002, IP_ACTIVE_LOW, IPT_COIN2 ) // NoteA
	PORT_BIT( 0x0004, IP_ACTIVE_LOW, IPT_POKER_HOLD1 ) // cycles through games in attract?
	PORT_BIT( 0x0008, IP_ACTIVE_LOW, IPT_POKER_HOLD2 ) // shows odds if coins are present?
	PORT_BIT( 0x0010, IP_ACTIVE_LOW, IPT_POKER_HOLD3 )
	PORT_BIT( 0x0020, IP_ACTIVE_LOW, IPT_POKER_HOLD4 )
	PORT_BIT( 0x0040, IP_ACTIVE_LOW, IPT_POKER_HOLD5 )
	PORT_BIT( 0x0080, IP_ACTIVE_LOW, IPT_UNUSED )
	PORT_BIT( 0xff00, IP_ACTIVE_LOW, IPT_UNKNOWN )

	PORT_START("IN1")
	PORT_BIT( 0x0001, IP_ACTIVE_LOW, IPT_COIN3 ) // NoteB
	PORT_BIT( 0x0002, IP_ACTIVE_LOW, IPT_COIN4 ) // NoteC
	PORT_BIT( 0x0004, IP_ACTIVE_LOW, IPT_COIN5 ) // NoteD
	PORT_BIT( 0x0008, IP_ACTIVE_LOW, IPT_OTHER ) PORT_NAME("Incassa") PORT_CODE(KEYCODE_H) // what standard button would this be?
	PORT_BIT( 0x0010, IP_ACTIVE_LOW, IPT_GAMBLE_D_UP ) // "Play"
	PORT_BIT( 0x0020, IP_ACTIVE_LOW, IPT_START1 )
	PORT_SERVICE_NO_TOGGLE( 0x0040, IP_ACTIVE_LOW )
	PORT_BIT( 0x0080, IP_ACTIVE_LOW, IPT_OTHER ) PORT_NAME("Collect") PORT_CODE(KEYCODE_G) // what standard button would this be?
	PORT_BIT( 0xff00, IP_ACTIVE_LOW, IPT_UNKNOWN )
INPUT_PORTS_END


void gaelco2_state::init_play2000()
{
	m_global_spritexoff = 1; // aligns flashing sprites with backgrounds
}

ROM_START( play2000 )
	ROM_REGION( 0x100000, "maincpu", 0 )    /* 68000 code */
	ROM_LOAD16_BYTE( "tms27c010a.2",    0x000000, 0x020000, CRC(598102f9) SHA1(66fb6d321c886099b99d048d1f9f13cf016b9c43) )
	ROM_LOAD16_BYTE( "tms27c010a.1",    0x000001, 0x020000, CRC(e2b5d79a) SHA1(f004352ddb9bc92aab126627689b45b2ef8583b1) )

	ROM_REGION( 0x8000, "gaelco_ds5002fp:sram", 0 ) /* DS5002FP code - had 7.0 sticker on too */
	// This has only been dumped from a single MCU, so there is potential for bad bits as there is risk in the dumping process.  The majority of the ROM is data and thus difficult to verify.
	ROM_LOAD( "ds5002fp_70i.mcu", 0x00000, 0x8000, BAD_DUMP CRC(b51ad3da) SHA1(4a730238b4b875c74dd2e4df6e7880d03659b7d5) )

	ROM_REGION( 0x100, "gaelco_ds5002fp:mcu:internal", ROMREGION_ERASE00 )
	DS5002FP_SET_MON( 0x79 )
	DS5002FP_SET_RPCTL( 0x00 )
	DS5002FP_SET_CRCR( 0x80 )

	ROM_REGION( 0x0a00000, "gfx1", 0 ) /* GFX + Sound */
	ROM_LOAD( "6.u51", 0x0000000, 0x0100000, CRC(6dafc11c) SHA1(2aa3d6318418578433b3060bda6e27adf794dea4) ) /* GFX + Sound*/
	ROM_LOAD( "4.u53", 0x0200000, 0x0080000, CRC(94dc37a7) SHA1(28f9832b61541b292682a6e2d2264abccd138a2e) ) /* GFX only */
	ROM_LOAD( "7.u50", 0x0400000, 0x0080000, CRC(e80c6d39) SHA1(b3ae5d66c48c2ba6665a181e311b0c834384258a) ) /* GFX only */
	ROM_LOAD( "5.u52", 0x0600000, 0x0080000, CRC(19b939f4) SHA1(7281709aa3ab1decb84bf7ab10492fb6ec197c80) ) /* GFX only */
	ROM_LOAD( "3.u54", 0x0800000, 0x0080000, CRC(085008ed) SHA1(06eb4f972d79eab13b1b3b6829ef280e079abdb6) ) /* GFX only */

	ROM_REGION( 0x0600, "plds", 0 )
	ROM_LOAD( "palce16v8h.u29",  0x0000, 0x0117, BAD_DUMP CRC(4a0a6f39) SHA1(57351e471649391c9abf110828fe2f128fe84eee) )
ROM_END


ROM_START( play2000_40i ) /* there are version 4.0 and version 1.0 strings in this, go with the higher one */
	ROM_REGION( 0x100000, "maincpu", 0 )    /* 68000 code */
	ROM_LOAD16_BYTE( "2.u39_v4",    0x000000, 0x020000, CRC(fff16141) SHA1(8493c3e58a231c03b152b336f43422a9a2d2618c) )
	ROM_LOAD16_BYTE( "1.u40_v4",    0x000001, 0x020000, CRC(39f9d58e) SHA1(1cbdae2adc570f2a2e10a707075312ef717e2643) )

	ROM_REGION( 0x8000, "gaelco_ds5002fp:sram", 0 ) /* DS5002FP code */
	// this is the same dump as from the play7000 MCU but with valid default data for this set
	ROM_LOAD( "ds5002fp_40i.mcu", 0x00000, 0x8000, BAD_DUMP CRC(7c45cdf2) SHA1(64aee4d77e0715342634e6eadb83dae4a2db9dfd) )

	ROM_REGION( 0x100, "gaelco_ds5002fp:mcu:internal", ROMREGION_ERASE00 )
	DS5002FP_SET_MON( 0x79 )
	DS5002FP_SET_RPCTL( 0x00 )
	DS5002FP_SET_CRCR( 0x80 )

	ROM_REGION( 0x0a00000, "gfx1", 0 ) /* GFX + Sound */
	ROM_LOAD( "6.u51", 0x0000000, 0x0100000, CRC(6dafc11c) SHA1(2aa3d6318418578433b3060bda6e27adf794dea4) ) /* GFX + Sound*/
	ROM_LOAD( "4.u53", 0x0200000, 0x0080000, CRC(94dc37a7) SHA1(28f9832b61541b292682a6e2d2264abccd138a2e) ) /* GFX only */
	ROM_LOAD( "7.u50", 0x0400000, 0x0080000, CRC(e80c6d39) SHA1(b3ae5d66c48c2ba6665a181e311b0c834384258a) ) /* GFX only */
	ROM_LOAD( "5.u52", 0x0600000, 0x0080000, CRC(19b939f4) SHA1(7281709aa3ab1decb84bf7ab10492fb6ec197c80) ) /* GFX only */
	ROM_LOAD( "3.u54", 0x0800000, 0x0080000, CRC(085008ed) SHA1(06eb4f972d79eab13b1b3b6829ef280e079abdb6) ) /* GFX only */

	ROM_REGION( 0x0600, "plds", 0 )
	ROM_LOAD( "palce16v8h.u29",  0x0000, 0x0117, BAD_DUMP CRC(4a0a6f39) SHA1(57351e471649391c9abf110828fe2f128fe84eee) )
ROM_END

/*
Play 2000

PCB Layout:
REF: 990315
------------------------------------------------------------------------------
|                                   KM428C256TR  KM428C256TR                 |
|                                                                            |
|                POT1                                                        |
|---                                                                         |
   |                                                               U50       |
   |                   SRAM_32Kx8         |----------|                       |
|---                   SRAM_32Kx8         |          |             U51       |
|                      34.000MHz          |  CG-1V   |                       |
| J                    SRAM_32Kx8         |   149    |             U52       |
|                      SRAM_32Kx8         |          |                       |
| A                                       |----------|             U53       |
|                                                                            |
| M                                                                U54       |
|                         |---------------------------|                      |
| M                       |                           |         SRAM_32Kx8   |
|                         | BATT_3V DS5002 SRAM_32Kx8 |         SRAM_32Kx8   |
| A                       |                           |                      |
|                         |---------------------------|                      |
|                                                                            |
|---                                         11.0592MHz                      |
   |                                                                         |
   |                                                                         |
|---          |------------|          U39                                    |
|             |            |                                                 |
|             |  MC68HC000 |          U40                                    |
|             |    FN12    |                                                 |
|             |------------|                                                 |
-----------------------------------------------------------------------------|
*/
ROM_START( play2000_50i )
	/*at least 1.u40 is bad, on every 0x40 bytes the first four are always 0xff.*/
	ROM_REGION( 0x100000, "maincpu", 0 )    /* 68000 code */
	ROM_LOAD16_BYTE( "2.u39",   0x000000, 0x020000, BAD_DUMP CRC(9939299e) SHA1(55303a2adf199f4b5a60f57be7480b0e119f8624) )
	ROM_LOAD16_BYTE( "1.u40",   0x000001, 0x020000, BAD_DUMP CRC(311c2f94) SHA1(963d6b5f479598145146fcb8b7c6ce77fbc92b07) )

	ROM_REGION( 0x8000, "gaelco_ds5002fp:sram", 0 ) /* DS5002FP code */
	// can't create an initialized default for this one as the main program is bad
	ROM_LOAD( "ds5002fp_50i.mcu", 0x00000, 0x8000, NO_DUMP )

	ROM_REGION( 0x100, "gaelco_ds5002fp:mcu:internal", ROMREGION_ERASE00 )
	DS5002FP_SET_MON( 0x79 )
	DS5002FP_SET_RPCTL( 0x00 )
	DS5002FP_SET_CRCR( 0x80 )

	ROM_REGION( 0x0a00000, "gfx1", 0 ) /* GFX + Sound */
	ROM_LOAD( "6.u51", 0x0000000, 0x0100000, CRC(6dafc11c) SHA1(2aa3d6318418578433b3060bda6e27adf794dea4) ) /* GFX + Sound*/
	ROM_LOAD( "4.u53", 0x0200000, 0x0080000, CRC(94dc37a7) SHA1(28f9832b61541b292682a6e2d2264abccd138a2e) ) /* GFX only */
	ROM_LOAD( "7.u50", 0x0400000, 0x0080000, CRC(e80c6d39) SHA1(b3ae5d66c48c2ba6665a181e311b0c834384258a) ) /* GFX only */
	ROM_LOAD( "5.u52", 0x0600000, 0x0080000, CRC(19b939f4) SHA1(7281709aa3ab1decb84bf7ab10492fb6ec197c80) ) /* GFX only */
	ROM_LOAD( "3.u54", 0x0800000, 0x0080000, CRC(085008ed) SHA1(06eb4f972d79eab13b1b3b6829ef280e079abdb6) ) /* GFX only */

	ROM_REGION( 0x0600, "plds", 0 )
	ROM_LOAD( "palce16v8h.u29",  0x0000, 0x0117, BAD_DUMP CRC(4a0a6f39) SHA1(57351e471649391c9abf110828fe2f128fe84eee) )
ROM_END

/* Super Roller (Nova Desitec on Gaelco hardware)
 ___________________________________________________________________________________________
 |                                     __________                   ___________             |
 |           ____       ___      ___   |SN74LS08N                   |SN74LS373N             |
 |          TDA2003    LM358P  TDA1543   ____________ ____________  ___________ ___________ |
 |                              _____    |M548263-60J||M548263-60J| |SN74LS373N |SN74LS373N |
 |___                           |XTAL|   |___________||___________|       _________________ |
     |                        34.000MHz                                   | U48-6-27C010A  ||
  ___|                         _________             _____________        |________________||
 |___                          |74F32PC_|            |  GC-1V     |       _________________ |
 |___             ___________  _____________         |  218       |       | U49-5-27C4001  ||
 |___             MC74HCT273N  |AS7C164-20PC|        |            |       |________________||
  ___|            ___________  _____________         |            |       _________________ |
 |___             MC74HCT273N  |AS7C164-20PC|        |____________|       | U50-4-27C010A  ||
 |___             ___________                                  ______     |________________||
 |___             MC74HCT274N  ________________________        |XTAL |    _________________ |
 |___  __________ ___________  | Dallas                |      20.000MHz   | U51-3-27C010A  ||
 |___  |TD62083AP MC74HCT273N  | DS5002                |     __________   |________________||
 |___  __________ ___________  |                       |     |MC74F74N|                     |
 |___  |TD62083AP MC74HCT274N  |                       |                                    |
 |___             ___________  |_______________________|    ___________      ______________ |
 |___             MC74HCT273N                               |SN74LS157N      |AS7C256-10PC_||
 |___             ___________  ___________  ______________  ___________      ______________ |
 |___             |SN74LS245N  |MC74F245N_| |AS7C256-10PC_| |SN74LS157N      |AS7C256-10PC_||
 |___             ___________  ___________  ______________  ___________        ____________ |
 |___             |SN74LS245N  |MC74F245N_| |AS7C256-10PC_| |SN74LS157N        |SN74LS373N_||
 |___  _________  ___________  ___________    ___________   ___________        ____________ |
     | |74LS132N| |_74F04PC__| |MC74F245N_|  |_MC74F373N_|  |SN74LS157N        |SN74LS373N_||
  ___| _________  ___________  ___________    ___________     _______________  ____________ |
 |     |74LS245N| PALCE16V8H-25|MC74F245N_|  |_MC74F373N_|    |U44-2-27C512  | |SN74LS245N_||
 |                ___________  ___________________________    |______________| ____________ |
 |: <- JP1        |PAL16L8ACN| |MC68HC000P10              |   _______________  |SN74LS245N_||
 |: <- JP3        ___________  |                          |   |U45-1-27C512  |              |
 |: ..... <- JP3  |_SN74LS20N| |__________________________|   |______________|              |
 |__________________________________________________________________________________________|
*/
ROM_START( srollnd )
	ROM_REGION( 0x100000, "maincpu", 0 )    /* 68000 code */
	ROM_LOAD16_BYTE( "nd2.u44",    0x000001, 0x010000, CRC(ee3ec213) SHA1(80a08839327bf8215abfad1fececac64da6fbcb2) )
	ROM_LOAD16_BYTE( "nd1.u45",    0x000000, 0x010000, CRC(4bf20c7b) SHA1(b483f74fed25139e92359b178f6548b867c999e4) )

	ROM_REGION( 0x8000, "gaelco_ds5002fp:sram", 0 ) /* DS5002FP code */
	ROM_LOAD( "srollnd.ds5002fp", 0x00000, 0x8000, NO_DUMP )

	ROM_REGION( 0x100, "gaelco_ds5002fp:mcu:internal", ROMREGION_ERASE00 )
	DS5002FP_SET_MON( 0x19 )
	DS5002FP_SET_RPCTL( 0x00 )
	DS5002FP_SET_CRCR( 0x80 )

	ROM_REGION( 0x0a00000, "gfx1", ROMREGION_ERASE00 ) /* GFX + Sound */
	ROM_LOAD( "nd5.u49", 0x0000000, 0x080000, CRC(5ec78408) SHA1(1a5b3a0bdbd36bf6607e47dedf31f4b9a7b89667) )
	ROM_LOAD( "nd3.u51", 0x0200000, 0x020000, CRC(e19ac5b8) SHA1(980a3b339f6958e5e04ea624f26dabd2e06f0c68) )
	ROM_LOAD( "nd6.u48", 0x0400000, 0x020000, CRC(81cd4097) SHA1(94c7f0d3c21070039dbef9fc43d0f5f2619dad5a) )
	ROM_LOAD( "nd4.u50", 0x0600000, 0x020000, CRC(8c66cd09) SHA1(5cf0a001bfd46c1e955f7952f8a42a001beaf43c) )

	ROM_REGION( 0x21b, "pals", 0 )
	ROM_LOAD( "palce16v8h.u16", 0x000, 0x117, NO_DUMP )
	ROM_LOAD( "pal16l8acn.u17", 0x117, 0x104, NO_DUMP )
ROM_END

void gaelco2_state::play2000(machine_config &config)
{
	/* basic machine hardware */
	M68000(config, m_maincpu, XTAL(11'059'200));     /* or from the 34MHz? (34MHz drives the CG-1V-149 PLD?) */
	m_maincpu->set_addrmap(AS_PROGRAM, &gaelco2_state::play2000_map);
	m_maincpu->set_vblank_int("screen", FUNC(gaelco2_state::irq6_line_hold));

	GAELCO_DS5002FP(config, "gaelco_ds5002fp", XTAL(32'000'000) / 2).set_addrmap(0, &gaelco2_state::mcu_hostmem_map); /* 16 MHz */
	config.set_perfect_quantum("gaelco_ds5002fp:mcu");

	/* video hardware */
	BUFFERED_SPRITERAM16(config, m_spriteram);

	screen_device &screen(SCREEN(config, "screen", SCREEN_TYPE_RASTER));
	screen.set_refresh_hz(59.1);
	screen.set_vblank_time(ATTOSECONDS_IN_USEC(2500)); /* not accurate */
	screen.set_size(64*16, 32*16);
	screen.set_visarea(0, 384-1, 16, 256-1);
	screen.set_screen_update(FUNC(gaelco2_state::screen_update));
	screen.screen_vblank().set("spriteram", FUNC(buffered_spriteram16_device::vblank_copy_rising));
	screen.set_palette(m_palette);

	GFXDECODE(config, m_gfxdecode, m_palette, gfx_gaelco2);
	PALETTE(config, m_palette).set_entries(4096*16 - 16);   /* game's palette is 4096 but we allocate 15 more for shadows & highlights */

	MCFG_VIDEO_START_OVERRIDE(gaelco2_state,gaelco2)

	/* sound hardware */
	SPEAKER(config, "lspeaker").front_left();
	SPEAKER(config, "rspeaker").front_right();

	gaelco_gae1_device &gaelco(GAELCO_GAE1(config, "gaelco", XTAL(34'000'000) / 34));
	gaelco.set_device_rom_tag("gfx1");
	gaelco.set_bank_offsets(0 * 0x080000, 0 * 0x080000, 0 * 0x080000, 0 * 0x080000);
	gaelco.add_route(0, "lspeaker", 1.0);
	gaelco.add_route(1, "rspeaker", 1.0);
}

void gaelco2_state::srollnd(machine_config& config)
{
	/* basic machine hardware */
	M68000(config, m_maincpu, XTAL(20'000'000 / 2));
	m_maincpu->set_addrmap(AS_PROGRAM, &gaelco2_state::srollnd_map);
	m_maincpu->set_vblank_int("screen", FUNC(gaelco2_state::irq6_line_hold));

	// not dumped
	//GAELCO_DS5002FP(config, "gaelco_ds5002fp", XTAL(32'000'000) / 2).set_addrmap(0, &gaelco2_state::mcu_hostmem_map); /* ? MHz */
	//config.set_perfect_quantum("gaelco_ds5002fp:mcu");

	/* video hardware */
	BUFFERED_SPRITERAM16(config, m_spriteram);

	screen_device &screen(SCREEN(config, "screen", SCREEN_TYPE_RASTER));
	screen.set_refresh_hz(59.1);
	screen.set_vblank_time(ATTOSECONDS_IN_USEC(2500)); /* not accurate */
	screen.set_size(64*16, 32*16);
	screen.set_visarea(0, 384-1, 16, 256-1);
	screen.set_screen_update(FUNC(gaelco2_state::screen_update));
	screen.screen_vblank().set("spriteram", FUNC(buffered_spriteram16_device::vblank_copy_rising));
	screen.set_palette(m_palette);

	GFXDECODE(config, m_gfxdecode, m_palette, gfx_gaelco2);
	PALETTE(config, m_palette).set_entries(4096*16 - 16);   /* game's palette is 4096 but we allocate 15 more for shadows & highlights */

	MCFG_VIDEO_START_OVERRIDE(gaelco2_state,gaelco2)

	/* sound hardware */
	SPEAKER(config, "lspeaker").front_left();
	SPEAKER(config, "rspeaker").front_right();

	gaelco_gae1_device &gaelco(GAELCO_GAE1(config, "gaelco", XTAL(34'000'000) / 34));
	gaelco.set_device_rom_tag("gfx1");
	gaelco.set_bank_offsets(0 * 0x080000, 0 * 0x080000, 0 * 0x080000, 0 * 0x080000);
	gaelco.add_route(0, "lspeaker", 1.0);
	gaelco.add_route(1, "rspeaker", 1.0);
}


/*============================================================================
                                BANG
  ============================================================================*/

u16 bang_state::p1_gun_x(){return (m_light0_x->read() * 320 / 0x100) + 1;}
u16 bang_state::p1_gun_y(){return (m_light0_y->read() * 240 / 0x100) - 4;}
u16 bang_state::p2_gun_x(){return (m_light1_x->read() * 320 / 0x100) + 1;}
u16 bang_state::p2_gun_y(){return (m_light1_y->read() * 240 / 0x100) - 4;}

void bang_state::bang_map(address_map &map)
{
	map(0x000000, 0x0fffff).rom();                                                                                         /* ROM */
	map(0x200000, 0x20ffff).ram().w(FUNC(bang_state::vram_w)).share("spriteram");                                          /* Video RAM */
	map(0x202890, 0x2028ff).rw("gaelco", FUNC(gaelco_cg1v_device::gaelcosnd_r), FUNC(gaelco_cg1v_device::gaelcosnd_w));    /* Sound Registers */
	map(0x210000, 0x211fff).ram().w(FUNC(bang_state::palette_w)).share("paletteram");                                      /* Palette */
	map(0x218004, 0x218007).ram().w(FUNC(bang_state::vregs_w)).share("vregs");                                             /* Video Registers */
	map(0x218008, 0x218009).noprw();                                                                                       /* CLR INT Video */
	map(0x300000, 0x300001).portr("P1");
	map(0x300002, 0x300003).nopr();                                                                                        /* Random number generator? */
	map(0x300000, 0x30000f).w(m_mainlatch, FUNC(ls259_device::write_d0)).umask16(0x00ff);                                  /* Coin Counters & serial EEPROM */
	map(0x300010, 0x300011).portr("P2");
	map(0x300020, 0x300021).portr("COIN");
	map(0x310000, 0x310001).r(FUNC(bang_state::p1_gun_x)).w(FUNC(bang_state::bang_clr_gun_int_w));                         /* Gun 1P X */ /* CLR INT Gun */
	map(0x310002, 0x310003).r(FUNC(bang_state::p2_gun_x));                                                                 /* Gun 2P X */
	map(0x310004, 0x310005).r(FUNC(bang_state::p1_gun_y));                                                                 /* Gun 1P Y */
	map(0x310006, 0x310007).r(FUNC(bang_state::p2_gun_y));                                                                 /* Gun 2P Y */
	map(0xfe0000, 0xfeffff).ram();                                                                                         /* Work RAM */
}


static INPUT_PORTS_START( bang )
	PORT_START("P1")
	PORT_BIT( 0x0080, IP_ACTIVE_LOW, IPT_BUTTON1 ) PORT_PLAYER(1)

	PORT_START("P2")
	PORT_BIT( 0x0080, IP_ACTIVE_LOW, IPT_BUTTON1 ) PORT_PLAYER(2)

	PORT_START("COIN")
	PORT_BIT( 0x0001, IP_ACTIVE_LOW, IPT_COIN1 )
	PORT_BIT( 0x0002, IP_ACTIVE_LOW, IPT_COIN2 )
	PORT_SERVICE_NO_TOGGLE( 0x0004, IP_ACTIVE_LOW ) /* go to service mode NOW */
	PORT_BIT( 0x0008, IP_ACTIVE_LOW, IPT_SERVICE1 )
	PORT_BIT( 0x0010, IP_ACTIVE_LOW, IPT_START1 )
	PORT_BIT( 0x0020, IP_ACTIVE_LOW, IPT_START2 )
	PORT_BIT( 0x0040, IP_ACTIVE_HIGH, IPT_CUSTOM ) PORT_READ_LINE_DEVICE_MEMBER("eeprom", eeprom_serial_93cxx_device, do_read) /* bit 6 is EEPROM data (DOUT) */
	PORT_BIT( 0x0080, IP_ACTIVE_LOW, IPT_CUSTOM )  /* bit 7 is EEPROM ready */

	PORT_START("LIGHT0_X")
	PORT_BIT( 0xff, 0x80, IPT_LIGHTGUN_X ) PORT_CROSSHAIR(X, 1.0, 0.0, 0) PORT_SENSITIVITY(35) PORT_KEYDELTA(15) PORT_PLAYER(1)

	PORT_START("LIGHT1_X")
	PORT_BIT( 0xff, 0x80, IPT_LIGHTGUN_X ) PORT_CROSSHAIR(X, 1.0, 0.0, 0) PORT_SENSITIVITY(35) PORT_KEYDELTA(15) PORT_PLAYER(2)

	PORT_START("LIGHT0_Y")
	PORT_BIT( 0xff, 0x80, IPT_LIGHTGUN_Y ) PORT_CROSSHAIR(Y, 1.0, -6.0 / 240, 0) PORT_SENSITIVITY(35) PORT_KEYDELTA(15) PORT_PLAYER(1)

	PORT_START("LIGHT1_Y")
	PORT_BIT( 0xff, 0x80, IPT_LIGHTGUN_Y ) PORT_CROSSHAIR(Y, 1.0, -6.0 / 240, 0) PORT_SENSITIVITY(35) PORT_KEYDELTA(15) PORT_PLAYER(2)
INPUT_PORTS_END

void bang_state::bang(machine_config &config)
{
	/* basic machine hardware */
	M68000(config, m_maincpu, XTAL(30'000'000) / 2); /* 15 MHz */
	m_maincpu->set_addrmap(AS_PROGRAM, &bang_state::bang_map);
	TIMER(config, "scantimer").configure_scanline(FUNC(bang_state::bang_irq), "screen", 0, 1);

	EEPROM_93C66_16BIT(config, m_eeprom);

	LS259(config, m_mainlatch);
	m_mainlatch->q_out_cb<0>().set(FUNC(gaelco2_state::coin1_counter_w));
	m_mainlatch->q_out_cb<1>().set(FUNC(gaelco2_state::coin2_counter_w));
	m_mainlatch->q_out_cb<4>().set("eeprom", FUNC(eeprom_serial_93cxx_device::di_write));   /* EEPROM data */
	m_mainlatch->q_out_cb<5>().set("eeprom", FUNC(eeprom_serial_93cxx_device::clk_write));  /* EEPROM serial clock */
	m_mainlatch->q_out_cb<6>().set("eeprom", FUNC(eeprom_serial_93cxx_device::cs_write));   /* EEPROM chip select */

	/* video hardware */
	BUFFERED_SPRITERAM16(config, m_spriteram);

	screen_device &screen(SCREEN(config, "screen", SCREEN_TYPE_RASTER));
	screen.set_refresh_hz(59.1);
	screen.set_vblank_time(ATTOSECONDS_IN_USEC(2500)); /* not accurate */
	screen.set_size(64*16, 32*16);
	screen.set_visarea(0, 320-1, 16, 256-1);
	screen.set_screen_update(FUNC(gaelco2_state::screen_update));
	screen.screen_vblank().set("spriteram", FUNC(buffered_spriteram16_device::vblank_copy_rising));
	screen.set_palette(m_palette);

	GFXDECODE(config, m_gfxdecode, m_palette, gfx_gaelco2);
	PALETTE(config, m_palette).set_entries(4096*16 - 16);   /* game's palette is 4096 but we allocate 15 more for shadows & highlights */

	MCFG_VIDEO_START_OVERRIDE(gaelco2_state,gaelco2)

	/* sound hardware */
	SPEAKER(config, "lspeaker").front_left();
	SPEAKER(config, "rspeaker").front_right();

	gaelco_cg1v_device &gaelco(GAELCO_CG1V(config, "gaelco", XTAL(30'000'000) / 30));
	gaelco.set_device_rom_tag("gfx1");
	gaelco.set_bank_offsets(0 * 0x0200000, 1 * 0x0200000, 2 * 0x0200000, 3 * 0x0200000);
	gaelco.add_route(0, "lspeaker", 1.0);
	gaelco.add_route(1, "rspeaker", 1.0);
}


/*
PCB Layout:

REF: 980921/1
+--------------------------------------------------------------------+
|                                                                    | Plug-In Daughterboard:
|                      TDA1543          KM428C256TR (x2)             | +--------------------------+
|              POT1                                         IC43*  +-| |                          |
+--+                                                               | | | IC1     IC9     IC16   +-|
   |                                                        IC44*  |J| | IC2     IC10    IC17   | |
   |                               +----------+                    |P| | IC3     IC11    IC18   |J| JP1 - 50 pin (dual in-line) header
+--+                               |          |             IC45*  |1| | IC4*    IC12*   IC19*  |P| * Denotes unpopulated sockets
|                                  |  CG-1V   |                    |0| | IC5     IC13    IC20   |1| All roms are 27C040 type
|                     CY7C199      |   388    |             IC46*  | | | IC6*    IC14    IC21   | |
|                     CY7C199      |          |                    | | |                        +-|
| J                                +----------+             IC47*  +-| | 74LS139N   74LS373N x3   |
| A                                                                  | +--------------------------+
| M                                                                  |
| M                                                                  |
| A                                                                  |
|                         30.000MHz                         CY7C199  |
|        93C66N           30.000MHz       +---------+       CY7C199  |
|                                         | Lattice |       CY7C199  |
+--+                                      | IspLSI  |                |
   |                                      |  1016E  |      IC53      |
   |  J J                                 +---------+                |
+--+  P P                               +-----------+       CY7C199  |
|     2 3                               |           |                |
|                                       | MC68HC000 |      IC55      |
|                                       |   FN16    |                |
|                                       +-----------+                |
+--------------------------------------------------------------------+

   CPU: MC68HC000FN16
Custom: CG-1V 388 (System chip, Graphics & Sound)
   OSC: 30.000MHz (x2)
EEPROM: 93C66N

RAM: CY7C199-15PC (IC12, IC13, IC50, IC51, IC52 & IC54)
     KM428C256TR-7 (IC32 & IC33)

* IC42 through IC47 unpopulated

JP10 - 50 pin (dual in-line) header for Plug-In Daughterboard
JP2  - 4 pin light gun header (player 1)
JP3  - 4 pin light gun header (player 2)

*/

ROM_START( bang )
	ROM_REGION( 0x100000, "maincpu", 0 )    /* 68000 code */
	ROM_LOAD16_BYTE( "bang53.ic53", 0x000000, 0x080000, CRC(014bb939) SHA1(bb245acf7a3bd4a56b3559518bcb8d0ae39dbaf4) )
	ROM_LOAD16_BYTE( "bang55.ic55", 0x000001, 0x080000, CRC(582f8b1e) SHA1(c9b0d4c1dee71cdb2c01d49f20ffde32eddc9583) )

	ROM_REGION( 0x0a00000, "gfx1", 0 ) /* GFX + Sound */
	ROM_LOAD( "bang16.ic16", 0x0000000, 0x0080000, CRC(6ee4b878) SHA1(f646380d95650a60b5a17973bdfd3b80450a4d3b) )   /* GFX only */
	ROM_LOAD( "bang17.ic17", 0x0080000, 0x0080000, CRC(0c35aa6f) SHA1(df0474b1b9466d3c199e5aade39b7233f0cb45ee) )   /* GFX only */
	ROM_LOAD( "bang18.ic18", 0x0100000, 0x0080000, CRC(2056b1ad) SHA1(b796f92eef4bbb0efa12c53580e429b8a0aa394c) )   /* Sound only */
	ROM_FILL(                0x0180000, 0x0080000, 0x00 )            /* Empty */
	ROM_LOAD( "bang9.ic9",   0x0200000, 0x0080000, CRC(078195dc) SHA1(362ff194e2579346dfc7af88559b0718bc36ec8a) )   /* GFX only */
	ROM_LOAD( "bang10.ic10", 0x0280000, 0x0080000, CRC(06711eeb) SHA1(3662ffe730fb54ee48925de9765f88be1abd5e4e) )   /* GFX only */
	ROM_LOAD( "bang11.ic11", 0x0300000, 0x0080000, CRC(2088d15c) SHA1(0c043ab9fd33836fa4b7ad60fd8e7cb96ffb6121) )   /* Sound only */
	ROM_FILL(                0x0380000, 0x0080000, 0x00 )            /* Empty */
	ROM_LOAD( "bang1.ic1",   0x0400000, 0x0080000, CRC(e7b97b0f) SHA1(b5503687ae3ca0a0faa4b867a267d89dac788d6d) )   /* GFX only */
	ROM_LOAD( "bang2.ic2",   0x0480000, 0x0080000, CRC(ff297a8f) SHA1(28819a9d7b3cb177e7a7db3fe23a94f5cba33049) )   /* GFX only */
	ROM_LOAD( "bang3.ic3",   0x0500000, 0x0080000, CRC(d3da5d4f) SHA1(b9bea0b4d20ab0bfda3fac2bb1fab974c007aaf0) )   /* Sound only */
	ROM_FILL(                0x0580000, 0x0080000, 0x00 )            /* Empty */
	ROM_LOAD( "bang20.ic20", 0x0600000, 0x0080000, CRC(a1145df8) SHA1(305cda041a6f201cb011982f1bf1fc6a4153a669) )   /* GFX only */
	ROM_LOAD( "bang13.ic13", 0x0680000, 0x0080000, CRC(fe3e8d07) SHA1(7a37561b1cf422b47cddb8751a6b6d57dec8baae) )   /* GFX only */
	ROM_LOAD( "bang5.ic5",   0x0700000, 0x0080000, CRC(9bee444c) SHA1(aebaa3306e7e5aada99ed469da9bf64507808cff) )   /* Sound only */
	ROM_FILL(                0x0780000, 0x0080000, 0x00 )            /* Empty */
	ROM_LOAD( "bang21.ic21", 0x0800000, 0x0080000, CRC(fd93d7f2) SHA1(ff9d8eb5ac8d9757132aa6d79d2f7662c14cd650) )   /* GFX only */
	ROM_LOAD( "bang14.ic14", 0x0880000, 0x0080000, CRC(858fcbf9) SHA1(1e67431c8775666f4839bdc427fabf59ffc708c0) )   /* GFX only */
	ROM_FILL(                0x0900000, 0x0100000, 0x00 )            /* Empty */
ROM_END

ROM_START( bangj )
	ROM_REGION( 0x100000, "maincpu", 0 )    /* 68000 code */
	ROM_LOAD16_BYTE( "bang-a.ic53", 0x000000, 0x080000, CRC(5ee514e9) SHA1(b78b507d18de41be58049f5c597acd107ec1273f) )
	ROM_LOAD16_BYTE( "bang-a.ic55", 0x000001, 0x080000, CRC(b90223ab) SHA1(7c097754a710169f41c574c3cc1a6346824853c4) )

	ROM_REGION( 0x0a00000, "gfx1", 0 ) /* GFX + Sound */
	ROM_LOAD( "bang-a.ic16", 0x0000000, 0x0080000, CRC(3b63acfc) SHA1(48f5598cdbc70f342d6b75909166571271920a8f) )   /* GFX only */
	ROM_LOAD( "bang-a.ic17", 0x0080000, 0x0080000, CRC(72865b80) SHA1(ec7753ea7961015149b9e6386fdeb9bd59aa962a) )   /* GFX only */
	ROM_LOAD( "bang18.ic18", 0x0100000, 0x0080000, CRC(2056b1ad) SHA1(b796f92eef4bbb0efa12c53580e429b8a0aa394c) )   /* Sound only */
	ROM_FILL(                0x0180000, 0x0080000, 0x00 )            /* Empty */
	ROM_LOAD( "bang-a.ic9",  0x0200000, 0x0080000, CRC(3cb86360) SHA1(c803b3add253a552a1554714218740bdfca91764) )   /* GFX only */
	ROM_LOAD( "bang-a.ic10", 0x0280000, 0x0080000, CRC(03fdd777) SHA1(9eec194239f93d961ee9902a585c872dcdc7728f) )   /* GFX only */
	ROM_LOAD( "bang11.ic11", 0x0300000, 0x0080000, CRC(2088d15c) SHA1(0c043ab9fd33836fa4b7ad60fd8e7cb96ffb6121) )   /* Sound only */
	ROM_FILL(                0x0380000, 0x0080000, 0x00 )            /* Empty */
	ROM_LOAD( "bang-a.ic1",  0x0400000, 0x0080000, CRC(965d0ad9) SHA1(eff521735129b7dd9366855c6312ed568950233c) )   /* GFX only */
	ROM_LOAD( "bang-a.ic2",  0x0480000, 0x0080000, CRC(8ea261a7) SHA1(50b59cf058ca03c0b8c888f6ddb40c720a210ece) )   /* GFX only */
	ROM_LOAD( "bang3.ic3",   0x0500000, 0x0080000, CRC(d3da5d4f) SHA1(b9bea0b4d20ab0bfda3fac2bb1fab974c007aaf0) )   /* Sound only */
	ROM_FILL(                0x0580000, 0x0080000, 0x00 )            /* Empty */
	ROM_LOAD( "bang-a.ic20", 0x0600000, 0x0080000, CRC(4b828f3c) SHA1(5227a89c05c659a85d33f092c6778ce9d57a0236) )   /* GFX only */
	ROM_LOAD( "bang-a.ic13", 0x0680000, 0x0080000, CRC(d1146b92) SHA1(2b28d49fbffea6c038160fdab177bc0045195ca8) )   /* GFX only */
	ROM_LOAD( "bang5.ic5",   0x0700000, 0x0080000, CRC(9bee444c) SHA1(aebaa3306e7e5aada99ed469da9bf64507808cff) )   /* Sound only */
	ROM_FILL(                0x0780000, 0x0080000, 0x00 )            /* Empty */
	ROM_LOAD( "bang-a.ic21", 0x0800000, 0x0080000, CRC(531ce3b6) SHA1(196bb720591acc082f815b609a7cf1609510c8c1) )   /* GFX only */
	ROM_LOAD( "bang-a.ic14", 0x0880000, 0x0080000, CRC(f8e1cf84) SHA1(559c08584094e605635c5ef3a25534ea0bcfa199) )   /* GFX only */
	ROM_FILL(                0x0900000, 0x0100000, 0x00 )            /* Empty */
ROM_END


/*============================================================================
                            ALLIGATOR HUNT
  ============================================================================*/


void gaelco2_state::alighunt_map(address_map &map)
{
	map(0x000000, 0x0fffff).rom();                                                                                         /* ROM */
	map(0x200000, 0x20ffff).ram().w(FUNC(gaelco2_state::vram_w)).share("spriteram");                                       /* Video RAM */
	map(0x202890, 0x2028ff).rw("gaelco", FUNC(gaelco_gae1_device::gaelcosnd_r), FUNC(gaelco_gae1_device::gaelcosnd_w));    /* Sound Registers */
	map(0x210000, 0x211fff).ram().w(FUNC(gaelco2_state::palette_w)).share("paletteram");                                   /* Palette */
	map(0x218004, 0x218009).ram().w(FUNC(gaelco2_state::vregs_w)).share("vregs");                                          /* Video Registers */
	map(0x300000, 0x300001).portr("IN0");                                                                                  /* DSW #1 + Input 1P */
	map(0x300002, 0x300003).portr("IN1");                                                                                  /* DSW #2 + Input 2P */
	map(0x320000, 0x320001).portr("COIN");                                                                                 /* COINSW + SERVICESW */
	map(0x500000, 0x500001).w(FUNC(gaelco2_state::alighunt_coin_w));                                                       /* Coin lockout + counters */
	map(0x500006, 0x500007).nopw();                                                                                        /* ??? */
	map(0xfe0000, 0xfe7fff).ram();                                                                                         /* Work RAM */
	map(0xfe8000, 0xfeffff).ram().share("shareram");                                                                       /* Work RAM (shared with D5002FP) */
}


static INPUT_PORTS_START( alighunt )
	PORT_START("IN0")
	PORT_BIT( 0x0001, IP_ACTIVE_LOW, IPT_JOYSTICK_UP ) PORT_8WAY PORT_PLAYER(1)
	PORT_BIT( 0x0002, IP_ACTIVE_LOW, IPT_JOYSTICK_DOWN ) PORT_8WAY PORT_PLAYER(1)
	PORT_BIT( 0x0004, IP_ACTIVE_LOW, IPT_JOYSTICK_RIGHT ) PORT_8WAY PORT_PLAYER(1)
	PORT_BIT( 0x0008, IP_ACTIVE_LOW, IPT_JOYSTICK_LEFT ) PORT_8WAY PORT_PLAYER(1)
	PORT_BIT( 0x0010, IP_ACTIVE_LOW, IPT_BUTTON1 ) PORT_PLAYER(1)
	PORT_BIT( 0x0020, IP_ACTIVE_LOW, IPT_BUTTON2 ) PORT_PLAYER(1)
	PORT_BIT( 0x0040, IP_ACTIVE_LOW, IPT_BUTTON3 ) PORT_PLAYER(1)
	PORT_BIT( 0x0080, IP_ACTIVE_LOW, IPT_START1 )
	PORT_DIPNAME( 0x0f00, 0x0f00, DEF_STR( Coin_A ) ) PORT_DIPLOCATION("SW1:1,2,3,4")
	PORT_DIPSETTING(      0x0700, DEF_STR( 4C_1C ) )
	PORT_DIPSETTING(      0x0800, DEF_STR( 3C_1C ) )
	PORT_DIPSETTING(      0x0900, DEF_STR( 2C_1C ) )
	PORT_DIPSETTING(      0x0500, DEF_STR( 3C_2C ) )
	PORT_DIPSETTING(      0x0f00, DEF_STR( 1C_1C ) )
	PORT_DIPSETTING(      0x0600, DEF_STR( 2C_3C ) )
	PORT_DIPSETTING(      0x0e00, DEF_STR( 1C_2C ) )
	PORT_DIPSETTING(      0x0d00, DEF_STR( 1C_3C ) )
	PORT_DIPSETTING(      0x0c00, DEF_STR( 1C_4C ) )
	PORT_DIPSETTING(      0x0b00, DEF_STR( 1C_5C ) )
	PORT_DIPSETTING(      0x0a00, DEF_STR( 1C_6C ) )
	PORT_DIPSETTING(      0x0000, "Disabled or Free Play (if Coin B too)" )
	PORT_DIPNAME( 0xf000, 0xf000, DEF_STR( Coin_B ) ) PORT_DIPLOCATION("SW1:5,6,7,8")
	PORT_DIPSETTING(      0x7000, DEF_STR( 4C_1C ) )
	PORT_DIPSETTING(      0x8000, DEF_STR( 3C_1C ) )
	PORT_DIPSETTING(      0x9000, DEF_STR( 2C_1C ) )
	PORT_DIPSETTING(      0x5000, DEF_STR( 3C_2C ) )
	PORT_DIPSETTING(      0xf000, DEF_STR( 1C_1C ) )
	PORT_DIPSETTING(      0x6000, DEF_STR( 2C_3C ) )
	PORT_DIPSETTING(      0xe000, DEF_STR( 1C_2C ) )
	PORT_DIPSETTING(      0xd000, DEF_STR( 1C_3C ) )
	PORT_DIPSETTING(      0xc000, DEF_STR( 1C_4C ) )
	PORT_DIPSETTING(      0xb000, DEF_STR( 1C_5C ) )
	PORT_DIPSETTING(      0xa000, DEF_STR( 1C_6C ) )
	PORT_DIPSETTING(      0x0000, "Disabled or Free Play (if Coin A too)" )

	PORT_START("IN1")
	PORT_BIT( 0x0001, IP_ACTIVE_LOW, IPT_JOYSTICK_UP ) PORT_8WAY PORT_PLAYER(2)
	PORT_BIT( 0x0002, IP_ACTIVE_LOW, IPT_JOYSTICK_DOWN ) PORT_8WAY PORT_PLAYER(2)
	PORT_BIT( 0x0004, IP_ACTIVE_LOW, IPT_JOYSTICK_RIGHT ) PORT_8WAY PORT_PLAYER(2)
	PORT_BIT( 0x0008, IP_ACTIVE_LOW, IPT_JOYSTICK_LEFT ) PORT_8WAY PORT_PLAYER(2)
	PORT_BIT( 0x0010, IP_ACTIVE_LOW, IPT_BUTTON1 ) PORT_PLAYER(2)
	PORT_BIT( 0x0020, IP_ACTIVE_LOW, IPT_BUTTON2 ) PORT_PLAYER(2)
	PORT_BIT( 0x0040, IP_ACTIVE_LOW, IPT_BUTTON3 ) PORT_PLAYER(2)
	PORT_BIT( 0x0080, IP_ACTIVE_LOW, IPT_START2 )
	PORT_DIPNAME( 0x0300, 0x0300, DEF_STR( Difficulty ) ) PORT_DIPLOCATION("SW2:1,2")
	PORT_DIPSETTING(      0x0200, DEF_STR( Easy ) )
	PORT_DIPSETTING(      0x0300, DEF_STR( Normal ) )
	PORT_DIPSETTING(      0x0100, DEF_STR( Hard ) )
	PORT_DIPSETTING(      0x0000, DEF_STR( Hardest ) )
	PORT_DIPNAME( 0x0c00, 0x0c00, DEF_STR( Lives ) ) PORT_DIPLOCATION("SW2:3,4")
	PORT_DIPSETTING(      0x0800, "1" )
	PORT_DIPSETTING(      0x0c00, "2" )
	PORT_DIPSETTING(      0x0400, "3" )
	PORT_DIPSETTING(      0x0000, "4" )
	PORT_DIPNAME( 0x1000, 0x1000, "Sound Type" ) PORT_DIPLOCATION("SW2:5")
	PORT_DIPSETTING(      0x0000, DEF_STR( Mono ) )
	PORT_DIPSETTING(      0x1000, DEF_STR( Stereo ) )
	PORT_DIPNAME( 0x2000, 0x2000, DEF_STR( Demo_Sounds ) ) PORT_DIPLOCATION("SW2:6")
	PORT_DIPSETTING(      0x0000, DEF_STR( Off ) )
	PORT_DIPSETTING(      0x2000, DEF_STR( On ) )
	PORT_DIPNAME( 0x4000, 0x4000, DEF_STR( Joystick ) ) PORT_DIPLOCATION("SW2:7")
	PORT_DIPSETTING(      0x0000, "Analog" )        /* TO-DO */
	PORT_DIPSETTING(      0x4000, DEF_STR( Standard ) )
	PORT_SERVICE_DIPLOC(  0x8000, IP_ACTIVE_LOW, "SW2:8" )

	PORT_START("COIN")
	PORT_BIT( 0x0001, IP_ACTIVE_LOW, IPT_COIN1 )
	PORT_BIT( 0x0002, IP_ACTIVE_LOW, IPT_COIN2 )
	PORT_BIT( 0x0004, IP_ACTIVE_LOW, IPT_UNKNOWN )
	PORT_BIT( 0x0008, IP_ACTIVE_LOW, IPT_UNKNOWN )
	PORT_BIT( 0x0010, IP_ACTIVE_LOW, IPT_SERVICE2 ) /* go to test mode NOW */
	PORT_BIT( 0x0020, IP_ACTIVE_LOW, IPT_SERVICE1 )
	PORT_BIT( 0xffc0, IP_ACTIVE_LOW, IPT_UNKNOWN )
INPUT_PORTS_END

void gaelco2_state::alighunt(machine_config &config)
{
	/* basic machine hardware */
	M68000(config, m_maincpu, XTAL(24'000'000) / 2);         /* 12 MHz */
	m_maincpu->set_addrmap(AS_PROGRAM, &gaelco2_state::alighunt_map);
	m_maincpu->set_vblank_int("screen", FUNC(gaelco2_state::irq6_line_hold));

	/* video hardware */
	BUFFERED_SPRITERAM16(config, m_spriteram);

	screen_device &screen(SCREEN(config, "screen", SCREEN_TYPE_RASTER));
	screen.set_refresh_hz(59.1);
	screen.set_vblank_time(ATTOSECONDS_IN_USEC(2500)); /* not accurate */
	screen.set_size(64*16, 32*16);
	screen.set_visarea(0, 320-1, 16, 256-1);
	screen.set_screen_update(FUNC(gaelco2_state::screen_update));
	screen.screen_vblank().set("spriteram", FUNC(buffered_spriteram16_device::vblank_copy_rising));
	screen.set_palette(m_palette);

	GFXDECODE(config, m_gfxdecode, m_palette, gfx_gaelco2);
	PALETTE(config, m_palette).set_entries(4096*16 - 16);   /* game's palette is 4096 but we allocate 15 more for shadows & highlights */

	MCFG_VIDEO_START_OVERRIDE(gaelco2_state,gaelco2)

	/* sound hardware */
	SPEAKER(config, "lspeaker").front_left();
	SPEAKER(config, "rspeaker").front_right();

	gaelco_gae1_device &gaelco(GAELCO_GAE1(config, "gaelco", XTAL(30'000'000) / 30));
	gaelco.set_device_rom_tag("gfx1");
	gaelco.set_bank_offsets(0 * 0x0400000, 1 * 0x0400000, 2 * 0x0400000, 3 * 0x0400000);
	gaelco.add_route(0, "lspeaker", 1.0);
	gaelco.add_route(1, "rspeaker", 1.0);
}

void gaelco2_state::alighunt_d5002fp(machine_config &config)
{
	alighunt(config);
	GAELCO_DS5002FP(config, "gaelco_ds5002fp", XTAL(24'000'000) / 2).set_addrmap(0, &gaelco2_state::mcu_hostmem_map); /* 12 MHz */
	config.set_perfect_quantum("gaelco_ds5002fp:mcu");
}

/*
PCB Layout:

REF: 940411
------------------------------------------------------------------------------
|                POT1               KM428C256J-6 (x3)                        |
|                                                                            |
|                POT2                                                        |
|---                                                                         |
   |                                                               U47       |
   |                   30.000MHz          |----------|                       |
|---                                      |          |             U48       |
|                                         | GAE1 449 |                       |
| J                            6264       | (QFP208) |             U49       |
|                              6264       |          |                       |
| A                                       |----------|             U50       |
|                                                                            |
| M                                                                          |
|                         |-------------------------|                        |
| M                       |                         |  24.000MHz     62256   |
|                         |  62256  DS5002  BATT_3V |                62256   |
| A                       |                         |                        |
|                         |-------------------------|                        |
|                                                                            |
|---                                    62256                                |
   |                                    62256                                |
   |                                                                         |
|---                                                                         |
|   DSW1                         MC68000P12        U45                       |
|                                                  U44                       |
|   DSW2                                                                     |
|                                                                            |
-----------------------------------------------------------------------------|
*/


/*
    the byte at 0x1ff in the rom at u44 controls the language / region settings
    and even allows for an alt. title of Lizard Hunt

    Bits        Usage
    Bits        Usage
    ---------------------------------------------------------------------------------
    0000 1000   Title (0x00 = LIZARD HUNT, 0x08 = ALLIGATOR HUNT)
    0000 0100   Language (0x00 = SPANISH, 0x04 = ENGLISH)
    0000 0011   Region warning ( 0x00, 0x02 = USA, 0x01 = NOT USA, 0x03 = NO WARNING)
*/

ROM_START( aligator )
	ROM_REGION( 0x100000, "maincpu", 0 )    /* 68000 code */
	ROM_LOAD16_BYTE(    "1.u45",  0x000000, 0x080000, CRC(61c47c56) SHA1(6dd3fc6fdab252e0fb43c0793eef70203c888d7f) )
	ROM_LOAD16_BYTE(    "2.u44",  0x000001, 0x080000, CRC(96bc77c2) SHA1(72975fa188598d8ed595cbba097b60efe14bd190) )

	ROM_REGION( 0x8000, "gaelco_ds5002fp:sram", 0 ) /* DS5002FP code */
	ROM_LOAD( "aligator_ds5002fp_sram.bin", 0x00000, 0x8000, CRC(6558f215) SHA1(c961a9c81aa6b746294baf83ea5d1fcf7acab9db) )

	ROM_REGION( 0x100, "gaelco_ds5002fp:mcu:internal", ROMREGION_ERASE00 )
	/* these are the default states stored in NVRAM */
	DS5002FP_SET_MON( 0x19 )
	DS5002FP_SET_RPCTL( 0x00 )
	DS5002FP_SET_CRCR( 0x80 )

	ROM_REGION( 0x1400000, "gfx1", 0 ) /* GFX + Sound */
	/* 0x0000000-0x0ffffff filled in in the DRIVER_INIT */
	ROM_FILL(               0x1000000, 0x0400000, 0x00 )     /* to decode GFX as 5 bpp */

	ROM_REGION( 0x1000000, "gfx2", 0 ) /* Temporary storage */
	ROM_LOAD( "u48",        0x0000000, 0x0400000, CRC(19e03bf1) SHA1(2b3a4bb438b0aebf4f6a9fd26b071e5c9dd222b8) )    /* GFX only */
	ROM_LOAD( "u47",        0x0400000, 0x0400000, CRC(74a5a29f) SHA1(8ea2aa1f8a80c5b88ca9222c5ecc3c4794e0a160) )    /* GFX + Sound */
	ROM_LOAD( "u50",        0x0800000, 0x0400000, CRC(85daecf9) SHA1(824f6d2491075b1ef96ecd6667c5510409338a2f) )    /* GFX only */
	ROM_LOAD( "u49",        0x0c00000, 0x0400000, CRC(70a4ee0b) SHA1(07b09916f0366d0c6eed94a905ec0b9d6ac9e7e1) )    /* GFX + Sound */
ROM_END

/* PCB without Gaelco logos. Gfx and sound on a subboard with 32 EPROMs connected to the main PCB mask ROMs sockets.
   Checksum = B975CB0B */
ROM_START( aligatorp )
	ROM_REGION( 0x100000, "maincpu", 0 )    /* 68000 code */
	ROM_LOAD16_BYTE(    "all_27-10_notext.u45",  0x000000, 0x080000, CRC(da2798df) SHA1(528ef26aca57b8cfaa6f82bbf74e6368741d01ea) )
	ROM_LOAD16_BYTE(    "all_27-10_notext.u44",  0x000001, 0x080000, CRC(b2b6cdeb) SHA1(0ce8982711c16e85da4f7b6756c541d3445a8745) )

	ROM_REGION( 0x8000, "gaelco_ds5002fp:sram", 0 ) /* DS5002FP code */
	ROM_LOAD( "aligator_ds5002fp_sram_all_27-10_notext.bin", 0x00000, 0x8000, NO_DUMP ) // doesn't work with release version

	ROM_REGION( 0x100, "gaelco_ds5002fp:mcu:internal", ROMREGION_ERASE00 )
	/* these are the default states stored in NVRAM */
	DS5002FP_SET_MON( 0x19 )
	DS5002FP_SET_RPCTL( 0x00 )
	DS5002FP_SET_CRCR( 0x80 )

	ROM_REGION( 0x1400000, "gfx1", 0 ) /* GFX + Sound */
	// data 100% matches final version, just different arrangement
	ROM_LOAD( "a0.bin",        0x0000000, 0x0080000, CRC(f6780a0e) SHA1(3dc850744c2129b5b0fe8ab9eb2afda224cff83a) )
	ROM_LOAD( "a1.bin",        0x0080000, 0x0080000, CRC(a59c32a9) SHA1(c50b9252b1be10ee1e48eff4f72d381e543a62c5) )
	ROM_LOAD( "a2.bin",        0x0100000, 0x0080000, CRC(1470030c) SHA1(927f6d45a6b9c9345de543e2416a9c7e6e401159) )
	ROM_LOAD( "a3.bin",        0x0180000, 0x0080000, CRC(b684705a) SHA1(772a7b763fb8e9cf525af4b7f4f0a16493e9d7f9) )
	ROM_LOAD( "a4.bin",        0x0200000, 0x0080000, CRC(73a317fa) SHA1(97804b1e1a9ea65bce2e4da18ec90ded84e31bba) )
	ROM_LOAD( "a5.bin",        0x0280000, 0x0080000, CRC(3fb37680) SHA1(ea5d877e7626828347f1516142a6e47710e723c0) )
	ROM_LOAD( "a6.bin",        0x0300000, 0x0080000, CRC(8034a5f4) SHA1(d51f47794e9c33d883a77ba603ff89899bb815dd) )
	ROM_LOAD( "a7.bin",        0x0380000, 0x0080000, CRC(e49d3d6d) SHA1(1b8471f8a92f7667822af01dbd017a172f66f4fb) )
	ROM_LOAD( "b0.bin",        0x0400000, 0x0080000, CRC(ccd038c1) SHA1(d9b0a7353627fb2d328d62829300fdde6b51e998) )
	ROM_LOAD( "b1.bin",        0x0480000, 0x0080000, CRC(163b3973) SHA1(18c6c639cbc323d9ca776d78f3c9ed4bc7cf778a) )
	ROM_LOAD( "b2.bin",        0x0500000, 0x0080000, CRC(da2125fb) SHA1(58822e9d7188d7aa436cefaf7fc1585c8efd8c1d) )
	ROM_LOAD( "b3.bin",        0x0580000, 0x0080000, CRC(8b926c7e) SHA1(32e7bf25d2afabb8cff7da9288b8d1ba93d29ef3) )
	ROM_LOAD( "b4.bin",        0x0600000, 0x0080000, CRC(82b807ce) SHA1(60d5b4df5e733b2be9dc5374e2232204ed9d75d1) )
	ROM_LOAD( "b5.bin",        0x0680000, 0x0080000, CRC(58dc1b44) SHA1(cffa7a77c9d944ea1f4f63042a9daceb627518a9) )
	ROM_LOAD( "b6.bin",        0x0700000, 0x0080000, CRC(778e79de) SHA1(158f751975b4bacd3553d592da53cfa504dc6749) )
	ROM_LOAD( "b7.bin",        0x0780000, 0x0080000, CRC(9734fd7e) SHA1(154398b51c97a621d37a41a5133c1d80f5229cc1) )
	ROM_LOAD( "c0.bin",        0x0800000, 0x0080000, CRC(a86d0718) SHA1(39d0ddf5cde5eea6367fa7b1fd895f23a112651e) )
	ROM_LOAD( "c1.bin",        0x0880000, 0x0080000, CRC(ccba9472) SHA1(c7fc8a5340ba560ab51d72a12eccfae78c451cbd) )
	ROM_LOAD( "c2.bin",        0x0900000, 0x0080000, CRC(3ccd59b9) SHA1(b1e72db51f5fe953a4edcace001aa1d5fe83e113) )
	ROM_LOAD( "c3.bin",        0x0980000, 0x0080000, CRC(16ed8ffb) SHA1(18733d6fde5641e317cd9727d556cac929e17170) )
	ROM_LOAD( "c4.bin",        0x0a00000, 0x0080000, CRC(b0106f8d) SHA1(c9a806dc9214ac28f2f88307263d364740b08a66) )
	ROM_LOAD( "c5.bin",        0x0a80000, 0x0080000, CRC(305b798f) SHA1(aac9afe801fdcf0fce1858dadbb5d909ea8ac43b) )
	ROM_LOAD( "c6.bin",        0x0b00000, 0x0080000, CRC(7dd38c7a) SHA1(9564041dbda306f40fee17283a634b6e05c49830) )
	ROM_LOAD( "c7.bin",        0x0b80000, 0x0080000, CRC(5413c9f0) SHA1(633276e82be4e49043869166a67e0db10d205f86) )
	ROM_LOAD( "d0.bin",        0x0c00000, 0x0080000, CRC(5c362787) SHA1(700811da92b1100db7edc33dfb138cc58111f08a) )
	ROM_LOAD( "d1.bin",        0x0c80000, 0x0080000, CRC(131dc831) SHA1(31284be8cc9defe740840b85848fedb8d177eb5f) )
	ROM_LOAD( "d2.bin",        0x0d00000, 0x0080000, CRC(d820af09) SHA1(97244cee2f36493173357e29dad660fd7f2b4e2e) )
	ROM_LOAD( "d3.bin",        0x0d80000, 0x0080000, CRC(39d7ea9e) SHA1(3f1203e5da16360e717404dbbf48a231eaab38f6) )
	ROM_LOAD( "d4.bin",        0x0e00000, 0x0080000, CRC(ccfdc8b4) SHA1(b9bb82e9c150e3fdd839561251bfc1742e6fdbae) )
	ROM_LOAD( "d5.bin",        0x0e80000, 0x0080000, CRC(f4151d83) SHA1(08dafbc2b9e8e89a1bb76778afdae711bf07b431) )
	ROM_LOAD( "d6.bin",        0x0f00000, 0x0080000, CRC(75660aac) SHA1(6a521e1d2a632c26e53b83d2cc4b0edecfc1e68c) ) // blank ROM (but correct)
	ROM_LOAD( "d7.bin",        0x0f80000, 0x0080000, CRC(67ae054e) SHA1(96210a4ee472abf58b4af9f35db849268e0a5c87) )
	ROM_FILL(                  0x1000000, 0x0400000, 0x00 )     /* to decode GFX as 5 bpp */
ROM_END

ROM_START( aligators )
	ROM_REGION( 0x100000, "maincpu", 0 )    /* 68000 code */
	ROM_LOAD16_BYTE(    "u45",  0x000000, 0x080000, CRC(61c47c56) SHA1(6dd3fc6fdab252e0fb43c0793eef70203c888d7f) )
	ROM_LOAD16_BYTE(    "u44",  0x000001, 0x080000, CRC(f0be007a) SHA1(2112b2e5f020028b50c8f2c72c83c9fee7a78224) ) /* differs by 1 byte from above set, see note */

	ROM_REGION( 0x8000, "gaelco_ds5002fp:sram", 0 ) /* DS5002FP code */
	ROM_LOAD( "aligator_ds5002fp_sram.bin", 0x00000, 0x8000, CRC(6558f215) SHA1(c961a9c81aa6b746294baf83ea5d1fcf7acab9db) )

	ROM_REGION( 0x100, "gaelco_ds5002fp:mcu:internal", ROMREGION_ERASE00 )
	/* these are the default states stored in NVRAM */
	DS5002FP_SET_MON( 0x19 )
	DS5002FP_SET_RPCTL( 0x00 )
	DS5002FP_SET_CRCR( 0x80 )

	ROM_REGION( 0x1400000, "gfx1", 0 ) /* GFX + Sound */
	/* 0x0000000-0x0ffffff filled in in the DRIVER_INIT */
	ROM_FILL(               0x1000000, 0x0400000, 0x00 )     /* to decode GFX as 5 bpp */

	ROM_REGION( 0x1000000, "gfx2", 0 ) /* Temporary storage */
	ROM_LOAD( "u48",        0x0000000, 0x0400000, CRC(19e03bf1) SHA1(2b3a4bb438b0aebf4f6a9fd26b071e5c9dd222b8) )    /* GFX only */
	ROM_LOAD( "u47",        0x0400000, 0x0400000, CRC(74a5a29f) SHA1(8ea2aa1f8a80c5b88ca9222c5ecc3c4794e0a160) )    /* GFX + Sound */
	ROM_LOAD( "u50",        0x0800000, 0x0400000, CRC(85daecf9) SHA1(824f6d2491075b1ef96ecd6667c5510409338a2f) )    /* GFX only */
	ROM_LOAD( "u49",        0x0c00000, 0x0400000, CRC(70a4ee0b) SHA1(07b09916f0366d0c6eed94a905ec0b9d6ac9e7e1) )    /* GFX + Sound */
ROM_END

ROM_START( aligatorun )
	ROM_REGION( 0x100000, "maincpu", 0 )    /* 68000 code */
	ROM_LOAD16_BYTE(    "ahntu45n.040", 0x000000, 0x080000, CRC(fc02cb2d) SHA1(700aa60ec0d2bb705b1335de63daae678dcb8570) )
	ROM_LOAD16_BYTE(    "ahntu44n.040", 0x000001, 0x080000, CRC(7fbea3a3) SHA1(89efa5b7908c2f010a3097954dbccd9cb7adc50c) )

	ROM_REGION( 0x1400000, "gfx1", 0 ) /* GFX + Sound */
	/* 0x0000000-0x0ffffff filled in in the DRIVER_INIT */
	ROM_FILL(               0x1000000, 0x0400000, 0x00 )     /* to decode GFX as 5 bpp */

	ROM_REGION( 0x1000000, "gfx2", 0 ) /* Temporary storage */
	ROM_LOAD( "u48",        0x0000000, 0x0400000, CRC(19e03bf1) SHA1(2b3a4bb438b0aebf4f6a9fd26b071e5c9dd222b8) )    /* GFX only */
	ROM_LOAD( "u47",        0x0400000, 0x0400000, CRC(74a5a29f) SHA1(8ea2aa1f8a80c5b88ca9222c5ecc3c4794e0a160) )    /* GFX + Sound */
	ROM_LOAD( "u50",        0x0800000, 0x0400000, CRC(85daecf9) SHA1(824f6d2491075b1ef96ecd6667c5510409338a2f) )    /* GFX only */
	ROM_LOAD( "u49",        0x0c00000, 0x0400000, CRC(70a4ee0b) SHA1(07b09916f0366d0c6eed94a905ec0b9d6ac9e7e1) )    /* GFX + Sound */
ROM_END

ROM_START( aligatoruna )
	ROM_REGION( 0x100000, "maincpu", 0 )    /* 68000 code */
	ROM_LOAD16_BYTE(    "stm27c4001.45", 0x000000, 0x080000, CRC(a70301b8) SHA1(b6ffb7339a42ec81c3ec7a0681dfea878f11a538) )
	ROM_LOAD16_BYTE(    "am27c040.44",   0x000001, 0x080000, CRC(d45a26ed) SHA1(bb261e7061aba35aa6af6567a8386d9704a9db83) )

	ROM_REGION( 0x1400000, "gfx1", 0 ) /* GFX + Sound */
	/* 0x0000000-0x0ffffff filled in in the DRIVER_INIT */
	ROM_FILL(               0x1000000, 0x0400000, 0x00 )     /* to decode GFX as 5 bpp */

	ROM_REGION( 0x1000000, "gfx2", 0 ) /* Temporary storage */
	ROM_LOAD( "u48",        0x0000000, 0x0400000, CRC(19e03bf1) SHA1(2b3a4bb438b0aebf4f6a9fd26b071e5c9dd222b8) )    /* GFX only */
	ROM_LOAD( "u47",        0x0400000, 0x0400000, CRC(74a5a29f) SHA1(8ea2aa1f8a80c5b88ca9222c5ecc3c4794e0a160) )    /* GFX + Sound */
	ROM_LOAD( "u50",        0x0800000, 0x0400000, CRC(85daecf9) SHA1(824f6d2491075b1ef96ecd6667c5510409338a2f) )    /* GFX only */
	ROM_LOAD( "u49",        0x0c00000, 0x0400000, CRC(70a4ee0b) SHA1(07b09916f0366d0c6eed94a905ec0b9d6ac9e7e1) )    /* GFX + Sound */
ROM_END


/*============================================================================
                            TOUCH & GO
  ============================================================================*/


void gaelco2_state::touchgo_map(address_map &map)
{
	map(0x000000, 0x0fffff).rom();                                                                                         /* ROM */
	map(0x200000, 0x20ffff).ram().w(FUNC(gaelco2_state::vram_w)).share("spriteram");                                       /* Video RAM */
	map(0x202890, 0x2028ff).rw("gaelco", FUNC(gaelco_gae1_device::gaelcosnd_r), FUNC(gaelco_gae1_device::gaelcosnd_w));    /* Sound Registers */
	map(0x210000, 0x211fff).ram().w(FUNC(gaelco2_state::palette_w)).share("paletteram");                                   /* Palette */
	map(0x218004, 0x218009).ram().w(FUNC(gaelco2_state::vregs_w)).share("vregs");                                          /* Video Registers */
	map(0x300000, 0x300001).portr("IN0");                                                                                  /* DSW #1 + Input 1P */
	map(0x300002, 0x300003).portr("IN1");                                                                                  /* DSW #2 + Input 2P */
	map(0x300004, 0x300005).portr("IN2");                                                                                  /* COINSW + Input 3P */
	map(0x300006, 0x300007).portr("IN3");                                                                                  /* SERVICESW + Input 4P */
	map(0x500000, 0x500001).select(0x0038).w(FUNC(gaelco2_state::wrally2_latch_w));                                        /* Coin counters */
	map(0xfe0000, 0xfe7fff).ram();                                                                                         /* Work RAM */
	map(0xfe8000, 0xfeffff).ram().share("shareram");                                                                       /* Work RAM (shared with D5002FP) */
}


static INPUT_PORTS_START( touchgo )
	PORT_START("IN0")
	PORT_BIT( 0x0001, IP_ACTIVE_LOW, IPT_JOYSTICK_UP ) PORT_8WAY PORT_PLAYER(1)
	PORT_BIT( 0x0002, IP_ACTIVE_LOW, IPT_JOYSTICK_DOWN ) PORT_8WAY PORT_PLAYER(1)
	PORT_BIT( 0x0004, IP_ACTIVE_LOW, IPT_JOYSTICK_RIGHT ) PORT_8WAY PORT_PLAYER(1)
	PORT_BIT( 0x0008, IP_ACTIVE_LOW, IPT_JOYSTICK_LEFT ) PORT_8WAY PORT_PLAYER(1)
	PORT_BIT( 0x0010, IP_ACTIVE_LOW, IPT_BUTTON1 ) PORT_PLAYER(1)
	PORT_BIT( 0x0020, IP_ACTIVE_LOW, IPT_BUTTON2 ) PORT_PLAYER(1)
	PORT_BIT( 0x0040, IP_ACTIVE_LOW, IPT_BUTTON3 ) PORT_PLAYER(1)
	PORT_BIT( 0x0080, IP_ACTIVE_LOW, IPT_START1 )
	PORT_DIPNAME( 0x0300, 0x0300, DEF_STR( Difficulty ) ) PORT_DIPLOCATION("SW2:1,2")
	PORT_DIPSETTING(      0x0200, DEF_STR( Easy ) )
	PORT_DIPSETTING(      0x0300, DEF_STR( Normal ) )
	PORT_DIPSETTING(      0x0100, DEF_STR( Hard ) )
	PORT_DIPSETTING(      0x0000, DEF_STR( Hardest ) )
	PORT_DIPNAME( 0x0400, 0x0400, "Credit configuration" ) PORT_DIPLOCATION("SW2:3")
	PORT_DIPSETTING(      0x0400, "1 Credit Start/1 Credit Continue" )
	PORT_DIPSETTING(      0x0000, "2 Credits Start/1 Credit Continue" )
	PORT_DIPNAME( 0x0800, 0x0800, "Coin Slot" ) PORT_DIPLOCATION("SW2:4")
	PORT_DIPSETTING(      0x0800, "Independent" )
	PORT_DIPSETTING(      0x0000, "Common" )
	PORT_DIPNAME( 0x3000, 0x0000, "Monitor Type" ) PORT_DIPLOCATION("SW2:5,6")
	PORT_DIPSETTING(      0x0000, "Double monitor, 4 players" )
	PORT_DIPSETTING(      0x2000, "Single monitor, 4 players" )
	PORT_DIPSETTING(      0x3000, "Single monitor, 2 players" )
	PORT_DIPNAME( 0x4000, 0x4000, DEF_STR( Demo_Sounds ) ) PORT_DIPLOCATION("SW2:7")
	PORT_DIPSETTING(      0x0000, DEF_STR( Off ) )
	PORT_DIPSETTING(      0x4000, DEF_STR( On ) )
	PORT_SERVICE_DIPLOC(  0x8000, IP_ACTIVE_LOW, "SW2:8" )

	PORT_START("IN1")
	PORT_BIT( 0x0001, IP_ACTIVE_LOW, IPT_JOYSTICK_UP ) PORT_8WAY PORT_PLAYER(2)
	PORT_BIT( 0x0002, IP_ACTIVE_LOW, IPT_JOYSTICK_DOWN ) PORT_8WAY PORT_PLAYER(2)
	PORT_BIT( 0x0004, IP_ACTIVE_LOW, IPT_JOYSTICK_RIGHT ) PORT_8WAY PORT_PLAYER(2)
	PORT_BIT( 0x0008, IP_ACTIVE_LOW, IPT_JOYSTICK_LEFT ) PORT_8WAY PORT_PLAYER(2)
	PORT_BIT( 0x0010, IP_ACTIVE_LOW, IPT_BUTTON1 ) PORT_PLAYER(2)
	PORT_BIT( 0x0020, IP_ACTIVE_LOW, IPT_BUTTON2 ) PORT_PLAYER(2)
	PORT_BIT( 0x0040, IP_ACTIVE_LOW, IPT_BUTTON3 ) PORT_PLAYER(2)
	PORT_BIT( 0x0080, IP_ACTIVE_LOW, IPT_START2 )
	PORT_DIPNAME( 0x0f00, 0x0f00, DEF_STR( Coin_A ) )
	PORT_DIPSETTING(      0x0000, "Disabled or Free Play (if Coin B too)" ) PORT_DIPLOCATION("SW1:1,2,3,4")
	PORT_DIPSETTING(      0x0300, DEF_STR( 4C_1C ) )
	PORT_DIPSETTING(      0x0600, DEF_STR( 3C_1C ) )
	PORT_DIPSETTING(      0x0900, DEF_STR( 2C_1C ) )
	PORT_DIPSETTING(      0x0500, DEF_STR( 3C_2C ) )
	PORT_DIPSETTING(      0x0200, DEF_STR( 4C_3C ) )
	PORT_DIPSETTING(      0x0f00, DEF_STR( 1C_1C ) )
	PORT_DIPSETTING(      0x0100, DEF_STR( 4C_5C ) )
	PORT_DIPSETTING(      0x0400, DEF_STR( 3C_4C ) )
	PORT_DIPSETTING(      0x0800, DEF_STR( 2C_3C ) )
	PORT_DIPSETTING(      0x0e00, DEF_STR( 1C_2C ) )
	PORT_DIPSETTING(      0x0700, DEF_STR( 2C_5C ) )
	PORT_DIPSETTING(      0x0d00, DEF_STR( 1C_3C ) )
	PORT_DIPSETTING(      0x0c00, DEF_STR( 1C_4C ) )
	PORT_DIPSETTING(      0x0b00, DEF_STR( 1C_5C ) )
	PORT_DIPSETTING(      0x0a00, DEF_STR( 1C_6C ) )
	PORT_DIPNAME( 0xf000, 0xf000, DEF_STR( Coin_B ) )
	PORT_DIPSETTING(      0x0000, "Disabled or Free Play (if Coin A too)" ) PORT_DIPLOCATION("SW1:5,6,7,8")
	PORT_DIPSETTING(      0x3000, DEF_STR( 4C_1C ) )
	PORT_DIPSETTING(      0x6000, DEF_STR( 3C_1C ) )
	PORT_DIPSETTING(      0x9000, DEF_STR( 2C_1C ) )
	PORT_DIPSETTING(      0x5000, DEF_STR( 3C_2C ) )
	PORT_DIPSETTING(      0x2000, DEF_STR( 4C_3C ) )
	PORT_DIPSETTING(      0xf000, DEF_STR( 1C_1C ) )
	PORT_DIPSETTING(      0x1000, DEF_STR( 4C_5C ) )
	PORT_DIPSETTING(      0x4000, DEF_STR( 3C_4C ) )
	PORT_DIPSETTING(      0x8000, DEF_STR( 2C_3C ) )
	PORT_DIPSETTING(      0xe000, DEF_STR( 1C_2C ) )
	PORT_DIPSETTING(      0x7000, DEF_STR( 2C_5C ) )
	PORT_DIPSETTING(      0xd000, DEF_STR( 1C_3C ) )
	PORT_DIPSETTING(      0xc000, DEF_STR( 1C_4C ) )
	PORT_DIPSETTING(      0xb000, DEF_STR( 1C_5C ) )
	PORT_DIPSETTING(      0xa000, DEF_STR( 1C_6C ) )

	PORT_START("IN2")
	PORT_BIT( 0x0001, IP_ACTIVE_LOW, IPT_JOYSTICK_UP ) PORT_8WAY PORT_PLAYER(3)
	PORT_BIT( 0x0002, IP_ACTIVE_LOW, IPT_JOYSTICK_DOWN ) PORT_8WAY PORT_PLAYER(3)
	PORT_BIT( 0x0004, IP_ACTIVE_LOW, IPT_JOYSTICK_RIGHT ) PORT_8WAY PORT_PLAYER(3)
	PORT_BIT( 0x0008, IP_ACTIVE_LOW, IPT_JOYSTICK_LEFT ) PORT_8WAY PORT_PLAYER(3)
	PORT_BIT( 0x0010, IP_ACTIVE_LOW, IPT_BUTTON1 ) PORT_PLAYER(3)
	PORT_BIT( 0x0020, IP_ACTIVE_LOW, IPT_BUTTON2 ) PORT_PLAYER(3)
	PORT_BIT( 0x0040, IP_ACTIVE_LOW, IPT_BUTTON3 ) PORT_PLAYER(3)
	PORT_BIT( 0x0080, IP_ACTIVE_LOW, IPT_START3 )
	PORT_BIT( 0x0100, IP_ACTIVE_LOW, IPT_COIN1 )
	PORT_BIT( 0x0200, IP_ACTIVE_LOW, IPT_COIN2 )
	PORT_BIT( 0x0400, IP_ACTIVE_LOW, IPT_COIN3 )
	PORT_BIT( 0x0800, IP_ACTIVE_LOW, IPT_COIN4 )
	PORT_BIT( 0xf000, IP_ACTIVE_LOW, IPT_UNKNOWN )

	PORT_START("IN3")
	PORT_BIT( 0x0001, IP_ACTIVE_LOW, IPT_JOYSTICK_UP ) PORT_8WAY PORT_PLAYER(4)
	PORT_BIT( 0x0002, IP_ACTIVE_LOW, IPT_JOYSTICK_DOWN ) PORT_8WAY PORT_PLAYER(4)
	PORT_BIT( 0x0004, IP_ACTIVE_LOW, IPT_JOYSTICK_RIGHT ) PORT_8WAY PORT_PLAYER(4)
	PORT_BIT( 0x0008, IP_ACTIVE_LOW, IPT_JOYSTICK_LEFT ) PORT_8WAY PORT_PLAYER(4)
	PORT_BIT( 0x0010, IP_ACTIVE_LOW, IPT_BUTTON1 ) PORT_PLAYER(4)
	PORT_BIT( 0x0020, IP_ACTIVE_LOW, IPT_BUTTON2 ) PORT_PLAYER(4)
	PORT_BIT( 0x0040, IP_ACTIVE_LOW, IPT_BUTTON3 ) PORT_PLAYER(4)
	PORT_BIT( 0x0080, IP_ACTIVE_LOW, IPT_START4 )
	PORT_BIT( 0x0100, IP_ACTIVE_LOW, IPT_SERVICE1 )
	PORT_BIT( 0x0200, IP_ACTIVE_LOW, IPT_SERVICE3 ) /* go to test mode NOW */
	PORT_BIT( 0x0400, IP_ACTIVE_LOW, IPT_SERVICE2 )
	PORT_BIT( 0xf800, IP_ACTIVE_LOW, IPT_UNKNOWN )

	PORT_START("FAKE")  /* To switch between monitors at run time */
	PORT_BIT( 0x01, IP_ACTIVE_HIGH, IPT_SERVICE4 ) PORT_TOGGLE
INPUT_PORTS_END

void gaelco2_state::touchgo(machine_config &config)
{
	/* basic machine hardware */
	M68000(config, m_maincpu, XTAL(32'000'000) / 2); /* 16 MHz */
	m_maincpu->set_addrmap(AS_PROGRAM, &gaelco2_state::touchgo_map);
	m_maincpu->set_vblank_int("lscreen", FUNC(gaelco2_state::irq6_line_hold));

	LS259(config, m_mainlatch); // IC6
	m_mainlatch->q_out_cb<0>().set(FUNC(gaelco2_state::coin1_counter_w));
	m_mainlatch->q_out_cb<1>().set(FUNC(gaelco2_state::coin2_counter_w));
	m_mainlatch->q_out_cb<2>().set(FUNC(gaelco2_state::coin3_counter_w));
	m_mainlatch->q_out_cb<3>().set(FUNC(gaelco2_state::coin4_counter_w));

	/* video hardware */
	BUFFERED_SPRITERAM16(config, m_spriteram);
	GFXDECODE(config, m_gfxdecode, m_palette, gfx_gaelco2);
	PALETTE(config, m_palette).set_entries(4096*16 - 16);   /* game's palette is 4096 but we allocate 15 more for shadows & highlights */
	config.set_default_layout(layout_dualhsxs);

	screen_device &lscreen(SCREEN(config, "lscreen", SCREEN_TYPE_RASTER));
	lscreen.set_refresh_hz(59.1);
	lscreen.set_vblank_time(ATTOSECONDS_IN_USEC(2500)); /* not accurate */
	lscreen.set_size(64*16, 32*16);
	lscreen.set_visarea(0, 480-1, 16, 256-1);
	lscreen.set_screen_update(FUNC(gaelco2_state::screen_update_left));
	lscreen.set_palette(m_palette);

	screen_device &rscreen(SCREEN(config, "rscreen", SCREEN_TYPE_RASTER));
	rscreen.set_refresh_hz(59.1);
	rscreen.set_vblank_time(ATTOSECONDS_IN_USEC(2500)); /* not accurate */
	rscreen.set_size(64*16, 32*16);
	rscreen.set_visarea(0, 480-1, 16, 256-1);
	rscreen.set_screen_update(FUNC(gaelco2_state::screen_update_right));
	rscreen.screen_vblank().set("spriteram", FUNC(buffered_spriteram16_device::vblank_copy_rising));
	rscreen.set_palette(m_palette);

	MCFG_VIDEO_START_OVERRIDE(gaelco2_state,gaelco2_dual)

	/* sound hardware */
	/* the chip is stereo, but the game sound is mono because the right channel
	   output is for cabinet 1 and the left channel output is for cabinet 2 */
	SPEAKER(config, "lspeaker").front_left();
	SPEAKER(config, "rspeaker").front_right();

	gaelco_gae1_device &gaelco(GAELCO_GAE1(config, "gaelco", XTAL(40'000'000) / 40));
	gaelco.set_device_rom_tag("gfx1");
	gaelco.set_bank_offsets(0 * 0x0400000, 1 * 0x0400000, 0, 0);
	gaelco.add_route(0, "rspeaker", 1.0);
	gaelco.add_route(1, "lspeaker", 1.0);
}

void gaelco2_state::touchgo_d5002fp(machine_config &config)
{
	touchgo(config);
	GAELCO_DS5002FP(config, "gaelco_ds5002fp", XTAL(32'000'000) / 2).set_addrmap(0, &gaelco2_state::mcu_hostmem_map); /* 16 MHz */
	config.set_perfect_quantum("gaelco_ds5002fp:mcu");
}

/*
PCB Layout:

REF: 950510-1
------------------------------------------------------------------------------
|                POT1          PAL20L8       KM428C256J-6 (x4)               |
|                POT2                          +--------------------------+  |
|                                              | (Plug-In Daughterboard)  |  |
|                                              |                          |  |
|---                                           |     IC66        IC67     |  |
   |                                           |                          |  |
   |                                           |                          |  |
|---                                           |     IC65        IC69     |  |
|                                              |                          |  |
|                                              +--------------------------+  |
|                                                                            |
|                                            |----------|                    |
| J                                          |          |                    |
|                                            | GAE1 501 |                    |
| A                               6264       | (QFP208) |                    |
|                                 6264       |          |                    |
| M                                          |----------|                    |
|                                                                            |
| M                       |-------------------------|                        |
|                         |                         |  40.000MHz    CY7C199  |
| A                       |  62256  DS5002  BATT_3V |               CY7C199  |
|                         |                         |                        |
|                         |-------------------------|                        |
|                                                                            |
|---                                                                         |
   |                                   CY7C199-20PC                          |
   |  DSW1                             CY7C199-20PC                          |
|---  DSW2             PAL16L8                                               |
| J J                                                                        |
| P P                            32.000MHz      MC68000P16        1.IC63     |
| 1 4                                                             2.IC64     |
|      JP2   JP3                                                             |
-----------------------------------------------------------------------------|

REF: 950906
------------------------------------------------------------------------------
|                POT1                        KM428C256J-6 (x4)               |
|                POT2                                                        |
|                                                                            |
|                                             |----------|    TG IC65.IC65 |-|
|---                                          |          |                 | |
   |                                          | GAE1 506 |    TG IC66.IC66 | |
|---                                          | (QFP208) |                 |J|
|                                             |          |    TG IC67.IC67 |P|
|                                      6264   |----------|                 |6|
|                                      6264                         IC68*  | |
| J                                                                        | |
| A                       |-------------------------|         TG IC69.IC69 |-|
| M                       |                         |                        |
| M                       |  62256  DS5002  BATT_3V |                        |
| A                       |                         |                        |
|                         |-------------------------|                        |
|                                                                            |
|   IC1* IC7*                           62256                       62256    |
|---                                    62256                       62256    |
   |  DSW1                                            40.000MHz              |
|---  DSW2                         |-----------|                             |
|                                  |           |                             |
| J J                32.000MHz     |MC68000FN16|    TG 57.IC57               |
| P P                              |           |    TG 56.IC56               |
| 1 4  JP2   JP3                   |-----------|                             |
-----------------------------------------------------------------------------|

Notes
-----
IC1, IC7 - 8 pin sockets marked "TLC548" - Not populated
IC68 - 42 pin 32M socket - Not populated
JP6: 50 pin connector for daughter card - Not populated
POT1: Volume adjust for cabinet 1
POT2: Volume adjust for cabinet 2

JP1: 6 pin connector - Video signals for cabinet 2
  1| Video
  2| No Connection
  3| Video GND
  4| Video Blue
  5| Video Green
  6| Video Red
JP4: 4 pin connector - Sound for cabinet 2
  1| Speaker (+)
  2| Speaker (-)
  3| No Connection
  4| Audio GND
JP2: 15 pin connector - pin out unknown - Players 3 & 4 controls for cabinet 2
JP3: 15 pin connector - pin out unknown - Players 3 & 4 controls for cabinet 2

NOTE: It's unknown if Player 1 & Player 2 controls are connected through the JAMMA harness for cabinet 1
      and controls for Player 3 & Player 4 are connected through JP2 & JP3 and what the pin outs are.

Wires run to male JAMMA board with corresponding JP1, JP2, JP3 & JP4 connectors for cabinet 2 JAMMA harness
*/


ROM_START( touchgo ) /* REF: 950906 */
	ROM_REGION( 0x100000, "maincpu", 0 )    /* 68000 code */
	ROM_LOAD16_BYTE( "tg_56.ic56", 0x000000, 0x080000, CRC(8ab065f3) SHA1(7664abd7e5f66ffca4a2865bba56ac36bd04f4e9) )
	ROM_LOAD16_BYTE( "tg_57.ic57", 0x000001, 0x080000, CRC(0dfd3f65) SHA1(afb2ce8988c84f211ac71b84928ce4c421de7fee) )

	ROM_REGION( 0x8000, "gaelco_ds5002fp:sram", 0 ) /* DS5002FP code */
	ROM_LOAD( "touchgo_ds5002fp_sram.bin", 0x00000, 0x8000, CRC(6a238adb) SHA1(4ac5ff8e3d90454f764477146a0b8dc8c8062420) )

	ROM_REGION( 0x100, "gaelco_ds5002fp:mcu:internal", ROMREGION_ERASE00 )
	/* touchgo requires some values in scratchram to be initialized or it won't copy the high score table when it boots */
	ROM_LOAD( "touchgo_scratch", 0x00, 0x80, CRC(f9ca54ff) SHA1(416f7bd89442dc1f736efe457b0f9a7f4f9f0bd5) )
	/* these are the default states stored in NVRAM */
	DS5002FP_SET_MON( 0x19 )
	DS5002FP_SET_RPCTL( 0x00 )
	DS5002FP_SET_CRCR( 0x80 )

	ROM_REGION( 0x1400000, "gfx1", 0 ) /* GFX + Sound */
	/* 0x0000000-0x0ffffff filled in in the DRIVER_INIT */
	ROM_LOAD( "tg_ic69.ic69",  0x1000000, 0x0200000, CRC(18bb12d4) SHA1(ee6e7a63b86c56d71e62db0ae5892ab3ab94b0a0) ) /* GFX only */

	ROM_REGION( 0x0c00000, "gfx2", 0 ) /* Temporary storage */
	ROM_LOAD( "tg_ic65.ic65",  0x0000000, 0x0400000, CRC(91b89c7c) SHA1(1c24b494b56845b0f21be40ab737f251d7683c7d) ) /* GFX only */
	ROM_LOAD( "tg_ic66.ic66",  0x0400000, 0x0200000, CRC(52682953) SHA1(82cde061bdd827ed4a47a9a4256cd0e887ebc29d) ) /* Sound only */
	ROM_FILL(                  0x0600000, 0x0200000, 0x00 )          /* Empty */
	ROM_LOAD( "tg_ic67.ic67",  0x0800000, 0x0400000, CRC(c0a2ce5b) SHA1(94b024373c7c546c0f4fe9737639f02e9c7ebbdb) ) /* GFX only */
ROM_END

ROM_START( touchgon ) /* REF 950906, no plug-in daughterboard, Non North America Notice, also found on REF: 950510-1 with daughterboard */
	ROM_REGION( 0x100000, "maincpu", 0 )    /* 68000 code */
	ROM_LOAD16_BYTE( "1.ic63", 0x000000, 0x080000, CRC(fd3b4642) SHA1(3cab42aecad5ee641711763c6047b56784c2bcf3) ) /* IC63 for REF: 950510-1, IC56 for REF: 950906 */
	ROM_LOAD16_BYTE( "2.ic64", 0x000001, 0x080000, CRC(ee891835) SHA1(9f8c60e5e3696b70f756c3521e10313005053cc7) ) /* IC64 for REF: 950510-1, IC57 for REF: 950906 */

	ROM_REGION( 0x8000, "gaelco_ds5002fp:sram", 0 ) /* DS5002FP code */
	ROM_LOAD( "touchgo_ds5002fp_sram.bin", 0x00000, 0x8000, CRC(6a238adb) SHA1(4ac5ff8e3d90454f764477146a0b8dc8c8062420) )

	ROM_REGION( 0x100, "gaelco_ds5002fp:mcu:internal", ROMREGION_ERASE00 )
	/* touchgo requires some values in scratchram to be initialized or it won't copy the high score table when it boots */
	ROM_LOAD( "touchgo_scratch", 0x00, 0x80, CRC(f9ca54ff) SHA1(416f7bd89442dc1f736efe457b0f9a7f4f9f0bd5) )
	/* these are the default states stored in NVRAM */
	DS5002FP_SET_MON( 0x19 )
	DS5002FP_SET_RPCTL( 0x00 )
	DS5002FP_SET_CRCR( 0x80 )

	ROM_REGION( 0x1400000, "gfx1", 0 ) /* GFX + Sound */
	/* 0x0000000-0x0ffffff filled in in the DRIVER_INIT */
	ROM_LOAD( "tg_ic69.ic69",  0x1000000, 0x0200000, CRC(18bb12d4) SHA1(ee6e7a63b86c56d71e62db0ae5892ab3ab94b0a0) ) /* GFX only */

	ROM_REGION( 0x0c00000, "gfx2", 0 ) /* Temporary storage */
	ROM_LOAD( "tg_ic65.ic65",  0x0000000, 0x0400000, CRC(91b89c7c) SHA1(1c24b494b56845b0f21be40ab737f251d7683c7d) ) /* GFX only */
	ROM_LOAD( "tg_ic66.ic66",  0x0400000, 0x0200000, CRC(52682953) SHA1(82cde061bdd827ed4a47a9a4256cd0e887ebc29d) ) /* Sound only */
	ROM_FILL(                  0x0600000, 0x0200000, 0x00 )          /* Empty */
	ROM_LOAD( "tg_ic67.ic67",  0x0800000, 0x0400000, CRC(c0a2ce5b) SHA1(94b024373c7c546c0f4fe9737639f02e9c7ebbdb) ) /* GFX only */
ROM_END

ROM_START( touchgoe ) /* REF: 950510-1 */
	ROM_REGION( 0x100000, "maincpu", 0 )    /* 68000 code */
	ROM_LOAD16_BYTE( "tg56.ic63", 0x000000, 0x080000, CRC(6d0f5c65) SHA1(00db7a7da3ec1676169aa78fe4f08a7746c3accf) ) /* IC63 for REF: 950510-1, IC56 for REF: 950906 */
	ROM_LOAD16_BYTE( "tg57.ic64", 0x000001, 0x080000, CRC(845787b5) SHA1(27c9910cd9f38328326ecb5cd093dfeb6d4f6244) ) /* IC64 for REF: 950510-1, IC57 for REF: 950906 */

	ROM_REGION( 0x8000, "gaelco_ds5002fp:sram", 0 ) /* DS5002FP code */
	ROM_LOAD( "touchgo_ds5002fp_sram.bin", 0x00000, 0x8000, CRC(6a238adb) SHA1(4ac5ff8e3d90454f764477146a0b8dc8c8062420) )

	ROM_REGION( 0x100, "gaelco_ds5002fp:mcu:internal", ROMREGION_ERASE00 )
	/* touchgo requires some values in scratchram to be initialized or it won't copy the high score table when it boots */
	ROM_LOAD( "touchgo_scratch", 0x00, 0x80, CRC(f9ca54ff) SHA1(416f7bd89442dc1f736efe457b0f9a7f4f9f0bd5) )
	/* these are the default states stored in NVRAM */
	DS5002FP_SET_MON( 0x19 )
	DS5002FP_SET_RPCTL( 0x00 )
	DS5002FP_SET_CRCR( 0x80 )

	ROM_REGION( 0x1400000, "gfx1", 0 ) /* GFX + Sound */
	/* 0x0000000-0x0ffffff filled in in the DRIVER_INIT */
	ROM_LOAD( "tg_ic69.ic69",  0x1000000, 0x0200000, CRC(18bb12d4) SHA1(ee6e7a63b86c56d71e62db0ae5892ab3ab94b0a0) ) /* GFX only */

	ROM_REGION( 0x0c00000, "gfx2", 0 ) /* Temporary storage */
	ROM_LOAD( "tg_ic65.ic65",  0x0000000, 0x0400000, CRC(91b89c7c) SHA1(1c24b494b56845b0f21be40ab737f251d7683c7d) ) /* GFX only */
	ROM_LOAD( "tg_ic66.ic66",  0x0400000, 0x0200000, CRC(52682953) SHA1(82cde061bdd827ed4a47a9a4256cd0e887ebc29d) ) /* Sound only */
	ROM_FILL(                  0x0600000, 0x0200000, 0x00 )          /* Empty */
	ROM_LOAD( "tg_ic67.ic67",  0x0800000, 0x0400000, CRC(c0a2ce5b) SHA1(94b024373c7c546c0f4fe9737639f02e9c7ebbdb) ) /* GFX only */
ROM_END

ROM_START( touchgok ) /* REF: 950510-1 - ds5002fp unpopulated, game is unprotected */
	ROM_REGION( 0x100000, "maincpu", 0 )    /* 68000 code */
	ROM_LOAD16_BYTE( "56.ic56", 0x000000, 0x080000, CRC(cbb87505) SHA1(f19832af60fb6273c3263ebdd93bb7705ab61e20) ) /* IC63 for REF: 950510-1, IC56 for REF: 950906 */
	ROM_LOAD16_BYTE( "57.ic57", 0x000001, 0x080000, CRC(36bcc7e7) SHA1(2fff881ba0a99ebcfe3c03fdc61f4bf40e152c7f) ) /* IC64 for REF: 950510-1, IC57 for REF: 950906 */

	ROM_REGION( 0x1400000, "gfx1", 0 ) /* GFX + Sound */
	/* 0x0000000-0x0ffffff filled in in the DRIVER_INIT */
	ROM_LOAD( "tg_ic69.ic69",  0x1000000, 0x0200000, CRC(18bb12d4) SHA1(ee6e7a63b86c56d71e62db0ae5892ab3ab94b0a0) ) /* GFX only */

	ROM_REGION( 0x0c00000, "gfx2", 0 ) /* Temporary storage */
	ROM_LOAD( "tg_ic65.ic65",  0x0000000, 0x0400000, CRC(91b89c7c) SHA1(1c24b494b56845b0f21be40ab737f251d7683c7d) ) /* GFX only */
	ROM_LOAD( "tg_ic66.ic66",  0x0400000, 0x0200000, CRC(52682953) SHA1(82cde061bdd827ed4a47a9a4256cd0e887ebc29d) ) /* Sound only */
	ROM_FILL(                  0x0600000, 0x0200000, 0x00 )          /* Empty */
	ROM_LOAD( "tg_ic67.ic67",  0x0800000, 0x0400000, CRC(c0a2ce5b) SHA1(94b024373c7c546c0f4fe9737639f02e9c7ebbdb) ) /* GFX only */
ROM_END

/*============================================================================
                            SNOW BOARD
  ============================================================================*/

void gaelco2_state::snowboar_map(address_map &map)
{
	map(0x000000, 0x0fffff).rom();                                                                                                                /* ROM */
	map(0x200000, 0x20ffff).ram().w(FUNC(gaelco2_state::vram_w)).share("spriteram");                                                              /* Video RAM */
	map(0x202890, 0x2028ff).rw("gaelco", FUNC(gaelco_cg1v_device::gaelcosnd_r), FUNC(gaelco_cg1v_device::gaelcosnd_w));                           /* Sound Registers */
	map(0x210000, 0x211fff).ram().w(FUNC(gaelco2_state::palette_w)).share("paletteram");                                                          /* Palette */
	map(0x212000, 0x213fff).ram();                                                                                                                /* Extra RAM */
	map(0x218004, 0x218009).ram().w(FUNC(gaelco2_state::vregs_w)).share("vregs");                                                                 /* Video Registers */
	map(0x300000, 0x300001).portr("P1");
	map(0x300000, 0x30000f).w(m_mainlatch, FUNC(ls259_device::write_d0)).umask16(0x00ff);                                                         /* Coin Counters & serial EEPROM */
	map(0x300010, 0x300011).portr("P2");
	map(0x300020, 0x300021).portr("COIN");
	map(0x310000, 0x31ffff).rw(FUNC(gaelco2_state::snowboar_protection_r), FUNC(gaelco2_state::snowboar_protection_w)).share("snowboar_prot");    /* Protection */
	map(0xfe0000, 0xfeffff).ram();                                                                                                                /* Work RAM */
}


static INPUT_PORTS_START( snowboar )
	PORT_START("P1")
	PORT_BIT( 0x0001, IP_ACTIVE_LOW, IPT_JOYSTICK_UP ) PORT_8WAY PORT_PLAYER(1)
	PORT_BIT( 0x0002, IP_ACTIVE_LOW, IPT_JOYSTICK_DOWN ) PORT_8WAY PORT_PLAYER(1)
	PORT_BIT( 0x0004, IP_ACTIVE_LOW, IPT_JOYSTICK_RIGHT ) PORT_8WAY PORT_PLAYER(1)
	PORT_BIT( 0x0008, IP_ACTIVE_LOW, IPT_JOYSTICK_LEFT ) PORT_8WAY PORT_PLAYER(1)
	PORT_BIT( 0x0010, IP_ACTIVE_LOW, IPT_BUTTON1 ) PORT_PLAYER(1)
	PORT_BIT( 0x0020, IP_ACTIVE_LOW, IPT_BUTTON2 ) PORT_PLAYER(1)
	PORT_BIT( 0x0040, IP_ACTIVE_LOW, IPT_BUTTON3 ) PORT_PLAYER(1)
	PORT_BIT( 0xff80, IP_ACTIVE_LOW, IPT_UNKNOWN )

	PORT_START("P2")
	PORT_BIT( 0x0001, IP_ACTIVE_LOW, IPT_JOYSTICK_UP ) PORT_8WAY PORT_PLAYER(2)
	PORT_BIT( 0x0002, IP_ACTIVE_LOW, IPT_JOYSTICK_DOWN ) PORT_8WAY PORT_PLAYER(2)
	PORT_BIT( 0x0004, IP_ACTIVE_LOW, IPT_JOYSTICK_RIGHT ) PORT_8WAY PORT_PLAYER(2)
	PORT_BIT( 0x0008, IP_ACTIVE_LOW, IPT_JOYSTICK_LEFT ) PORT_8WAY PORT_PLAYER(2)
	PORT_BIT( 0x0010, IP_ACTIVE_LOW, IPT_BUTTON1 ) PORT_PLAYER(2)
	PORT_BIT( 0x0020, IP_ACTIVE_LOW, IPT_BUTTON2 ) PORT_PLAYER(2)
	PORT_BIT( 0x0040, IP_ACTIVE_LOW, IPT_BUTTON3 ) PORT_PLAYER(2)
	PORT_BIT( 0xff80, IP_ACTIVE_LOW, IPT_UNKNOWN )

	PORT_START("COIN")
	PORT_BIT( 0x01, IP_ACTIVE_LOW, IPT_COIN1 )
	PORT_BIT( 0x02, IP_ACTIVE_LOW, IPT_COIN2 )
	PORT_SERVICE_NO_TOGGLE( 0x04, IP_ACTIVE_LOW )   /* go to service mode NOW */
	PORT_BIT( 0x08, IP_ACTIVE_LOW, IPT_SERVICE1 )
	PORT_BIT( 0x10, IP_ACTIVE_LOW, IPT_START1 )
	PORT_BIT( 0x20, IP_ACTIVE_LOW, IPT_START2 )
	PORT_BIT( 0x40, IP_ACTIVE_HIGH, IPT_CUSTOM ) PORT_READ_LINE_DEVICE_MEMBER("eeprom", eeprom_serial_93cxx_device, do_read)   /* bit 6 is EEPROM data (DOUT) */
	PORT_BIT( 0x80, IP_ACTIVE_LOW, IPT_CUSTOM )
INPUT_PORTS_END

void gaelco2_state::snowboar(machine_config &config)
{
	/* basic machine hardware */
	M68000(config, m_maincpu, XTAL(30'000'000) / 2);         /* 15 MHz */
	m_maincpu->set_addrmap(AS_PROGRAM, &gaelco2_state::snowboar_map);
	m_maincpu->set_vblank_int("screen", FUNC(gaelco2_state::irq6_line_hold));

	EEPROM_93C66_16BIT(config, m_eeprom);

	LS259(config, m_mainlatch);
	m_mainlatch->q_out_cb<0>().set(FUNC(gaelco2_state::coin1_counter_w));
	m_mainlatch->q_out_cb<1>().set(FUNC(gaelco2_state::coin2_counter_w));
	m_mainlatch->q_out_cb<4>().set("eeprom", FUNC(eeprom_serial_93cxx_device::di_write));   /* EEPROM data */
	m_mainlatch->q_out_cb<5>().set("eeprom", FUNC(eeprom_serial_93cxx_device::clk_write));  /* EEPROM serial clock */
	m_mainlatch->q_out_cb<6>().set("eeprom", FUNC(eeprom_serial_93cxx_device::cs_write));   /* EEPROM chip select */

	/* video hardware */
	BUFFERED_SPRITERAM16(config, m_spriteram);

	screen_device &screen(SCREEN(config, "screen", SCREEN_TYPE_RASTER));
	screen.set_refresh_hz(59.1);
	screen.set_vblank_time(ATTOSECONDS_IN_USEC(2500)); /* not accurate */
	screen.set_size(64*16, 32*16);
	screen.set_visarea(0, 384-1, 16, 256-1);
	screen.set_screen_update(FUNC(gaelco2_state::screen_update));
	screen.screen_vblank().set(m_spriteram, FUNC(buffered_spriteram16_device::vblank_copy_rising));
	screen.set_palette(m_palette);

	GFXDECODE(config, m_gfxdecode, m_palette, gfx_gaelco2);
	PALETTE(config, m_palette).set_entries(4096*16 - 16);   /* game's palette is 4096 but we allocate 15 more for shadows & highlights */

	MCFG_VIDEO_START_OVERRIDE(gaelco2_state,gaelco2)

	/* sound hardware */
	SPEAKER(config, "lspeaker").front_left();
	SPEAKER(config, "rspeaker").front_right();

	gaelco_cg1v_device &gaelco(GAELCO_CG1V(config, "gaelco", XTAL(34'000'000) / 34));
	gaelco.set_device_rom_tag("gfx1");
	gaelco.set_bank_offsets(0 * 0x0400000, 1 * 0x0400000, 0, 0);
	gaelco.add_route(0, "lspeaker", 1.0);
	gaelco.add_route(1, "rspeaker", 1.0);
}

void gaelco2_state::maniacsqs(machine_config &config)
{
	/* basic machine hardware */
	M68000(config, m_maincpu, XTAL(24'000'000) / 2);         /* 12 MHz - see PCB layout above with ROM set */
	m_maincpu->set_addrmap(AS_PROGRAM, &gaelco2_state::snowboar_map);
	m_maincpu->set_vblank_int("screen", FUNC(gaelco2_state::irq6_line_hold));

	EEPROM_93C66_16BIT(config, m_eeprom);

	LS259(config, m_mainlatch);
	m_mainlatch->q_out_cb<0>().set(FUNC(gaelco2_state::coin1_counter_w));
	m_mainlatch->q_out_cb<1>().set(FUNC(gaelco2_state::coin2_counter_w));
	m_mainlatch->q_out_cb<4>().set("eeprom", FUNC(eeprom_serial_93cxx_device::di_write));   /* EEPROM data */
	m_mainlatch->q_out_cb<5>().set("eeprom", FUNC(eeprom_serial_93cxx_device::clk_write));  /* EEPROM serial clock */
	m_mainlatch->q_out_cb<6>().set("eeprom", FUNC(eeprom_serial_93cxx_device::cs_write));   /* EEPROM chip select */

	/* video hardware */
	BUFFERED_SPRITERAM16(config, m_spriteram);

	screen_device &screen(SCREEN(config, "screen", SCREEN_TYPE_RASTER));
	screen.set_refresh_hz(59.1);
	screen.set_vblank_time(ATTOSECONDS_IN_USEC(2500)); /* not accurate */
	screen.set_size(64*16, 32*16);
	screen.set_visarea(0, 320-1, 16, 256-1);
	screen.set_screen_update(FUNC(gaelco2_state::screen_update));
	screen.screen_vblank().set(m_spriteram, FUNC(buffered_spriteram16_device::vblank_copy_rising));
	screen.set_palette(m_palette);

	GFXDECODE(config, m_gfxdecode, m_palette, gfx_gaelco2);
	PALETTE(config, m_palette).set_entries(4096*16 - 16);   /* game's palette is 4096 but we allocate 15 more for shadows & highlights */

	MCFG_VIDEO_START_OVERRIDE(gaelco2_state,gaelco2)

	/* sound hardware */
	SPEAKER(config, "lspeaker").front_left();
	SPEAKER(config, "rspeaker").front_right();

	gaelco_gae1_device &gaelco(GAELCO_GAE1(config, "gaelco", XTAL(30'000'000) / 30));
	gaelco.set_device_rom_tag("gfx1");
	gaelco.set_bank_offsets(0 * 0x0080000, 1 * 0x0080000, 0, 0);
	gaelco.add_route(0, "lspeaker", 1.0);
	gaelco.add_route(1, "rspeaker", 1.0);
}


/*
PCB Layout:

REF: 960419/1
------------------------------------------------------------------------------
|                                                                            |
|                                               KM428C256J-6                 |
|                POT1                                                        |
|---                                            KM428C256J-6                 |
   |         SW2                                                   IC43      |
   |                   34.000MHz          |----------|                       |
|---        93C66                         |          |             IC44      |
|                                         |  CG-1V   |                       |
| J                                       |   366    |             IC45      |
|                                         |          |                       |
| A                            6264       |----------|             IC46      |
|                              6264                                          |
| M                                                                IC47*     |
|                                                                            |
| M                                                                  62256   |
|                                                                    62256   |
| A                                          |----------|            62256   |
|                                30.000MHz   | Lattice  |                    |
|---                                         | IspLSI   |                    |
   |                                         |   1016   |          SB53      |
   |                                         |----------|                    |
|---                                        |------------|           62256   |
|                                           |            |                   |
|                                           |  MC68HC000 |         SB55      |
|                                           |    FN16    |                   |
|                                           |------------|                   |
-----------------------------------------------------------------------------|

* Denotes unpopulated socket

PCB sets with rom board attached to the underside of the main PCB use CG-1V 0797 instead
*/

ROM_START( snowboara ) // REF 960419/1
	ROM_REGION( 0x100000, "maincpu", 0 )    /* 68000 code */
	ROM_LOAD16_BYTE( "sb_53.ic53", 0x000000, 0x080000, CRC(e4eaefd4) SHA1(c7de2ae3a4a919fbe16d4997e3f9e2303b8c96b1) ) /* Version 2.0 program roms */
	ROM_LOAD16_BYTE( "sb_55.ic55", 0x000001, 0x080000, CRC(e2476994) SHA1(2ad18652a1fc6ac058c8399373fb77e7a81d5bbd) ) /* Version 2.0 program roms */

	ROM_REGION( 0x1400000, "gfx1", 0 )  /* GFX + Sound */
	/* 0x0000000-0x0ffffff filled in in the DRIVER_INIT */
	ROM_LOAD( "sb_ic43.ic43", 0x1000000, 0x0200000, CRC(afce54ed) SHA1(1d2933d64790612918adbaabcd2a82dad79953c9) )    /* GFX only */
	ROM_FILL(                 0x1200000, 0x0200000, 0x00 )         /* Empty */

	ROM_REGION( 0x0c00000, "gfx2", 0 ) /* Temporary storage */
	ROM_LOAD( "sb_ic44.ic44", 0x0000000, 0x0400000, CRC(1bbe88bc) SHA1(15bce9ada2b742ba4d537fa8efc0f29f661bff00) )    /* GFX only */
	ROM_LOAD( "sb_ic45.ic45", 0x0400000, 0x0400000, CRC(373983d9) SHA1(05e35a8b27cab469885f0ec2a5df200a366b50a1) )    /* Sound only */
	ROM_LOAD( "sb_ic46.ic46", 0x0800000, 0x0400000, CRC(22e7c648) SHA1(baddb9bc13accd83bea61533d7286cf61cd89279) )    /* GFX only */
ROM_END

ROM_START( snowboar )
	ROM_REGION( 0x100000, "maincpu", 0 )    /* 68000 code */
	ROM_LOAD16_BYTE(    "sb.53",    0x000000, 0x080000, CRC(4742749e) SHA1(933e39893ab74895ae4a99a932f8245a03ea0b5d) ) /* Version 2.1 program roms */
	ROM_LOAD16_BYTE(    "sb.55",    0x000001, 0x080000, CRC(6ddc431f) SHA1(8801c0cf1711bb956447ba1e631db28bd075caea) ) /* Version 2.1 program roms */

	ROM_REGION( 0x1400000, "gfx1", 0 )  /* GFX + Sound */
	ROM_LOAD( "sb.a0",      0x0000000, 0x0080000, CRC(aa476e44) SHA1(2b87689489b9619e9e5ca32c3e3d2aec8ef31c88) )    /* GFX only */
	ROM_LOAD( "sb.a1",      0x0080000, 0x0080000, CRC(6bc99195) SHA1(276e9383fac9cb5141b23ffdf381b0d7e60a6861) )    /* GFX only */
	ROM_LOAD( "sb.a2",      0x0100000, 0x0080000, CRC(fae2ebba) SHA1(653a12846abe4de36f5565c3bf849fce7c2893b6) )    /* GFX only */
	ROM_LOAD( "sb.a3",      0x0180000, 0x0080000, CRC(17ed9cf8) SHA1(c6cab61bbba3b2b1d06b64a68313946299205cc5) )    /* GFX only */
	ROM_LOAD( "sb.a4",      0x0200000, 0x0080000, CRC(2ba3a5c8) SHA1(93de0382cbb41806ae3349ce7cfecdc1404bfb88) )    /* Sound only */
	ROM_LOAD( "sb.a5",      0x0280000, 0x0080000, CRC(ae011eb3) SHA1(17223404640c55637364fa6e51cf07d8e64df085) )    /* Sound only */
	ROM_FILL(               0x0300000, 0x0100000, 0x00 )         /* Empty */
	ROM_LOAD( "sb.b0",      0x0400000, 0x0080000, CRC(96c714cd) SHA1(c6225c43b88531a70436cc8a631b8ba401903e45) )  /* GFX only */
	ROM_LOAD( "sb.b1",      0x0480000, 0x0080000, CRC(39a4c30c) SHA1(4598a68ef41483ba372aa3a40383de8eb70d706e) )    /* GFX only */
	ROM_LOAD( "sb.b2",      0x0500000, 0x0080000, CRC(b58fcdd6) SHA1(21a8c00778be77165f89421fb2e3123244cf02c6) )    /* GFX only */
	ROM_LOAD( "sb.b3",      0x0580000, 0x0080000, CRC(96afdebf) SHA1(880cfb365efa93bbee882aeb483ad6d75d8b7430) )    /* GFX only */
	ROM_LOAD( "sb.b4",      0x0600000, 0x0080000, CRC(e62cf8df) SHA1(8df8df45d99967e52dcec5b589246799f7a39601) )    /* Sound only */
	ROM_LOAD( "sb.b5",      0x0680000, 0x0080000, CRC(caa90856) SHA1(a8f18a878b211366faaf66911c09d0452770cc3f) )    /* Sound only */
	ROM_FILL(               0x0700000, 0x0100000, 0x00 )         /* Empty */
	ROM_LOAD( "sb.c0",      0x0800000, 0x0080000, CRC(c9d57a71) SHA1(4e8b7d821e31afc0750db283470f9c76bceb54da) )    /* GFX only */
	ROM_LOAD( "sb.c1",      0x0880000, 0x0080000, CRC(1d14a3d4) SHA1(eb89cadfe331f77dbc0463151574ba801c248238) )    /* GFX only */
	ROM_LOAD( "sb.c2",      0x0900000, 0x0080000, CRC(55026352) SHA1(7b92f45624dbd122c29e44f82c3c2ffded190efa) )    /* GFX only */
	ROM_LOAD( "sb.c3",      0x0980000, 0x0080000, CRC(d9b62dee) SHA1(409ab4d9a6f9341cf59510c130c705d1ec42d1b3) )    /* GFX only */
	ROM_FILL(               0x0a00000, 0x0200000, 0x00 )         /* Empty */
	ROM_LOAD( "sb.d0",      0x0c00000, 0x0080000, CRC(7434c1ae) SHA1(8e0e6567a461c694a8ba2de5d4cf9ad73e0c83c8) )    /* GFX only */
	ROM_LOAD( "sb.d1",      0x0c80000, 0x0080000, CRC(f00cc6c8) SHA1(b4835e2187e1a985993471d09495cbc1f5cd9417) )    /* GFX only */
	ROM_LOAD( "sb.d2",      0x0d00000, 0x0080000, CRC(019f9aec) SHA1(1a97b84ebbf57e860792ef7a7dc6f51553ae3e26) )    /* GFX only */
	ROM_LOAD( "sb.d3",      0x0d80000, 0x0080000, CRC(d05bd286) SHA1(9eff6f5a4755375b7a16b9d4967a0df933e1b9c4) )    /* GFX only */
	ROM_FILL(               0x0e00000, 0x0200000, 0x00 )         /* Empty */
	ROM_LOAD( "sb.e0",      0x1000000, 0x0080000, CRC(e6195323) SHA1(5ba1cb750dd8cfd0721905174bda6cfbf8c8e694) )    /* GFX only */
	ROM_LOAD( "sb.e1",      0x1080000, 0x0080000, CRC(9f38910b) SHA1(0243c19c7b1bdd3361fc6e177c64528bacafcc33) )    /* GFX only */
	ROM_LOAD( "sb.e2",      0x1100000, 0x0080000, CRC(f5948c6c) SHA1(91bba817ced194b02885ce84b7a8132ef5ca631a) )    /* GFX only */
	ROM_LOAD( "sb.e3",      0x1180000, 0x0080000, CRC(4baa678f) SHA1(a7fbbd687e2d8d7e96207c8ace0799a3cc9c3272) )    /* GFX only */
	ROM_FILL(               0x1200000, 0x0200000, 0x00 )         /* Empty */
ROM_END

/*============================================================================
                            WORLD RALLY 2
  ============================================================================*/

/***************************************************************************

    World Rally 2 analog controls
    - added by Mirko Mattioli <els@fastwebnet.it>
    ---------------------------------------------------------------
    WR2 pcb has two ADC, one for each player. The ADCs have in common
    the clock signal line (adc_clk) and the chip enable signal line
    (adc_cs) and, of course,  two different data out signal lines.
    When "Pot Wheel" option is selected via dip-switch, then the gear
    is enabled (low/high shifter); the gear is disabled in joy mode by
    the CPU program code. No brakes are present in this game.
    Analog controls routines come from modified code wrote by Aaron
    Giles for gaelco3d driver.

***************************************************************************/

template <int N>
READ_LINE_MEMBER(wrally2_state::wrally2_analog_bit_r)
{
	return (m_analog_ports[N] >> 7) & 0x01;
}


WRITE_LINE_MEMBER(wrally2_state::wrally2_adc_clk)
{
	/* a zero/one combo is written here to clock the next analog port bit */
	if (!state)
	{
		m_analog_ports[0] <<= 1;
		m_analog_ports[1] <<= 1;
	}
}


WRITE_LINE_MEMBER(wrally2_state::wrally2_adc_cs)
{
	/* a zero is written here to read the analog ports, and a one is written when finished */
	if (!state)
	{
		m_analog_ports[0] = m_analog0->read();
		m_analog_ports[1] = m_analog1->read();
	}
}

void wrally2_state::wrally2_map(address_map &map)
{
	map(0x000000, 0x0fffff).rom();                                                                                         /* ROM */
	map(0x200000, 0x20ffff).ram().w(FUNC(wrally2_state::vram_w)).share("spriteram");                                       /* Video RAM */
	map(0x202890, 0x2028ff).rw("gaelco", FUNC(gaelco_gae1_device::gaelcosnd_r), FUNC(gaelco_gae1_device::gaelcosnd_w));    /* Sound Registers */
	map(0x210000, 0x211fff).ram().w(FUNC(wrally2_state::palette_w)).share("paletteram");                                   /* Palette */
	map(0x212000, 0x213fff).ram();                                                                                         /* Extra RAM */
	map(0x218004, 0x218009).ram().w(FUNC(wrally2_state::vregs_w)).share("vregs");                                          /* Video Registers */
	map(0x300000, 0x300001).portr("IN0");                                                                                  /* DIPSW #2 + Inputs 1P */
	map(0x300002, 0x300003).portr("IN1");                                                                                  /* DIPSW #1 */
	map(0x300004, 0x300005).portr("IN2");                                                                                  /* Inputs 2P + COINSW */
	map(0x300006, 0x300007).portr("IN3");                                                                                  /* SERVICESW */
	map(0x400000, 0x400001).select(0x0038).w(FUNC(wrally2_state::wrally2_latch_w));                                        /* Coin counters, etc. */
	map(0xfe0000, 0xfe7fff).ram();                                                                                         /* Work RAM */
	map(0xfe8000, 0xfeffff).ram().share("shareram");                                                                       /* Work RAM (shared with D5002FP) */
}


static INPUT_PORTS_START( wrally2 )
	PORT_START("IN0")
	PORT_BIT( 0x0001, IP_ACTIVE_LOW, IPT_JOYSTICK_UP ) PORT_8WAY PORT_PLAYER(1)
	PORT_BIT( 0x0002, IP_ACTIVE_LOW, IPT_JOYSTICK_DOWN ) PORT_8WAY PORT_PLAYER(1)
	PORT_BIT( 0x0004, IP_ACTIVE_LOW, IPT_JOYSTICK_RIGHT ) PORT_8WAY PORT_PLAYER(1)
	PORT_BIT( 0x0008, IP_ACTIVE_LOW, IPT_JOYSTICK_LEFT ) PORT_8WAY PORT_PLAYER(1)
	PORT_BIT( 0x0010, IP_ACTIVE_LOW, IPT_BUTTON1 ) PORT_PLAYER(1) PORT_NAME("P1 Acc.")
	PORT_BIT( 0x0020, IP_ACTIVE_HIGH, IPT_BUTTON2 ) PORT_PLAYER(1) PORT_NAME("P1 Gear") PORT_TOGGLE
	PORT_BIT( 0x0040, IP_ACTIVE_HIGH, IPT_CUSTOM) PORT_READ_LINE_MEMBER(wrally2_state, wrally2_analog_bit_r<0>)   /* ADC_1 serial input */
	PORT_BIT( 0x0080, IP_ACTIVE_LOW, IPT_START1 )
	PORT_SERVICE_DIPLOC(  0x0100, IP_ACTIVE_LOW, "SW2:1" )
	PORT_DIPNAME( 0x0200, 0x0000, "Coin mechanism" ) PORT_DIPLOCATION("SW2:2")
	PORT_DIPSETTING(      0x0000, "Common" )
	PORT_DIPSETTING(      0x0200, "Independent" )
	PORT_DIPNAME( 0x0400, 0x0400, DEF_STR( Demo_Sounds ) ) PORT_DIPLOCATION("SW2:3")
	PORT_DIPSETTING(      0x0000, DEF_STR( Off ) )
	PORT_DIPSETTING(      0x0400, DEF_STR( On ) )
	PORT_DIPNAME( 0x0800, 0x0800, "Cabinet 1 Control Configuration" ) PORT_DIPLOCATION("SW2:4")
	PORT_DIPSETTING(      0x0000, "Pot Wheel" )
	PORT_DIPSETTING(      0x0800, DEF_STR( Joystick ) )
	PORT_DIPNAME( 0x1000, 0x1000, "Cabinet 2 Control Configuration" ) PORT_DIPLOCATION("SW2:5")
	PORT_DIPSETTING(      0x0000, "Pot Wheel" )
	PORT_DIPSETTING(      0x1000, DEF_STR( Joystick ) )
	PORT_DIPNAME( 0x2000, 0x2000, "Monitors" ) PORT_DIPLOCATION("SW2:6")
	PORT_DIPSETTING(      0x0000, "One" )
	PORT_DIPSETTING(      0x2000, "Two" )
	PORT_DIPNAME( 0xc000, 0xc000, DEF_STR( Difficulty ) ) PORT_DIPLOCATION("SW2:7,8")
	PORT_DIPSETTING(      0x4000, DEF_STR( Easy ) )
	PORT_DIPSETTING(      0xc000, DEF_STR( Normal ) )
	PORT_DIPSETTING(      0x8000, DEF_STR( Hard ) )
	PORT_DIPSETTING(      0x0000, DEF_STR( Hardest ) )

	PORT_START("IN1")
	PORT_BIT( 0x00ff, IP_ACTIVE_LOW, IPT_UNUSED )
	PORT_DIPNAME( 0x0100, 0x0100, DEF_STR( Free_Play ) ) PORT_DIPLOCATION("SW1:1")
	PORT_DIPSETTING(      0x0100, DEF_STR( Off ) )
	PORT_DIPSETTING(      0x0000, DEF_STR( On ) )
	PORT_DIPNAME( 0x0200, 0x0200, "Credit configuration" ) PORT_DIPLOCATION("SW1:2")
	PORT_DIPSETTING(      0x0000, "Start 2C/Continue 1C" )
	PORT_DIPSETTING(      0x0200, "Start 1C/Continue 1C" )
	PORT_DIPNAME( 0x1c00, 0x1c00, DEF_STR( Coin_B ) ) PORT_DIPLOCATION("SW1:3,4,5")
	PORT_DIPSETTING(      0x1800, DEF_STR( 4C_1C ) )
	PORT_DIPSETTING(      0x1000, DEF_STR( 3C_1C ) )
	PORT_DIPSETTING(      0x0800, DEF_STR( 2C_1C ) )
	PORT_DIPSETTING(      0x1c00, DEF_STR( 1C_1C ) )
	PORT_DIPSETTING(      0x0000, DEF_STR( 2C_3C ) )
	PORT_DIPSETTING(      0x0c00, DEF_STR( 1C_2C ) )
	PORT_DIPSETTING(      0x1400, DEF_STR( 1C_3C ) )
	PORT_DIPSETTING(      0x0400, DEF_STR( 1C_4C ) )
	PORT_DIPNAME( 0xe000, 0xe000, DEF_STR( Coin_A ) ) PORT_DIPLOCATION("SW1:6,7,8")
	PORT_DIPSETTING(      0xc000, DEF_STR( 4C_1C ) )
	PORT_DIPSETTING(      0x8000, DEF_STR( 3C_1C ) )
	PORT_DIPSETTING(      0x4000, DEF_STR( 2C_1C ) )
	PORT_DIPSETTING(      0xe000, DEF_STR( 1C_1C ) )
	PORT_DIPSETTING(      0x0000, DEF_STR( 2C_3C ) )
	PORT_DIPSETTING(      0x6000, DEF_STR( 1C_2C ) )
	PORT_DIPSETTING(      0xa000, DEF_STR( 1C_3C ) )
	PORT_DIPSETTING(      0x2000, DEF_STR( 1C_4C ) )

	PORT_START("IN2")
	PORT_BIT( 0x0001, IP_ACTIVE_LOW, IPT_JOYSTICK_UP ) PORT_8WAY PORT_PLAYER(2)
	PORT_BIT( 0x0002, IP_ACTIVE_LOW, IPT_JOYSTICK_DOWN ) PORT_8WAY PORT_PLAYER(2)
	PORT_BIT( 0x0004, IP_ACTIVE_LOW, IPT_JOYSTICK_RIGHT ) PORT_8WAY PORT_PLAYER(2)
	PORT_BIT( 0x0008, IP_ACTIVE_LOW, IPT_JOYSTICK_LEFT ) PORT_8WAY PORT_PLAYER(2)
	PORT_BIT( 0x0010, IP_ACTIVE_LOW, IPT_BUTTON1 ) PORT_PLAYER(2) PORT_NAME("P2 Acc.")
	PORT_BIT( 0x0020, IP_ACTIVE_HIGH, IPT_BUTTON2 ) PORT_PLAYER(2) PORT_NAME("P2 Gear") PORT_TOGGLE
	PORT_BIT( 0x0040, IP_ACTIVE_HIGH, IPT_CUSTOM) PORT_READ_LINE_MEMBER(wrally2_state, wrally2_analog_bit_r<1>)   /* ADC_2 serial input */
	PORT_BIT( 0x0080, IP_ACTIVE_LOW, IPT_START2 )
	PORT_BIT( 0x0100, IP_ACTIVE_LOW, IPT_COIN1 )
	PORT_BIT( 0x0400, IP_ACTIVE_LOW, IPT_COIN2 )
	PORT_BIT( 0xfa00, IP_ACTIVE_LOW, IPT_UNKNOWN )

	PORT_START("IN3")
	PORT_BIT( 0x00ff, IP_ACTIVE_LOW, IPT_UNUSED )
	PORT_BIT( 0x0100, IP_ACTIVE_LOW, IPT_SERVICE1 )
	PORT_BIT( 0x0200, IP_ACTIVE_LOW, IPT_SERVICE3 ) /* go to test mode NOW */
	PORT_BIT( 0x0400, IP_ACTIVE_LOW, IPT_SERVICE2 )
	PORT_BIT( 0xf800, IP_ACTIVE_LOW, IPT_UNKNOWN )

	PORT_START("FAKE")  /* Fake: To switch between monitors at run time */
	PORT_BIT(0x01, IP_ACTIVE_HIGH, IPT_SERVICE4 ) PORT_TOGGLE

	PORT_START("ANALOG0")   /* steering wheel player 1 */
	PORT_BIT( 0xff, 0x8A, IPT_PADDLE ) PORT_MINMAX(0x00,0xff) PORT_SENSITIVITY(25) PORT_KEYDELTA(25) PORT_REVERSE PORT_NAME("P1 Wheel")

	PORT_START("ANALOG1")   /* steering wheel player 2 */
	PORT_BIT( 0xff, 0x8A, IPT_PADDLE_V ) PORT_MINMAX(0x00,0xff) PORT_SENSITIVITY(25) PORT_KEYDELTA(25) PORT_REVERSE PORT_NAME("P2 Wheel")
INPUT_PORTS_END

void wrally2_state::wrally2(machine_config &config)
{
	/* basic machine hardware */
	M68000(config, m_maincpu, XTAL(26'000'000) / 2); /* 13 MHz */
	m_maincpu->set_addrmap(AS_PROGRAM, &wrally2_state::wrally2_map);
	m_maincpu->set_vblank_int("lscreen", FUNC(gaelco2_state::irq6_line_hold));

	GAELCO_DS5002FP(config, "gaelco_ds5002fp", XTAL(26'000'000) / 2).set_addrmap(0, &wrally2_state::mcu_hostmem_map); /* 13 MHz */
	config.set_perfect_quantum("gaelco_ds5002fp:mcu");

	LS259(config, m_mainlatch); // IC6
	m_mainlatch->q_out_cb<0>().set(FUNC(gaelco2_state::coin1_counter_w));
	m_mainlatch->q_out_cb<1>().set(FUNC(gaelco2_state::coin2_counter_w));
	m_mainlatch->q_out_cb<5>().set(FUNC(wrally2_state::wrally2_adc_clk));   /* ADCs clock-in line */
	m_mainlatch->q_out_cb<6>().set(FUNC(wrally2_state::wrally2_adc_cs));    /* ADCs chip select line */

	/* video hardware */
	BUFFERED_SPRITERAM16(config, m_spriteram);
	GFXDECODE(config, m_gfxdecode, m_palette, gfx_gaelco2);
	PALETTE(config, m_palette).set_entries(4096*16 - 16);   /* game's palette is 4096 but we allocate 15 more for shadows & highlights */
	config.set_default_layout(layout_dualhsxs);

	screen_device &lscreen(SCREEN(config, "lscreen", SCREEN_TYPE_RASTER));
	lscreen.set_refresh_hz(59.1);
	lscreen.set_vblank_time(ATTOSECONDS_IN_USEC(2500)); /* not accurate */
	lscreen.set_size(384, 32*16);
	lscreen.set_visarea(0, 384-1, 16, 256-1);
	lscreen.set_screen_update(FUNC(gaelco2_state::screen_update_left));
	lscreen.set_palette(m_palette);

	screen_device &rscreen(SCREEN(config, "rscreen", SCREEN_TYPE_RASTER));
	rscreen.set_refresh_hz(59.1);
	rscreen.set_vblank_time(ATTOSECONDS_IN_USEC(2500)); /* not accurate */
	rscreen.set_size(384, 32*16);
	rscreen.set_visarea(0, 384-1, 16, 256-1);
	rscreen.set_screen_update(FUNC(gaelco2_state::screen_update_right));
	rscreen.screen_vblank().set(m_spriteram, FUNC(buffered_spriteram16_device::vblank_copy_rising));
	rscreen.set_palette(m_palette);

	MCFG_VIDEO_START_OVERRIDE(gaelco2_state,gaelco2_dual)

	/* sound hardware */
	/* the chip is stereo, but the game sound is mono because the right channel
	   output is for cabinet 1 and the left channel output is for cabinet 2 */
	SPEAKER(config, "lspeaker").front_left();
	SPEAKER(config, "rspeaker").front_right();

	gaelco_gae1_device &gaelco(GAELCO_GAE1(config, "gaelco", XTAL(34'000'000) / 34));
	gaelco.set_device_rom_tag("gfx1");
	gaelco.set_bank_offsets(0 * 0x0200000, 1 * 0x0200000, 0, 0);
	gaelco.add_route(0, "lspeaker", 1.0);
	gaelco.add_route(1, "rspeaker", 1.0);
}

/*
PCB Layout:

REF: 950510
------------------------------------------------------------------------------
|                POT1          PAL20L8       KM428C256J-6 (x4)               |
|                POT1                        ------------------------------  |
|                                            | (Plug-In Daughterboard)  | |  |
|                                            | WR2.1   WR2.9    WR2.16  | |  |
|                                            | WR2.2   WR2.10   WR2.17  |J|  |
|---                                         |         WR2.11   WR2.18  |P|  |
   |                                         |         WR2.12   WR2.19  |1|  |
   |                                         |         WR2.13   WR2.20  | |  |
|---                                         |         WR2.14   WR2.21  | |  |
|                                            ------------------------------  |
|                                                                            |
|                                            |----------|                    |
| J                                          |          |                    |
|                                            | GAE1 449 |                    |
| A                               6264       | (QFP208) |                    |
|                                 6264       |          |                    |
| M                                          |----------|                    |
|                                                                            |
| M                       |-------------------------|                        |
|                         |                         |  34.000MHz     62256   |
| A                       |  62256  DS5002  BATT_3V |                62256   |
|                         |                         |                        |
|                         |-------------------------|                        |
|                                                                            |
|---                                    62256                                |
   |                                    62256                                |
   |  DSW1                                                                   |
|---  DSW2                                                                   |
|                       PAL16L8                                              |
| J J                                                                        |
| P P                            26.000MHz      MC68000P12      WR2 63.IC63  |
| 1 4                                                           WR2 64.IC64  |
|      JP2   JP3                                                             |
-----------------------------------------------------------------------------|


Notes
-----
JP1 on daughter card connects through the 50 pin connector JP6 on main PCB
All ROMs are type 27C040

POT1: Volume adjust for cabinet 1
POT2: Volume adjust for cabinet 2

JP1: 6 pin connector - Video signals for cabinet 2
  1| Video
  2| No Connection
  3| Video GND
  4| Video Blue
  5| Video Green
  6| Video Red
JP4: 4 pin connector - Sound for cabinet 2
  1| Speaker (+)
  2| Speaker (-)
  3| No Connection
  4| Audio GND
JP2: 15 pin connector - Inputs for Player 2 / Cabinet 2
  1| Coin
  2| Potentiometer VCC
  3| Left
  4| Right
  5| Up
  6| Down
  7| Accelerator
  8| Shift Lever
  9| No Connection
 10| Start
 11| Service
 12| Potentiometer Top
 13| Coin Counter
 14| GND
 15| GND
JP3: 15 pin connector - Not populated (used on Touch and Go PCBs)

Wires run to male JAMMA board with corresponding JP1, JP2, JP3 & JP4 connectors for cabinet 2 JAMMA harness

Controls:
    8-Way Joystick - optional 270 Degree Steering Wheel (Potentiometer 5K)
    Accelerator button
    Shift Lever

            PCB Conector JAMMA for Cabinet 1 and Cabinet 2
                          Main Jamma Connector
            Solder Side          |             Parts Side
------------------------------------------------------------------
             GND             | A | 1 |             GND
             GND             | B | 2 |             GND
             +5              | C | 3 |             +5
             +5              | D | 4 |             +5
                             | E | 5 |
             +12             | F | 6 |             +12
------------ KEY ------------| H | 7 |------------ KEY -----------
                             | J | 8 |      Coin Counter # 1
                             | K | 9 |
        Speaker (-)          | L | 10|        Speaker (+)
                             | M | 11|
        Video Green          | N | 12|        Video Red
        Video Sync           | P | 13|        Video Blue
       Service Switch        | R | 14|        Video GND
                             | S | 15|        Test Switch
                             | T | 16|        Coin Switch
                             | U | 17|        Start
                             | V | 18|        Up
                             | W | 19|        Down
                             | X | 20|        Left
                             | Y | 21|        Right
                             | Z | 22|        Accelerator
                             | a | 23|        Shift Lever
                             | b | 24|
      Potentiometer VCC      | c | 25|        Potentiometer Top
                             | d | 26|
             GND             | e | 27|             GND
             GND             | f | 28|             GND

PCB Layout:


REF: 950510-1
------------------------------------------------------------------------------
|         POT1                 PAL20L8       KM428C256J-6                    |
|         POT2                                                               |
|                                            KM428C256J-6                  |-|
|                                                                          | |
|                                            KM428C256J-6    WR2 IC68.IC68 | |
|---                                                                       |J|
   |                                         KM428C256J-6    WR2 IC69.IC69 |P|
   |                                                                       |6|
|---                                                         WR2 IC70.IC70 | |
|                                                                          | |
|                                                                          |-|
|                                            |----------|                    |
| J                                          |          |                    |
|                                            | GAE1 506 |                    |
| A                              65764       | (QFP160) |                    |
|                                65764       |          |                    |
| M                                          |----------|                    |
|                                                                            |
| M                       |-------------------------|                        |
|                         |                         |  34.000MHz     62256   |
| A                       |  62256  DS5002  BATT_3V |                62256   |
|                         |                         |                        |
|                         |-------------------------|                        |
|    TLC549   TLC549                                                         |
|---                                    62256                                |
   |                                    62256                                |
   |  DSW1                                                                   |
|---  DSW2                                                                   |
|                        PAL16L8                                             |
| J J                                                                        |
| P P                            26.000MHz      MC68000P12      WR2 63.IC63  |
| 1 4                                                           WR2 64.IC64  |
|      JP2   JP3                                                             |
-----------------------------------------------------------------------------|


Notes
-----
Gaelco's mask ROMs:
 WR2 IC70 42pin 16Mbit mask read as 27C160 (Graphics)
 WR2 IC69 42pin 32Mbit mask read as 27C332 (Graphics & Sound)
 WR2 IC68 32pin  8Mbit mask read as 27C801 (Graphics)

JP6: 50 pin connector for daughter card - Not populated

TI F20L8 is a Texas Ins. DIP24 (may be a PAL). Is marked as F 406 XF 21869 F20L8-25CNT
TLC549 (IC2 and IC7) is a 8-bit serial ADC

Also known to come with a GAE1 with various production codes including 449, 501 & 506

*/

ROM_START( wrally2 ) // REF: 950510-1
	ROM_REGION( 0x100000, "maincpu", 0 )    /* 68000 code */
	ROM_LOAD16_BYTE( "wr2_64.ic64",  0x000000, 0x080000, CRC(4cdf4e1e) SHA1(a3b3ff4a70336b61c7bba5d518527bf4bd901867) )
	ROM_LOAD16_BYTE( "wr2_63.ic63",  0x000001, 0x080000, CRC(94887c9f) SHA1(ad09f1fbeff4c3ba47f72346d261b22fa6a51457) )

	ROM_REGION( 0x8000, "gaelco_ds5002fp:sram", 0 ) /* DS5002FP code */
	/* This SRAM has been dumped from 2 PCBs.  The first had unused space filled as 0xff, the 2nd space was filled as 0x00.
	   In addition, the first had 2 bad bytes, one of which was identified at the time, the other not.  For reference the
	   one that was not is "1938: 18 <-> 9B" (part of a data table)

	   A little less obvious is why the older dump had the following startup code, which appears to have been partially
	   patched out

	    0200: mov   sp,#$70
	    0203: mov   a,pcon
	    0205: anl   a,#$20
	    0207: jnz   $0203
	    0209: nop
	    020A: nop
	    020B: nop
	    020C: mov   dptr,#$FC01

	   while the newer dump has this

	    0200: mov   sp,#$70
	    0203: mov   mcon,#$68
	    0206: mov   i2cfg,#$00
	    0209: mov   crcr,#$80
	    020C: mov   dptr,#$FC01

	   either way the 2nd dump is in much better state, so we're using that.
	*/
	ROM_LOAD( "wrally2_ds5002fp_sram.bin", 0x00000, 0x8000, CRC(4c532e9e) SHA1(d0aad72b204d4abd3b8d7d5bbaf8d2d2f78edaa6) )

	ROM_REGION( 0x100, "gaelco_ds5002fp:mcu:internal", ROMREGION_ERASE00 )
	/* these are the default states stored in NVRAM */
	DS5002FP_SET_MON( 0x69 )
	DS5002FP_SET_RPCTL( 0x00 )
	DS5002FP_SET_CRCR( 0x80 )

	ROM_REGION( 0x0a00000, "gfx1", 0 ) /* GFX + Sound */
	/* 0x0000000-0x06fffff filled in in the DRIVER_INIT */
	ROM_LOAD( "wr2_ic68.ic68",  0x0800000, 0x0100000, CRC(4a75ffaa) SHA1(ffae561ad4fa100398ab6b94d8dcb13e9fae4272) ) /* GFX only - read as 27C801 */

	ROM_REGION( 0x0600000, "gfx2", 0 ) /* Temporary storage */
	ROM_LOAD( "wr2_ic69.ic69",  0x0000000, 0x0400000, CRC(a174d196) SHA1(4a7da1cd288e73518143a027782f3140e6582cf4) ) /* GFX & Sound - read as 27C332 */
	ROM_LOAD( "wr2_ic70.ic70",  0x0400000, 0x0200000, CRC(8d1e43ba) SHA1(79eed51788c6c55a4347be70a3be4eb14a0d1747) ) /* GFX only - read as 27C160 */
ROM_END

ROM_START( wrally2a ) // REF: 950510
	ROM_REGION( 0x100000, "maincpu", 0 )    /* 68000 code */
	ROM_LOAD16_BYTE( "wr2_64.ic64",  0x000000, 0x080000, CRC(4cdf4e1e) SHA1(a3b3ff4a70336b61c7bba5d518527bf4bd901867) )
	ROM_LOAD16_BYTE( "wr2_63.ic63",  0x000001, 0x080000, CRC(94887c9f) SHA1(ad09f1fbeff4c3ba47f72346d261b22fa6a51457) )

	ROM_REGION( 0x8000, "gaelco_ds5002fp:sram", 0 ) /* DS5002FP code */
	/* This SRAM has been dumped from 2 PCBs.  The first had unused space filled as 0xff, the 2nd space was filled as 0x00.
	   In addition, the first had 2 bad bytes, one of which was identified at the time, the other not.  For reference the
	   one that was not is "1938: 18 <-> 9B" (part of a data table)

	   A little less obvious is why the older dump had the following startup code, which appears to have been partially
	   patched out

	    0200: mov   sp,#$70
	    0203: mov   a,pcon
	    0205: anl   a,#$20
	    0207: jnz   $0203
	    0209: nop
	    020A: nop
	    020B: nop
	    020C: mov   dptr,#$FC01

	   while the newer dump has this

	    0200: mov   sp,#$70
	    0203: mov   mcon,#$68
	    0206: mov   i2cfg,#$00
	    0209: mov   crcr,#$80
	    020C: mov   dptr,#$FC01

	   either way the 2nd dump is in much better state, so we're using that.
	*/
	ROM_LOAD( "wrally2_ds5002fp_sram.bin", 0x00000, 0x8000, CRC(4c532e9e) SHA1(d0aad72b204d4abd3b8d7d5bbaf8d2d2f78edaa6) )

	ROM_REGION( 0x100, "gaelco_ds5002fp:mcu:internal", ROMREGION_ERASE00 )
	/* these are the default states stored in NVRAM */
	DS5002FP_SET_MON( 0x69 )
	DS5002FP_SET_RPCTL( 0x00 )
	DS5002FP_SET_CRCR( 0x80 )

	ROM_REGION( 0x0a00000, "gfx1", 0 )  /* GFX + Sound */
	ROM_LOAD( "wr2.16d",    0x0000000, 0x0080000, CRC(ad26086b) SHA1(487ffaaca57c9d030fc486b8cae6735ee40a0ac3) )    /* GFX only */
	ROM_LOAD( "wr2.17d",    0x0080000, 0x0080000, CRC(c1ec0745) SHA1(a6c3ce9c889e6a53f4155f54d6655825af34a35b) )    /* GFX only */
	ROM_LOAD( "wr2.18d",    0x0100000, 0x0080000, CRC(e3617814) SHA1(9f9514052bb07d7e243f33b11bae409a444b7d9f) )    /* Sound only */
	ROM_LOAD( "wr2.19d",    0x0180000, 0x0080000, CRC(2dae988c) SHA1(a585e10b0e1519b828738b0b90698f8600082250) )    /* Sound only */
	ROM_LOAD( "wr2.09d",    0x0200000, 0x0080000, CRC(372d70c8) SHA1(a6d8419765eab1fa20c6d3ddff9d026adaab5cd9) )    /* GFX only */
	ROM_LOAD( "wr2.10d",    0x0280000, 0x0080000, CRC(5db67eb3) SHA1(faa58dafa26befb3291e5185ee04c39ce3b45b3f) )    /* GFX only */
	ROM_LOAD( "wr2.11d",    0x0300000, 0x0080000, CRC(ae66b97c) SHA1(bd0eba0b1c77864e06a9e136cfd834b35f200683) )    /* Sound only */
	ROM_LOAD( "wr2.12d",    0x0380000, 0x0080000, CRC(6dbdaa95) SHA1(f23df65e3df92d79f7b1e99d611c067a79fc849a) )    /* Sound only */
	ROM_LOAD( "wr2.01d",    0x0400000, 0x0080000, CRC(753a138d) SHA1(b05348af6d25e95208fc39007eb2082b759384e8) )    /* GFX only */
	ROM_LOAD( "wr2.02d",    0x0480000, 0x0080000, CRC(9c2a723c) SHA1(5259c8fa1ad73518e89a8df6e76a565b8f8799e3) )    /* GFX only */
	ROM_FILL(               0x0500000, 0x0100000, 0x00 )         /* Empty */
	ROM_LOAD( "wr2.20d",    0x0600000, 0x0080000, CRC(4f7ade84) SHA1(c8efcd4bcb1f2ad6ab8104ec0daea8324cefd3fd) )    /* GFX only */
	ROM_LOAD( "wr2.13d",    0x0680000, 0x0080000, CRC(a4cd32f8) SHA1(bc4cc73b7a58aecd735bf55bb5062baa6dd22f83) )    /* GFX only */
	ROM_FILL(               0x0700000, 0x0100000, 0x00 )         /* Empty */
	ROM_LOAD( "wr2.21d",    0x0800000, 0x0080000, CRC(899b0583) SHA1(a313e679980cc4da22bc70f2c7c9685af4f3d6df) )    /* GFX only */
	ROM_LOAD( "wr2.14d",    0x0880000, 0x0080000, CRC(6eb781d5) SHA1(d5c13db88e6de606b34805391cef9f3fbf09fac4) )    /* GFX only */
	ROM_FILL(               0x0900000, 0x0100000, 0x00 )         /* Empty */
ROM_END



GAME( 1994, aligator,    0,         alighunt_d5002fp, alighunt, gaelco2_state, init_alighunt,  ROT0, "Gaelco", "Alligator Hunt (World, protected)", 0 )
GAME( 1994, aligators,   aligator,  alighunt_d5002fp, alighunt, gaelco2_state, init_alighunt,  ROT0, "Gaelco", "Alligator Hunt (Spain, protected)", 0 )
GAME( 1994, aligatorun,  aligator,  alighunt,         alighunt, gaelco2_state, init_alighunt,  ROT0, "Gaelco", "Alligator Hunt (unprotected, set 1)", 0 )
GAME( 1994, aligatoruna, aligator,  alighunt,         alighunt, gaelco2_state, init_alighunt,  ROT0, "Gaelco", "Alligator Hunt (unprotected, set 2)", 0 ) // strange version, starts on space stages, but clearly a recompile not a trivial hack of the above, show version maybe?
GAME( 1994, aligatorp,   aligator,  alighunt_d5002fp, alighunt, gaelco2_state, empty_init,     ROT0, "Gaelco", "Alligator Hunt (protected, prototype?)", MACHINE_NOT_WORKING ) // requires different protection program / data

GAME( 1995, touchgo,     0,         touchgo_d5002fp,  touchgo,  gaelco2_state, init_touchgo,   ROT0, "Gaelco", "Touch & Go (World)", MACHINE_IMPERFECT_SOUND )
GAME( 1995, touchgon,    touchgo,   touchgo_d5002fp,  touchgo,  gaelco2_state, init_touchgo,   ROT0, "Gaelco", "Touch & Go (Non North America)", MACHINE_IMPERFECT_SOUND )
GAME( 1995, touchgoe,    touchgo,   touchgo_d5002fp,  touchgo,  gaelco2_state, init_touchgo,   ROT0, "Gaelco", "Touch & Go (earlier revision)",  MACHINE_IMPERFECT_SOUND )
GAME( 1995, touchgok,    touchgo,   touchgo,          touchgo,  gaelco2_state, init_touchgo,   ROT0, "Gaelco", "Touch & Go (Korea, unprotected)", MACHINE_IMPERFECT_SOUND ) // doesn't say 'Korea' but was sourced there, shows 2 copyright lines like the 'earlier revision'

GAME( 1995, wrally2,     0,         wrally2,          wrally2,  wrally2_state, init_wrally2,   ROT0, "Gaelco", "World Rally 2: Twin Racing (mask ROM version)", 0 )
GAME( 1995, wrally2a,    wrally2,   wrally2,          wrally2,  wrally2_state, empty_init,     ROT0, "Gaelco", "World Rally 2: Twin Racing (EPROM version)", 0 )

// All sets identify as Version 1.0, but are clearly different revisions
GAME( 1996, maniacsq,    0,         maniacsq_d5002fp, maniacsq, gaelco2_state, empty_init,     ROT0, "Gaelco", "Maniac Square (protected, Version 1.0, Checksum DEEE)", 0 )
GAME( 1996, maniacsqa,   maniacsq,  maniacsq_d5002fp, maniacsq, gaelco2_state, empty_init,     ROT0, "Gaelco", "Maniac Square (protected, Version 1.0, Checksum CF2D)", 0 )
GAME( 1996, maniacsqu,   maniacsq,  maniacsq,         maniacsq, gaelco2_state, empty_init,     ROT0, "Gaelco", "Maniac Square (unprotected, Version 1.0, Checksum BB73)", 0 )
GAME( 1996, maniacsqs,   maniacsq,  maniacsqs,        snowboar, gaelco2_state, empty_init,     ROT0, "Gaelco", "Maniac Square (unprotected, Version 1.0, Checksum 66B1, 960419/1 PCB)", 0 ) // Official version on Snow Board Championship PCB, doesn't use the protection

GAME( 1996, snowboar,    0,         snowboar,         snowboar, gaelco2_state, init_snowboar,  ROT0, "Gaelco", "Snow Board Championship (Version 2.1)", 0 )
GAME( 1996, snowboara,   snowboar,  snowboar,         snowboar, gaelco2_state, init_snowboara, ROT0, "Gaelco", "Snow Board Championship (Version 2.0)", 0 )

GAME( 1998, bang,        0,         bang,             bang,     bang_state,    init_bang,      ROT0, "Gaelco", "Bang!", 0 )
GAME( 1998, bangj,       bang,      bang,             bang,     bang_state,    init_bang,      ROT0, "Gaelco", "Gun Gabacho (Japan)", 0 )

// 2-in-1 gambling game, appears to be cloned Gaelco hardware complete with DS5002FP, or possibly manufactured by Gaelco for Nova Desitec but without any Gaelco branding.
// these are Italian versions, English versions also exist
GAME( 1999, play2000,    0,         play2000,         play2000, gaelco2_state, init_play2000,  ROT0, "Nova Desitec", "Play 2000 (Super Slot & Gran Tesoro) (v7.0i) (Italy)",  0 )
GAME( 1999, play2000_50i,play2000,  play2000,         play2000, gaelco2_state, empty_init,     ROT0, "Nova Desitec", "Play 2000 (Super Slot & Gran Tesoro) (v5.0i) (Italy)",  MACHINE_NOT_WORKING ) // bad dump
GAME( 1999, play2000_40i,play2000,  play2000,         play2000, gaelco2_state, init_play2000,  ROT0, "Nova Desitec", "Play 2000 (Super Slot & Gran Tesoro) (v4.0i) (Italy)",  0 )

GAME( 1998, srollnd,     0,         srollnd,          play2000, gaelco2_state, init_play2000,  ROT0, "Nova Desitec", "Super Roller (v7.0)",  MACHINE_NOT_WORKING ) // missing ds5002fp dump

// Gym equipment
GAME( 1997, sltpcycl,   0,          saltcrdi,         saltcrdi, gaelco2_state, init_play2000,  ROT0, "Salter Fitness / Gaelco", "Pro Cycle Tele Cardioline (Salter Fitness Bike V.1.0, Checksum 02AB)", 0 ) // Same board and ROM as Pro Reclimber
GAME( 1997, sltpstep,   0,          saltcrdi,         saltcrdi, gaelco2_state, init_play2000,  ROT0, "Salter Fitness / Gaelco", "Pro Stepper Tele Cardioline (Salter Fitness Stepper V.1.0, Checksum F208)", 0 )
// there are other devices in Cardioline series but they don't use displays and aren't on Gaelco hardware<|MERGE_RESOLUTION|>--- conflicted
+++ resolved
@@ -8,24 +8,6 @@
 
     Known games that run on this hardware:
     ======================================
-<<<<<<< HEAD
-    Game               | Year | Chip      | Ref      |Protected
-    -------------------+------+-----------+----------+--------------------------------------------------
-    Alligator Hunt     | 1994 | GAE1 449  | 940411   | DS5002FP (unprotected version available)
-    World Rally 2      | 1995 | GAE1 449  | 950510   | DS5002FP
-    World Rally 2      | 1995 | GAE1 506  | 950510-1 | DS5002FP
-    Touch & Go         | 1995 | GAE1 501  | 950906   | DS5002FP (unprotected version available)
-    Touch & Go         | 1995 | GAE1 501  | 950510-1 | DS5002FP
-    Maniac Square      | 1996 | GAE1 501  | 940411   | DS5002FP (unprotected version available)
-    Maniac Square      | 1996 | CG-1V 427 | 960419/1 | Lattice IspLSI 1016-80LJ (not used, unprotected)
-    Snow Board         | 1996 | CG-1V 366 | 960419/1 | Lattice IspLSI 1016-80LJ
-    Cardioline Cycle   | 1997 | GAE1 501  | 970410   | IO board MCU (not really protection)
-    Cardioline Stepper | 1997 | CG-1V 288 | 970410   | IO board MCU (not really protection)
-    Bang!              | 1998 | CG-1V 388 | 980921/1 | No
-    Super Roller       | 1998 | CG-1V-218 |          | DS5002FP (by Nova Desitec)
-    Play 2000          | 1999 | CG-1V-149 | 990315   | DS5002FP (by Nova Desitec)
-    -------------------+------+-----------+----------+--------------------------------------------------
-=======
     Game                   | Year | Chip        | Ref      |Protected
     -----------------------+------+-------------+----------+--------------------------------------------------
     Alligator Hunt         | 1994 | GAE1 449    | 940411   | DS5002FP (unprotected version available)
@@ -43,7 +25,6 @@
     Super Roller           | 1998 | CG-1V-218   |          | DS5002FP (by Nova Desitec)
     Play 2000              | 1999 | CG-1V-149   | 990315   | DS5002FP (by Nova Desitec)
     -----------------------+------+-------------+----------+--------------------------------------------------
->>>>>>> e8a0e046
 
     Notes:
     touchgo:
