--- conflicted
+++ resolved
@@ -242,10 +242,7 @@
 	void airblsjs(machine_config& config);
 
 	void elan_sudoku(machine_config &config);
-<<<<<<< HEAD
-=======
 	void elan_sudoku_pal(machine_config &config);
->>>>>>> e8a0e046
 	void elan_pvmilfin(machine_config &config);
 
 	void init_sudelan();
@@ -782,8 +779,6 @@
 	m_sys->set_alt_timer(); // for Carl Edwards'
 }
 
-<<<<<<< HEAD
-=======
 void elan_eu3a05_state::elan_sudoku_pal(machine_config& config)
 {
 	elan_sudoku(config);
@@ -791,7 +786,6 @@
 	m_screen->set_refresh_hz(50);
 }
 
->>>>>>> e8a0e046
 void elan_eu3a05_state::elan_pvmilfin(machine_config& config)
 {
 	elan_eu3a05(config);
@@ -908,10 +902,5 @@
 
 CONS( 200?, carlecfg, 0,        0, elan_sudoku,  carlecfg,   elan_eu3a05_state, empty_init,  "Excalibur Electronics Inc",  "Carl Edwards' Chase For Glory", MACHINE_NOT_WORKING )
 
-<<<<<<< HEAD
-CONS( 200?, carlecfg, 0,        0, elan_sudoku,  carlecfg,   elan_eu3a05_state, empty_init,  "Excalibur Electronics Inc",  "Carl Edwards' Chase For Glory", MACHINE_NOT_WORKING )
-
-=======
->>>>>>> e8a0e046
 // see https://millionaire.fandom.com/wiki/Haluatko_miljon%C3%A4%C3%A4riksi%3F_(Play_Vision_game)
 CONS( 2006, pvmilfin, 0,        0, elan_pvmilfin,  sudoku,   elan_eu3a05_state, empty_init,  "Play Vision", "Haluatko miljon\xc3\xa4\xc3\xa4riksi? (Finland)", MACHINE_NOT_WORKING )