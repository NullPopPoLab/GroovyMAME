--- conflicted
+++ resolved
@@ -73,11 +73,7 @@
  @MP3208   TMS1000   1977, Milton Bradley Electronic Battleship (1977, model 4750B)
  @MP3226   TMS1000   1978, Milton Bradley Simon (Rev A)
  *MP3232   TMS1000   1979, Fonas 2-Player Baseball (no "MP" on chip label)
-<<<<<<< HEAD
- *MP3260   TMS1000   1979, Electroplay Quickfire
-=======
  @MP3260   TMS1000   1979, Electroplay Quickfire
->>>>>>> e8a0e046
  @MP3300   TMS1000   1979, Milton Bradley Simon (Rev F)
  @MP3301A  TMS1000   1979, Milton Bradley Big Trak
  @MP3320A  TMS1000   1979, Coleco Head to Head: Electronic Basketball
