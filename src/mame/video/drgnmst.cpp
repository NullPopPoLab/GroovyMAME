--- conflicted
+++ resolved
@@ -33,9 +33,6 @@
 	colour = m_fg_videoram[tile_index * 2 + 1] & 0x1f;
 	flipyx = (m_fg_videoram[tile_index * 2 + 1] & 0x60)>>5;
 
-<<<<<<< HEAD
-	tileno |= (BIT(tile_index, 5)) << 15; // 8x8 tile bank seems like cps1
-=======
 	if ((m_fg_videoram[tile_index * 2] & 0x4000))
 		tileno |= 0x10000;
 
@@ -45,7 +42,6 @@
 	tileno ^= 0x18000;
 
 //  tileno |= (BIT(tile_index, 5)) << 15; // 8x8 tile bank seems like cps1 (not on mastfury at least)
->>>>>>> e8a0e046
 	tileinfo.set(1, tileno, colour, TILE_FLIPYX(flipyx));
 }
 
@@ -63,14 +59,11 @@
 	colour = m_bg_videoram[tile_index * 2 + 1] & 0x1f;
 	flipyx = (m_bg_videoram[tile_index * 2 + 1] & 0x60) >> 5;
 
-<<<<<<< HEAD
-=======
 	if ((m_bg_videoram[tile_index * 2] & 0x1000))
 		tileno |= 0x1000;
 
 	tileno ^= 0x1000;
 
->>>>>>> e8a0e046
 	tileinfo.set(3, tileno, colour, TILE_FLIPYX(flipyx));
 }
 
@@ -88,14 +81,11 @@
 	colour = m_md_videoram[tile_index * 2 + 1] & 0x1f;
 	flipyx = (m_md_videoram[tile_index * 2 + 1] & 0x60) >> 5;
 
-<<<<<<< HEAD
-=======
 	if ((m_md_videoram[tile_index * 2] & 0x4000))
 		tileno |= 0x4000;
 
 	tileno ^= 0x4000;
 
->>>>>>> e8a0e046
 	tileinfo.set(2, tileno, colour, TILE_FLIPYX(flipyx));
 }
 
@@ -267,4 +257,4 @@
 	//popmessage ("x fgx: %04x fgy: %04x 16x: %04x 16y: %04x 32x: %04x 32y: %04x",m_vidregs[0x6],m_vidregs[0x7],m_vidregs[0x8],m_vidregs[0x9],m_vidregs[0xa],m_vidregs[0xb]);
 
 	return 0;
-}
+}