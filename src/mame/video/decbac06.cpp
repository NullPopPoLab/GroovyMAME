// license:BSD-3-Clause
// copyright-holders:Bryan McPhail, David Haywood
/*
 Deco BAC06 tilemap generator:

 this a direct relative of the later chip implemented in deco16ic.cpp
 we could implement this as either an 8-bit or a 16-bit chip, for now
 I'm using the 16-bit implementation from dec0.cpp

 used by:

 actfancr.cpp
 dec0.cpp
 dec8.cpp (oscar, cobracom, ghostb)
 madmotor.cpp
 stadhero.cpp
 pcktgal.cpp
 thedeep.cpp

 Notes (from dec0.cpp)

 All games contain three BAC06 background generator chips, usual (software)
configuration is 2 chips of 16*16 tiles, 1 of 8*8.

 Playfield control registers:
   bank 0:
   0:
        bit 0 (0x1) set = 8*8 tiles, else 16*16 tiles
        Bit 1 (0x2) set = row major tile layout, else column major*
        bit 2 (0x4) set enables rowscroll
        bit 3 (0x8) set enables colscroll
        bit 7 (0x80) set in playfield 1 is reverse screen (set via dip-switch)
        bit 7 (0x80) in other playfields unknown
   2: unknown (00 in bg, 03 in fg+text - maybe controls pf transparency?)
   4: unknown (always 00) [Used to access 2nd bank of tiles in Stadium Hero)
   6: playfield shape: 00 = 4x1, 01 = 2x2, 02 = 1x4 (low 4 bits only)

   bank 1:
   0: horizontal scroll
   2: vertical scroll
   4: colscroll shifter (low 4 bits, top 4 bits do nothing)
   6: rowscroll shifter (low 4 bits, top 4 bits do nothing)

   Row & column scroll can be applied simultaneously or by themselves.
   The shift register controls the granularity of the scroll offsets
   (more details given later).

   * Bandit is the only game known to use column major tile layout, when in this
   mode X scrolling is also inverted, and tile character data is flipped on X.

Playfield priority (Bad Dudes, etc):
    In the bottommost playfield, pens 8-15 can have priority over the next playfield.
    In that next playfield, pens 8-15 can have priority over sprites.

Bit 0:  Playfield inversion
Bit 1:  Enable playfield mixing (for palettes 8-15 only)
Bit 2:  Enable playfield/sprite mixing (for palettes 8-15 only)

Priority word (Midres):
    Bit 0 set = Playfield 3 drawn over Playfield 2
            ~ = Playfield 2 drawn over Playfield 3
    Bit 1 set = Sprites are drawn inbetween playfields
            ~ = Sprites are on top of playfields
    Bit 2
    Bit 3 set = ...

    Note that priority mixing is handled outside of the BAC-06 chip.

*/

#include "emu.h"
#include "decbac06.h"

#include <algorithm>

DEFINE_DEVICE_TYPE(DECO_BAC06, deco_bac06_device, "deco_back06", "DECO BAC06 Tilemap")

deco_bac06_device::deco_bac06_device(const machine_config &mconfig, const char *tag, device_t *owner, u32 clock)
	: device_t(mconfig, DECO_BAC06, tag, owner, clock)
	, m_pf_data(nullptr)
	, m_pf_rowscroll(nullptr)
	, m_pf_colscroll(nullptr)
	, m_tile_region_8(0)
	, m_tile_region_16(0)
	, m_supports_8x8(true)
	, m_supports_16x16(true)
	, m_supports_rc_scroll(true)
	, m_rambank(0)
	, m_gfxregion8x8(0)
	, m_gfxregion16x16(0)
	, m_wide(0)
	, m_gfxdecode(*this, finder_base::DUMMY_TAG)
	, m_tile_cb(*this)
	, m_thedeep_kludge(0)
{
	std::fill(std::begin(m_pf_control_0), std::end(m_pf_control_0), 0);
	std::fill(std::begin(m_pf_control_1), std::end(m_pf_control_1), 0);
}

void deco_bac06_device::device_start()
{
	if(!m_gfxdecode->started())
		throw device_missing_dependencies();

	m_tile_cb.resolve();

	m_pf_data = make_unique_clear<u16[]>(0x4000 / 2); // 0x2000 is the maximum needed, some games / chip setups map less and mirror - stadium hero banks this to 0x4000?!
	m_pf_rowscroll = make_unique_clear<u16[]>(0x2000 / 2);
	m_pf_colscroll = make_unique_clear<u16[]>(0x2000 / 2);

	create_tilemaps(m_gfxregion8x8, m_gfxregion16x16);

	m_rambank = 0;
	m_flip_screen = false;

	save_pointer(NAME(m_pf_data), 0x4000 / 2);
	save_pointer(NAME(m_pf_rowscroll), 0x2000 / 2);
	save_pointer(NAME(m_pf_colscroll), 0x2000 / 2);
	save_item(NAME(m_pf_control_0));
	save_item(NAME(m_pf_control_1));
	save_item(NAME(m_rambank));
	save_item(NAME(m_flip_screen));
}

void deco_bac06_device::device_reset()
{
}

void deco_bac06_device::set_flip_screen(bool flip)
{
	if (m_flip_screen != flip)
	{
		m_flip_screen = flip;
		for (int i = 0; i < 3; i++)
		{
			m_pf8x8_tilemap[i]->set_flip(flip ? (TILEMAP_FLIPY | TILEMAP_FLIPX) : 0);
			m_pf16x16_tilemap[i]->set_flip(flip ? (TILEMAP_FLIPY | TILEMAP_FLIPX) : 0);
		}
	}
}

TILEMAP_MAPPER_MEMBER(deco_bac06_device::tile_shape0_scan)
{
	if ((m_pf_control_0[0] & 2) == 0)
	{
		int col_mask = num_cols - 1;
		return (row & 0xf) + ((col_mask - (col & col_mask)) << 4);
	}
	return (col & 0xf) + ((row & 0xf) << 4) + ((col & 0x1f0) << 4);
}

TILEMAP_MAPPER_MEMBER(deco_bac06_device::tile_shape1_scan)
{
	//if (m_pf_control_0[0] & 2) // Needs testing on real hardware, not used by any game
	//  return (row & 0xf) + ((col & 0x1f) << 4) + ((col & 0xf0) << 5);
	return (col & 0xf) + ((row & 0x1f) << 4) + ((col & 0xf0) << 5);
}

TILEMAP_MAPPER_MEMBER(deco_bac06_device::tile_shape2_scan)
{
	//if (m_pf_control_0[0] & 2)  // Needs testing on real hardware, not used by any game
	//  return (col & 0xf) + ((row & 0x3f) << 4) + ((row & 0x70) << 6);
	return (col & 0xf) + ((row & 0x3f) << 4) + ((col & 0x70) << 6);
}

TILEMAP_MAPPER_MEMBER(deco_bac06_device::tile_shape0_8x8_scan)
{
	//if (m_pf_control_0[0] & 2)   // Needs testing on real hardware, not used by any game
	//  return (col & 0x1f) + ((row & 0x1f) << 5) + ((row & 0x60) << 5);
	return (col & 0x1f) + ((row & 0x1f) << 5) + ((col & 0x60) << 5);
}

TILEMAP_MAPPER_MEMBER(deco_bac06_device::tile_shape1_8x8_scan)
{
	//if (m_pf_control_0[0] & 2)   // Needs testing on real hardware, not used by any game
	//  return (row & 0x1f) + ((col & 0x1f) << 5) + ((col & 0x20) << 5) + ((row & 0x20) << 6);
	return (col & 0x1f) + ((row & 0x1f) << 5) + ((row & 0x20) << 5) + ((col & 0x20) << 6);
}

TILEMAP_MAPPER_MEMBER(deco_bac06_device::tile_shape2_8x8_scan)
{
	//if (m_pf_control_0[0] & 2)   // Needs testing on real hardware, not used by any game
	//  return (row & 0x1f) + ((col & 0x7f) << 5);
	return (col & 0x1f) + ((row & 0x7f) << 5);
}

TILE_GET_INFO_MEMBER(deco_bac06_device::get_pf8x8_tile_info)
{
	if (m_rambank & 1) tile_index += 0x1000;
<<<<<<< HEAD
	int tile = m_pf_data[tile_index];
	int colourpri = (tile >> 12);
	int flags = (m_pf_control_0[0] & 2) ? 0 : TILE_FLIPX;
	tileinfo.set(m_tile_region_8,tile & 0xfff,0,flags);
	tileinfo.category = colourpri;
=======
	u32 tile = m_pf_data[tile_index];
	u32 colour = (tile >> 12);
	u32 flags = (m_pf_control_0[0] & 2) ? 0 : TILE_FLIPX;
	tile &= 0xfff;
	if (!m_tile_cb.isnull())
		m_tile_cb(tileinfo, tile, colour, flags);

	tileinfo.set(m_tile_region_8,tile,colour,flags);
>>>>>>> e8a0e046
}

TILE_GET_INFO_MEMBER(deco_bac06_device::get_pf16x16_tile_info)
{
	if (m_rambank & 1) tile_index += 0x1000;
<<<<<<< HEAD
	int tile = m_pf_data[tile_index];
	int colourpri = (tile >> 12);
	int flags = (BIT(m_pf_control_0[0], 1) ^ m_thedeep_kludge) ? 0 : TILE_FLIPX;
	tileinfo.set(m_tile_region_16,tile & 0xfff,0,flags);
	tileinfo.category = colourpri;
=======
	u32 tile = m_pf_data[tile_index];
	u32 colour = (tile >> 12);
	u32 flags = (BIT(m_pf_control_0[0], 1) ^ m_thedeep_kludge) ? 0 : TILE_FLIPX;
	tile &= 0xfff;
	if (!m_tile_cb.isnull())
		m_tile_cb(tileinfo, tile, colour, flags);

	tileinfo.set(m_tile_region_16,tile,colour,flags);
>>>>>>> e8a0e046
}

void deco_bac06_device::create_tilemaps(int region8x8, int region16x16)
{
	m_tile_region_8 = region8x8;
	m_tile_region_16 = region16x16;

	if (m_wide > 2)
		m_wide = 2;

	m_pf8x8_tilemap[0] = &machine().tilemap().create(*m_gfxdecode, tilemap_get_info_delegate(*this, FUNC(deco_bac06_device::get_pf8x8_tile_info)), tilemap_mapper_delegate(*this, FUNC(deco_bac06_device::tile_shape0_8x8_scan)), 8, 8, 128,  32);
	m_pf8x8_tilemap[1] = &machine().tilemap().create(*m_gfxdecode, tilemap_get_info_delegate(*this, FUNC(deco_bac06_device::get_pf8x8_tile_info)), tilemap_mapper_delegate(*this, FUNC(deco_bac06_device::tile_shape1_8x8_scan)), 8, 8,  64,  64);
	m_pf8x8_tilemap[2] = &machine().tilemap().create(*m_gfxdecode, tilemap_get_info_delegate(*this, FUNC(deco_bac06_device::get_pf8x8_tile_info)), tilemap_mapper_delegate(*this, FUNC(deco_bac06_device::tile_shape2_8x8_scan)), 8, 8,  32, 128);

	m_pf8x8_tilemap[0]->set_transparent_pen(0);
	m_pf8x8_tilemap[1]->set_transparent_pen(0);
	m_pf8x8_tilemap[2]->set_transparent_pen(0);

	m_pf16x16_tilemap[0] = &machine().tilemap().create(*m_gfxdecode, tilemap_get_info_delegate(*this, FUNC(deco_bac06_device::get_pf16x16_tile_info)), tilemap_mapper_delegate(*this, FUNC(deco_bac06_device::tile_shape0_scan)), 16, 16, 64 << m_wide, 16);
	m_pf16x16_tilemap[1] = &machine().tilemap().create(*m_gfxdecode, tilemap_get_info_delegate(*this, FUNC(deco_bac06_device::get_pf16x16_tile_info)), tilemap_mapper_delegate(*this, FUNC(deco_bac06_device::tile_shape1_scan)), 16, 16, 32 << m_wide, 32);
	m_pf16x16_tilemap[2] = &machine().tilemap().create(*m_gfxdecode, tilemap_get_info_delegate(*this, FUNC(deco_bac06_device::get_pf16x16_tile_info)), tilemap_mapper_delegate(*this, FUNC(deco_bac06_device::tile_shape2_scan)), 16, 16, 16 << m_wide, 64);

	m_pf16x16_tilemap[0]->set_transparent_pen(0);
	m_pf16x16_tilemap[1]->set_transparent_pen(0);
	m_pf16x16_tilemap[2]->set_transparent_pen(0);
}

void deco_bac06_device::set_transmask(int group, u32 fgmask, u32 bgmask)
{
	for (auto & elem : m_pf8x8_tilemap)
		elem->set_transmask(group, fgmask, bgmask);

	for (auto & elem : m_pf16x16_tilemap)
		elem->set_transmask(group, fgmask, bgmask);
}

void deco_bac06_device::custom_tilemap_draw(bitmap_ind16 &bitmap,
		bitmap_ind8 &primap,
		const rectangle &cliprect,
		tilemap_t *tilemap_ptr,
		const u16 *rowscroll_ptr,
		const u16 *colscroll_ptr,
		const u16 *control0,
		const u16 *control1,
		u32 flags,
		u8 pri,
		u8 pmask)
{
	const bitmap_ind16 &src_bitmap = tilemap_ptr->pixmap();
	const bitmap_ind8 &flags_bitmap = tilemap_ptr->flagsmap();
	int column_offset = 0, src_x = 0, src_y = 0;
	u32 scrollx = 0;
	u32 scrolly = 0;

	if (control1)
	{
		if (control0 && (control0[0] & 2) == 0) // Use of column major mode inverts scroll direction
			scrollx = -control1[0] - 0x100;
		else
			scrollx = control1[0];
		scrolly = control1[1];
	}

	int row_scroll_enabled = 0;
	int col_scroll_enabled = 0;

	if (m_supports_rc_scroll)
	{
		if (control0)
		{
			row_scroll_enabled = (rowscroll_ptr && (control0[0] & 0x4));
			col_scroll_enabled = (colscroll_ptr && (control0[0] & 0x8));
		}
	}

	const int width_mask = src_bitmap.width() - 1;
	const int height_mask = src_bitmap.height() - 1;

	// initialize draw layer flags
	if ((flags & (TILEMAP_DRAW_LAYER0 | TILEMAP_DRAW_LAYER1 | TILEMAP_DRAW_LAYER2)) == 0)
		flags |= TILEMAP_DRAW_LAYER0;

	/* Column scroll & row scroll may per applied per pixel, there are
	shift registers for each which control the granularity of the row/col
	offset (down to per line level for row, and per 8 lines for column).

	Nb:  The row & col selectors are _not_ affected by the shape of the
	playfield (ie, 256*1024, 512*512 or 1024*256).  So even if the tilemap
	width is only 256, 'src_x' should not wrap at 256 in the code below (to
	do so would mean the top half of row RAM would never be accessed which
	is incorrect).

	Nb2:  Real hardware exhibits a strange bug with column scroll on 'mode 2'
	(256*1024) - the first column has a strange additional offset, but
	curiously the first 'wrap' (at scroll offset 256) does not have this offset,
	it is displayed as expected.  The bug is confirmed to only affect this mode,
	the other two modes work as expected.  This bug is not emulated, as it
	doesn't affect any games.
	*/

	if (m_flip_screen)
		src_y = (src_bitmap.height() - 256) - scrolly;
	else
		src_y = scrolly;

	src_y += cliprect.top();
	for (int y = cliprect.top(); y <= cliprect.bottom(); y++)
	{
		u16 *dstpix = &bitmap.pix16(y);
		u8 *dstpri = &primap.pix8(y);
		if (row_scroll_enabled)
			src_x=scrollx + rowscroll_ptr[(src_y >> (control1[3] & 0xf)) & (0x1ff >> (control1[3] & 0xf))];
		else
			src_x=scrollx;

		if (m_flip_screen)
			src_x=(src_bitmap.width() - 256) - src_x;

		src_x += cliprect.left();
		for (int x = cliprect.left(); x <= cliprect.right(); x++)
		{
			if (col_scroll_enabled)
				column_offset=colscroll_ptr[((src_x >> 3) >> (control1[2] & 0xf)) & (0x3f >> (control1[2] & 0xf))];

			const u16 p = src_bitmap.pix16((src_y + column_offset) & height_mask, src_x & width_mask);
			const u8 colpri = flags_bitmap.pix8((src_y + column_offset) & height_mask, src_x & width_mask);

			const bool is_drawn = ((flags & TILEMAP_DRAW_OPAQUE) ||
					((colpri & TILEMAP_PIXEL_LAYER0) && (flags & TILEMAP_DRAW_LAYER0)) ||
					((colpri & TILEMAP_PIXEL_LAYER1) && (flags & TILEMAP_DRAW_LAYER1)) ||
					((colpri & TILEMAP_PIXEL_LAYER2) && (flags & TILEMAP_DRAW_LAYER2)));

			src_x++;
			if (is_drawn)
			{
				if ((flags & TILEMAP_DRAW_ALL_CATEGORIES) || ((colpri & TILEMAP_DRAW_CATEGORY_MASK) == (flags & TILEMAP_DRAW_CATEGORY_MASK)))
				{
					dstpix[x] = p;
					dstpri[x] = (dstpri[x] & pmask) | pri;
				}
			}
		}
		src_y++;
	}
}

void deco_bac06_device::deco_bac06_pf_draw(screen_device &screen,bitmap_ind16 &bitmap,const rectangle &cliprect,u32 flags, u8 pri, u8 primask)
{
	tilemap_t* tm = nullptr;

	int tm_dimensions = m_pf_control_0[3] & 0x3;
	if (tm_dimensions == 3) tm_dimensions = 1; // 3 is invalid / the same as 1?

	if (m_pf_control_0[0] & 0x1) // is 8x8 tiles mode selected?
	{
		if (m_supports_8x8)
		{
			tm = m_pf8x8_tilemap[tm_dimensions];
		}
		else if (m_supports_16x16)
		{
			tm = m_pf16x16_tilemap[tm_dimensions];
		}
	}
	else // 16x16 tiles mode is selected
	{
		if (m_supports_16x16)
		{
			tm = m_pf16x16_tilemap[tm_dimensions];
		}
		else if (m_supports_8x8)
		{
			tm = m_pf8x8_tilemap[tm_dimensions];
		}
	}

	if (tm)
		custom_tilemap_draw(bitmap,screen.priority(),cliprect,tm,m_pf_rowscroll.get(),m_pf_colscroll.get(),m_pf_control_0,m_pf_control_1,flags, pri, primask);
}

// used for pocket gal bootleg, which doesn't set registers properly and simply expects a fixed size tilemap.
void deco_bac06_device::deco_bac06_pf_draw_bootleg(screen_device &screen,bitmap_ind16 &bitmap,const rectangle &cliprect,u32 flags, int mode, int type, u8 pri, u8 primask)
{
	tilemap_t* tm = nullptr;
	if (!mode)
	{
		tm = m_pf8x8_tilemap[type];
	}
	else
	{
		tm = m_pf16x16_tilemap[type];
	}

	custom_tilemap_draw(bitmap,screen.priority(),cliprect,tm,m_pf_rowscroll.get(),m_pf_colscroll.get(),nullptr,nullptr,flags, pri, primask);
}



void deco_bac06_device::pf_control_0_w(offs_t offset, u16 data, u16 mem_mask)
{
	int old_register0 = m_pf_control_0[0];

	offset &= 3;

	COMBINE_DATA(&m_pf_control_0[offset]);

	bool dirty_all = false;
	if (offset == 0)
	{
		if ((old_register0 & 2) != (m_pf_control_0[offset] & 2))
		{
			// The tilemap has changed from row major to column major or vice versa.
			// Must force an update of the mapping.
			for (int i = 0; i < 3; i++)
			{
				m_pf8x8_tilemap[i]->mark_mapping_dirty();
				m_pf16x16_tilemap[i]->mark_mapping_dirty();
			}
			dirty_all = true;
		}
	}
	if (offset == 2)
	{
		int newbank = m_pf_control_0[offset] & 1;
		if ((newbank & 1) != (m_rambank & 1))
		{
			// I don't know WHY Stadium Hero uses this as a bank but the RAM test expects it..
			// I'm curious as to if anything else sets it tho
			if (strcmp(machine().system().name,"stadhero"))
				logerror("tilemap ram bank change to %02x\n", newbank & 1);

			dirty_all = true;
			m_rambank = newbank & 1;
		}
	}

	if (dirty_all)
	{
		for (int i = 0; i < 3; i++)
		{
			m_pf8x8_tilemap[i]->mark_all_dirty();
			m_pf16x16_tilemap[i]->mark_all_dirty();
		}
	}
}

u16 deco_bac06_device::pf_control_1_r(offs_t offset)
{
	offset &= 7;
	return m_pf_control_1[offset];
}

void deco_bac06_device::pf_control_1_w(offs_t offset, u16 data, u16 mem_mask)
{
	offset &= 7;
	COMBINE_DATA(&m_pf_control_1[offset]);
}

void deco_bac06_device::pf_data_w(offs_t offset, u16 data, u16 mem_mask)
{
	if (m_rambank & 1) offset += 0x1000;

	COMBINE_DATA(&m_pf_data[offset]);

	for (int i = 0; i < 3; i++)
	{
		m_pf8x8_tilemap[i]->mark_tile_dirty(offset);
		m_pf16x16_tilemap[i]->mark_tile_dirty(offset);
	}
}

u16 deco_bac06_device::pf_data_r(offs_t offset)
{
	if (m_rambank & 1) offset += 0x1000;

	return m_pf_data[offset];
}

void deco_bac06_device::pf_data_8bit_w(offs_t offset, u8 data)
{
	if (offset & 1)
		pf_data_w(offset / 2, data, 0x00ff);
	else
		pf_data_w(offset / 2, data << 8, 0xff00);
}

u8 deco_bac06_device::pf_data_8bit_r(offs_t offset)
{
	if (offset & 1) /* MSB */
		return pf_data_r(offset / 2);
	else
		return pf_data_r(offset / 2)>>8;
}

void deco_bac06_device::pf_rowscroll_w(offs_t offset, u16 data, u16 mem_mask)
{
	COMBINE_DATA(&m_pf_rowscroll[offset]);
}

void deco_bac06_device::pf_colscroll_w(offs_t offset, u16 data, u16 mem_mask)
{
	COMBINE_DATA(&m_pf_colscroll[offset]);
}

u16 deco_bac06_device::pf_rowscroll_r(offs_t offset)
{
	return m_pf_rowscroll[offset];
}

u16 deco_bac06_device::pf_colscroll_r(offs_t offset)
{
	return m_pf_colscroll[offset];
}

/* used by dec8.cpp */
void deco_bac06_device::pf_control0_8bit_w(offs_t offset, u8 data)
{
	if (offset & 1)
		pf_control_0_w(offset / 2, data, 0x00ff); // oscar (mirrors?)
	else
		pf_control_0_w(offset / 2, data, 0x00ff);
}

/* used by dec8.cpp */
u8 deco_bac06_device::pf_control1_8bit_r(offs_t offset)
{
	if (offset & 1)
		return pf_control_1_r(offset / 2);
	else
		return pf_control_1_r(offset / 2)>>8;
}

/* used by dec8.cpp */
void deco_bac06_device::pf_control1_8bit_w(offs_t offset, u8 data)
{
	if (offset<4) // these registers are 16-bit?
	{
		if (offset & 1)
			pf_control_1_w(offset / 2, data, 0x00ff);
		else
			pf_control_1_w(offset / 2, data << 8, 0xff00);
	}
	else // these registers are 8-bit and mirror? (triothep vs actfancr)
	{
		if (offset & 1)
			pf_control_1_w(offset / 2, data, 0x00ff);
		else
			pf_control_1_w(offset / 2, data, 0x00ff);
	}
}

u8 deco_bac06_device::pf_rowscroll_8bit_r(offs_t offset)
{
	if (offset & 1)
		return pf_rowscroll_r(offset / 2);
	else
		return pf_rowscroll_r(offset / 2)>>8;
}


void deco_bac06_device::pf_rowscroll_8bit_w(offs_t offset, u8 data)
{
	if (offset & 1)
		pf_rowscroll_w(offset / 2, data, 0x00ff);
	else
		pf_rowscroll_w(offset / 2, data << 8, 0xff00);
}

u8 deco_bac06_device::pf_rowscroll_8bit_swap_r(offs_t offset)
{
	if (offset & 1)
		return pf_rowscroll_r(offset / 2)>>8;
	else
		return pf_rowscroll_r(offset / 2);
}

void deco_bac06_device::pf_rowscroll_8bit_swap_w(offs_t offset, u8 data)
{
	if (offset & 1)
		pf_rowscroll_w(offset / 2, data << 8, 0xff00);
	else
		pf_rowscroll_w(offset / 2, data, 0x00ff);
}

// used by thedeep
u8 deco_bac06_device::pf_colscroll_8bit_swap_r(offs_t offset)
{
	if (offset & 1)
		return pf_colscroll_r(offset / 2)>>8;
	else
		return pf_colscroll_r(offset / 2);
}

void deco_bac06_device::pf_colscroll_8bit_swap_w(offs_t offset, u8 data)
{
	if (offset & 1)
		pf_colscroll_w(offset / 2, data << 8, 0xff00);
	else
		pf_colscroll_w(offset / 2, data, 0x00ff);
}

/* used by hippodrm */
void deco_bac06_device::pf_control0_8bit_packed_w(offs_t offset, u8 data)
{
	if (offset & 1)
		pf_control_0_w(offset / 2, data << 8, 0xff00);
	else
		pf_control_0_w(offset / 2, data, 0x00ff);
}

/* used by hippodrm */
void deco_bac06_device::pf_control1_8bit_swap_w(offs_t offset, u8 data)
{
	pf_control1_8bit_w(offset ^ 1, data);
}

/* used by hippodrm */
u8 deco_bac06_device::pf_data_8bit_swap_r(offs_t offset)
{
	return pf_data_8bit_r(offset ^ 1);
}

/* used by hippodrm */
void deco_bac06_device::pf_data_8bit_swap_w(offs_t offset, u8 data)
{
	pf_data_8bit_w(offset ^ 1, data);
}<|MERGE_RESOLUTION|>--- conflicted
+++ resolved
@@ -187,13 +187,6 @@
 TILE_GET_INFO_MEMBER(deco_bac06_device::get_pf8x8_tile_info)
 {
 	if (m_rambank & 1) tile_index += 0x1000;
-<<<<<<< HEAD
-	int tile = m_pf_data[tile_index];
-	int colourpri = (tile >> 12);
-	int flags = (m_pf_control_0[0] & 2) ? 0 : TILE_FLIPX;
-	tileinfo.set(m_tile_region_8,tile & 0xfff,0,flags);
-	tileinfo.category = colourpri;
-=======
 	u32 tile = m_pf_data[tile_index];
 	u32 colour = (tile >> 12);
 	u32 flags = (m_pf_control_0[0] & 2) ? 0 : TILE_FLIPX;
@@ -202,19 +195,11 @@
 		m_tile_cb(tileinfo, tile, colour, flags);
 
 	tileinfo.set(m_tile_region_8,tile,colour,flags);
->>>>>>> e8a0e046
 }
 
 TILE_GET_INFO_MEMBER(deco_bac06_device::get_pf16x16_tile_info)
 {
 	if (m_rambank & 1) tile_index += 0x1000;
-<<<<<<< HEAD
-	int tile = m_pf_data[tile_index];
-	int colourpri = (tile >> 12);
-	int flags = (BIT(m_pf_control_0[0], 1) ^ m_thedeep_kludge) ? 0 : TILE_FLIPX;
-	tileinfo.set(m_tile_region_16,tile & 0xfff,0,flags);
-	tileinfo.category = colourpri;
-=======
 	u32 tile = m_pf_data[tile_index];
 	u32 colour = (tile >> 12);
 	u32 flags = (BIT(m_pf_control_0[0], 1) ^ m_thedeep_kludge) ? 0 : TILE_FLIPX;
@@ -223,7 +208,6 @@
 		m_tile_cb(tileinfo, tile, colour, flags);
 
 	tileinfo.set(m_tile_region_16,tile,colour,flags);
->>>>>>> e8a0e046
 }
 
 void deco_bac06_device::create_tilemaps(int region8x8, int region16x16)
