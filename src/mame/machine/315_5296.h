// license:BSD-3-Clause
// copyright-holders:hap, Charles MacDonald
/**********************************************************************

    Sega 315-5296 I/O chip

**********************************************************************/

#ifndef MAME_MACHINE_315_5296_H
#define MAME_MACHINE_315_5296_H

#pragma once



//**************************************************************************
//  TYPE DEFINITIONS
//**************************************************************************

// ======================> sega_315_5296_device

class sega_315_5296_device : public device_t
{
public:
	sega_315_5296_device(const machine_config &mconfig, const char *tag, device_t *owner, uint32_t clock);

	// configuration helpers
	auto in_pa_callback() { return m_in_port_cb[0].bind(); }
	auto in_pb_callback() { return m_in_port_cb[1].bind(); }
	auto in_pc_callback() { return m_in_port_cb[2].bind(); }
	auto in_pd_callback() { return m_in_port_cb[3].bind(); }
	auto in_pe_callback() { return m_in_port_cb[4].bind(); }
	auto in_pf_callback() { return m_in_port_cb[5].bind(); }
	auto in_pg_callback() { return m_in_port_cb[6].bind(); }
	auto in_ph_callback() { return m_in_port_cb[7].bind(); }

	auto out_pa_callback() { return m_out_port_cb[0].bind(); }
	auto out_pb_callback() { return m_out_port_cb[1].bind(); }
	auto out_pc_callback() { return m_out_port_cb[2].bind(); }
	auto out_pd_callback() { return m_out_port_cb[3].bind(); }
	auto out_pe_callback() { return m_out_port_cb[4].bind(); }
	auto out_pf_callback() { return m_out_port_cb[5].bind(); }
	auto out_pg_callback() { return m_out_port_cb[6].bind(); }
	auto out_ph_callback() { return m_out_port_cb[7].bind(); }

	auto out_cnt0_callback() { return m_out_cnt_cb[0].bind(); }
	auto out_cnt1_callback() { return m_out_cnt_cb[1].bind(); }
	auto out_cnt2_callback() { return m_out_cnt_cb[2].bind(); }

	void set_ddr_override(uint8_t mask) { m_dir_override = mask; }

<<<<<<< HEAD
	DECLARE_READ8_MEMBER(read);
	DECLARE_WRITE8_MEMBER(write);
=======
	uint8_t read(offs_t offset);
	void write(offs_t offset, uint8_t data);
>>>>>>> e8a0e046

	uint8_t debug_peek_output(offs_t offset) const { return m_output_latch[offset & 7]; }

protected:
	// device-level overrides
	virtual void device_start() override;
	virtual void device_reset() override;

private:
	devcb_read8::array<8> m_in_port_cb;
	devcb_write8::array<8> m_out_port_cb;
	devcb_write_line::array<3> m_out_cnt_cb;

	uint8_t m_output_latch[8];
	uint8_t m_cnt;
	uint8_t m_dir;
	uint8_t m_dir_override;
};

// device type definition
DECLARE_DEVICE_TYPE(SEGA_315_5296, sega_315_5296_device)

#endif // MAME_MACHINE_315_5296_H<|MERGE_RESOLUTION|>--- conflicted
+++ resolved
@@ -49,13 +49,8 @@
 
 	void set_ddr_override(uint8_t mask) { m_dir_override = mask; }
 
-<<<<<<< HEAD
-	DECLARE_READ8_MEMBER(read);
-	DECLARE_WRITE8_MEMBER(write);
-=======
 	uint8_t read(offs_t offset);
 	void write(offs_t offset, uint8_t data);
->>>>>>> e8a0e046
 
 	uint8_t debug_peek_output(offs_t offset) const { return m_output_latch[offset & 7]; }
 
